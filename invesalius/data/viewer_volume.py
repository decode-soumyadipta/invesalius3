<<<<<<< HEAD
=======
# -*- coding: utf-8 -*-
import math

>>>>>>> 1f59027c
# --------------------------------------------------------------------------
# Software:     InVesalius - Software de Reconstrucao 3D de Imagens Medicas
# Copyright:    (C) 2001  Centro de Pesquisas Renato Archer
# Homepage:     http://www.softwarepublico.gov.br
# Contact:      invesalius@cti.gov.br
# License:      GNU - GPL 2 (LICENSE.txt/LICENCA.txt)
# --------------------------------------------------------------------------
#    Este programa e software livre; voce pode redistribui-lo e/ou
#    modifica-lo sob os termos da Licenca Publica Geral GNU, conforme
#    publicada pela Free Software Foundation; de acordo com a versao 2
#    da Licenca.
#
#    Este programa eh distribuido na expectativa de ser util, mas SEM
#    QUALQUER GARANTIA; sem mesmo a garantia implicita de
#    COMERCIALIZACAO ou de ADEQUACAO A QUALQUER PROPOSITO EM
#    PARTICULAR. Consulte a Licenca Publica Geral GNU para obter mais
#    detalhes.
# --------------------------------------------------------------------------
# from math import cos, sin
import os
import queue
<<<<<<< HEAD
=======
import random
>>>>>>> 1f59027c
import sys

import numpy as np
import wx
from imageio import imsave
from scipy.spatial import distance
from vtk import vtkCommand
from vtkmodules.vtkCommonColor import vtkColorSeries, vtkNamedColors

# TODO: Check that these imports are not used -- vtkLookupTable, vtkMinimalStandardRandomSequence, vtkPoints, vtkUnsignedCharArray
from vtkmodules.vtkCommonCore import (
    mutable,
    vtkDoubleArray,
    vtkIdList,
    vtkLookupTable,
    vtkMath,
    vtkPoints,
    vtkUnsignedCharArray,
)
from vtkmodules.vtkCommonDataModel import (
<<<<<<< HEAD
=======
    vtkCellLocator,
>>>>>>> 1f59027c
    vtkPolyData,
)
from vtkmodules.vtkCommonMath import vtkMatrix4x4
from vtkmodules.vtkCommonTransforms import vtkTransform
from vtkmodules.vtkFiltersCore import vtkCenterOfMass, vtkGlyph3D, vtkPolyDataNormals
<<<<<<< HEAD
=======
from vtkmodules.vtkFiltersGeneral import vtkTransformPolyDataFilter
>>>>>>> 1f59027c
from vtkmodules.vtkFiltersHybrid import vtkRenderLargeImage
from vtkmodules.vtkFiltersModeling import vtkBandedPolyDataContourFilter
from vtkmodules.vtkFiltersSources import (
    vtkArrowSource,
    vtkSphereSource,
)
from vtkmodules.vtkInteractionStyle import vtkInteractorStyleTrackballCamera
from vtkmodules.vtkInteractionWidgets import (
    vtkImagePlaneWidget,
    vtkOrientationMarkerWidget,
)
from vtkmodules.vtkIOExport import (
    vtkIVExporter,
    vtkOBJExporter,
    vtkPOVExporter,
    vtkRIBExporter,
    vtkVRMLExporter,
    vtkX3DExporter,
)
from vtkmodules.vtkIOGeometry import vtkSTLReader
from vtkmodules.vtkIOImage import (
    vtkBMPWriter,
    vtkJPEGWriter,
    vtkPNGWriter,
    vtkPostScriptWriter,
    vtkTIFFWriter,
)
from vtkmodules.vtkRenderingAnnotation import vtkAnnotatedCubeActor, vtkAxesActor
from vtkmodules.vtkRenderingCore import (
    vtkActor,
    vtkPointPicker,
    vtkPolyDataMapper,
    vtkProperty,
    vtkPropPicker,
    vtkRenderer,
    vtkWindowToImageFilter,
)
from vtkmodules.vtkRenderingOpenGL2 import vtkCompositePolyDataMapper2
from vtkmodules.wx.wxVTKRenderWindowInteractor import wxVTKRenderWindowInteractor

import invesalius.constants as const
import invesalius.data.coordinates as dco
import invesalius.data.coregistration as dcr
<<<<<<< HEAD
=======
import invesalius.data.slice_ as sl
>>>>>>> 1f59027c
import invesalius.data.styles_3d as styles
import invesalius.data.transformations as tr
import invesalius.data.vtk_utils as vtku
import invesalius.project as prj
import invesalius.session as ses
import invesalius.style as st
import invesalius.utils as utils
from invesalius import inv_paths
from invesalius.data.actor_factory import ActorFactory
<<<<<<< HEAD
=======
from invesalius.data.markers.marker import Marker, MarkerType
>>>>>>> 1f59027c
from invesalius.data.markers.surface_geometry import SurfaceGeometry
from invesalius.data.ruler_volume import GenericLeftRulerVolume
from invesalius.data.visualization.coil_visualizer import CoilVisualizer
from invesalius.data.visualization.marker_visualizer import MarkerVisualizer
<<<<<<< HEAD
from invesalius.data.visualization.mep_visualizer import MEPVisualizer
=======
>>>>>>> 1f59027c
from invesalius.data.visualization.vector_field_visualizer import VectorFieldVisualizer
from invesalius.gui.widgets.canvas_renderer import CanvasRendererCTX
from invesalius.i18n import tr as _
from invesalius.math_utils import inner1d
from invesalius.pubsub import pub as Publisher

if sys.platform == "win32":
    try:
        import win32api

        _has_win32api = True
    except ImportError:
        _has_win32api = False
else:
    _has_win32api = False

PROP_MEASURE = 0.8

#  from invesalius.gui.widgets.canvas_renderer import CanvasRendererCTX, Polygon


class Viewer(wx.Panel):
    def __init__(self, parent):
        wx.Panel.__init__(self, parent, size=wx.Size(320, 320))
        self.SetBackgroundColour(wx.Colour(0, 0, 0))

        self.interaction_style = st.StyleStateManager()

        self.initial_focus = None

        self.static_markers_efield = []
        self.plot_vector = None
        self.style = None

        interactor = wxVTKRenderWindowInteractor(self, -1, size=self.GetSize())
        self.interactor = interactor
        self.interactor.SetRenderWhenDisabled(True)

        self.enable_style(const.STATE_DEFAULT)

        sizer = wx.BoxSizer(wx.VERTICAL)
        sizer.Add(interactor, 1, wx.EXPAND)
        self.sizer = sizer
        self.SetSizer(sizer)
        self.Layout()

        # It would be more correct (API-wise) to call interactor.Initialize() and
        # interactor.Start() here, but Initialize() calls RenderWindow.Render().
        # That Render() call will get through before we can setup the
        # RenderWindow() to render via the wxWidgets-created context; this
        # causes flashing on some platforms and downright breaks things on
        # other platforms.  Instead, we call widget.Enable().  This means
        # that the RWI::Initialized ivar is not set, but in THIS SPECIFIC CASE,
        # that doesn't matter.
        interactor.Enable(1)

        ren = vtkRenderer()
        self.ren = ren

        # Render the target guide in a separate renderer, so that it can be
        # rendered on top of the volume.
        self.target_guide_renderer = vtkRenderer()

        self.interactor.GetRenderWindow().AddRenderer(self.target_guide_renderer)

        canvas_renderer = vtkRenderer()
        canvas_renderer.SetLayer(1)
        canvas_renderer.SetInteractive(0)
        canvas_renderer.PreserveDepthBufferOn()
        self.canvas_renderer = canvas_renderer

        interactor.GetRenderWindow().SetNumberOfLayers(2)
        interactor.GetRenderWindow().AddRenderer(ren)
        interactor.GetRenderWindow().AddRenderer(canvas_renderer)

        self.raycasting_volume = False

        self.onclick = False

        self.text = vtku.TextZero()
        self.text.SetValue("")
        self.text.SetPosition(const.TEXT_POS_LEFT_UP)
        if sys.platform == "darwin":
            font_size = const.TEXT_SIZE_LARGE * self.GetContentScaleFactor()
            self.text.SetSize(int(round(font_size, 0)))
        self.ren.AddActor(self.text.actor)

        #  self.polygon = Polygon(None, is_3d=False)

        # Enable canvas for ruler to be drawn
        self.canvas = CanvasRendererCTX(self, self.ren, self.canvas_renderer)
        self.prev_view_port_height = None
        # self.canvas.draw_list.append(self.text)
        # self.canvas.draw_list.append(self.polygon)
        # axes = vtkAxesActor()
        # axes.SetXAxisLabelText('x')
        # axes.SetYAxisLabelText('y')
        # axes.SetZAxisLabelText('z')
        # axes.SetTotalLength(50, 50, 50)
        #
        # self.ren.AddActor(axes)
        self.ruler = None

        self.slice_plane = None

        self.view_angle = None

        self.__bind_events()
        self.__bind_events_wx()

        self.mouse_pressed = 0
        self.on_wl = False

        self.picker = vtkPointPicker()
        interactor.SetPicker(self.picker)
        self.seed_points = []

        self.points_reference = []

        self.measure_picker = vtkPropPicker()
        # self.measure_picker.SetTolerance(0.005)
        self.measures = []

        self.repositioned_axial_plan = 0
        self.repositioned_sagital_plan = 0
        self.repositioned_coronal_plan = 0
        self.surface_added = False

        self.use_volumetric_camera = False
        self.camera_show_object = None

        self.nav_status = False

        # Pointer is the ball that is shown to indicate the 3D point in the volume viewer that corresponds to the
        # selected slice positions. The same pointer is also used to show the point selected from the 3D viewer by
        # right-clicking on it.
        self.pointer_actor = None

        # A dict to store the current camera settings; used when enabling target mode to store the current
        # camera. When disabling target mode, the stored camera settings are used to restore the camera.
        self.stored_camera_settings = None

        self.obj_axes = None
        self.coil_path = False
        self.show_coil = False
        self.guide_coil_actors = None
        self.guide_arrow_actors = None
        self.pTarget = [0.0, 0.0, 0.0]

        self.distance_text = None

        # self.obj_axes = None
        self.mark_actor = None
        self.obj_projection_arrow_actor = None
        self.object_orientation_torus_actor = None
        self._to_show_ball = 0
        self.highlighted_marker_index = None

        self.probe = False
        self.ref = False
        self.obj = False

        self.target_coord = None

        self.dummy_robot_actor = None
        self.dummy_probe_actor = None
        self.dummy_ref_actor = None
        self.dummy_obj_actor = None
        self.target_mode = False

        # Set the angle and distance thresholds.
        session = ses.Session()
        angle_threshold = session.GetConfig("angle_threshold", const.DEFAULT_ANGLE_THRESHOLD)
        distance_threshold = session.GetConfig(
            "distance_threshold", const.DEFAULT_DISTANCE_THRESHOLD
        )

        self.angle_threshold = angle_threshold
        self.distance_threshold = distance_threshold

        self.angle_arrow_projection_threshold = const.COIL_ANGLE_ARROW_PROJECTION_THRESHOLD

        self.actor_tracts = None
        self.actor_peel = None

        self.surface = None

        self.surface_geometry = SurfaceGeometry()
        self.projection_actor = None

        # An object that can be used to create actors, such as lines, arrows, and spheres.
        self.actor_factory = ActorFactory()

        # An object that can be used to create vector fields in the 3D viewer.
        self.vector_field_visualizer = VectorFieldVisualizer(
            actor_factory=self.actor_factory,
        )

        # An object to manage visualizing markers in the 3D viewer.
        self.marker_visualizer = MarkerVisualizer(
            renderer=self.ren,
            interactor=self.interactor,
            actor_factory=self.actor_factory,
            vector_field_visualizer=self.vector_field_visualizer,
        )

        # An object to manage visualizing coils in the 3D viewer.
        self.coil_visualizer = CoilVisualizer(
            renderer=self.ren,
            interactor=self.interactor,
            actor_factory=self.actor_factory,
            vector_field_visualizer=self.vector_field_visualizer,
        )

        self.mep_visualizer = MEPVisualizer()

        self.seed_offset = const.SEED_OFFSET
        self.radius_list = vtkIdList()
        self.colors_init = vtkUnsignedCharArray()
        self.plot_no_connection = False

        self.old_coord = np.zeros((6,), dtype=float)

        self.efield_mesh = None
        self.max_efield_vector = None
        self.ball_max_vector = None
        self.ball_GoGEfieldVector = None
        self.GoGEfieldVector = None
        self.vectorfield_actor = None
        self.efield_scalar_bar = None
        self.edge_actor = None
        # self.dummy_efield_coil_actor = None
        self.target_at_cortex = None
        self.SpreadEfieldFactorTextActor = None
        self.mTMSCoordTextActor = None
        self.EfieldAtTargetLegend = None
        self.ClusterEfieldTextActor = None
        self.enableefieldabovethreshold = False
        self.efield_tools = False
        self.save_automatically = False
        self.positions_above_threshold = None
        self.cell_id_indexes_above_threshold = None

        # Automatically enable and press 'Track object' button.
        Publisher.sendMessage("Enable track object button", enabled=True)
        Publisher.sendMessage("Press track object button", pressed=True)
        Publisher.sendMessage("Press target mode button", pressed=False)

    def UpdateCanvas(self):
        if self.canvas is not None:
            self.canvas.modified = True
            if not self.nav_status:
                self.UpdateRender()

    def EnableRuler(self):
        self.ruler = GenericLeftRulerVolume(self)
        self.interactor.AddObserver(vtkCommand.AnyEvent, self.OnInteractorEvent)
        Publisher.sendMessage("Send ruler visibility status")

    def ShowRuler(self):
        if self.ruler and (self.ruler not in self.canvas.draw_list):
            self.canvas.draw_list.append(self.ruler)
            self.prev_view_port_height = round(self.ren.GetActiveCamera().GetParallelScale(), 4)
        self.UpdateCanvas()

    def HideRuler(self):
        if self.canvas and self.ruler and self.ruler in self.canvas.draw_list:
            self.canvas.draw_list.remove(self.ruler)
            self.prev_view_port_height = None
        self.UpdateCanvas()

    def OnRulerVisibilityStatus(self, status):
        if status and self.canvas and self.ruler:
            self.ShowRuler()

    def OnHideRuler(self):
        self.HideRuler()

    def OnShowRuler(self):
        self.ShowRuler()

    def OnInteractorEvent(self, sender, event):
        if self.canvas and self.ruler and self.ruler in self.canvas.draw_list:
            view_port_height = round(self.ren.GetActiveCamera().GetParallelScale(), 4)
            if view_port_height != self.prev_view_port_height:
                self.prev_view_port_height = view_port_height
                self.UpdateCanvas()

    def __bind_events(self):
        Publisher.subscribe(self.AddSurface, "Load surface actor into viewer")
        Publisher.subscribe(self.RemoveSurface, "Remove surface actor from viewer")
        # Publisher.subscribe(self.OnShowSurface, 'Show surface')
        Publisher.subscribe(self.UpdateRender, "Render volume viewer")
        Publisher.subscribe(self.ChangeBackgroundColour, "Change volume viewer background colour")

        # Related to raycasting
        Publisher.subscribe(self.LoadVolume, "Load volume into viewer")
        Publisher.subscribe(self.UnloadVolume, "Unload volume")
        Publisher.subscribe(self.OnSetWindowLevelText, "Set volume window and level text")
        Publisher.subscribe(self.OnHideRaycasting, "Hide raycasting volume")
        Publisher.subscribe(self.OnShowRaycasting, "Update raycasting preset")
        ###
        Publisher.subscribe(self.AppendActor, "AppendActor")
        Publisher.subscribe(self.SetWidgetInteractor, "Set Widget Interactor")
        Publisher.subscribe(self.OnSetViewAngle, "Set volume view angle")

        Publisher.subscribe(
            self.OnDisableBrightContrast, "Set interaction mode " + str(const.MODE_SLICE_EDITOR)
        )

        Publisher.subscribe(self.OnExportSurface, "Export surface to file")

        Publisher.subscribe(self.LoadSlicePlane, "Load slice plane")

        Publisher.subscribe(self.ResetCamClippingRange, "Reset cam clipping range")

        Publisher.subscribe(self.enable_style, "Enable style")
        Publisher.subscribe(self.OnDisableStyle, "Disable style")

        Publisher.subscribe(self.OnHideText, "Hide text actors on viewers")

        Publisher.subscribe(self.AddActors, "Add actors " + str(const.SURFACE))
        Publisher.subscribe(self.RemoveActors, "Remove actors " + str(const.SURFACE))

        Publisher.subscribe(self.OnShowText, "Show text actors on viewers")
        Publisher.subscribe(self.OnShowRuler, "Show rulers on viewers")
        Publisher.subscribe(self.OnHideRuler, "Hide rulers on viewers")
        Publisher.subscribe(self.OnRulerVisibilityStatus, "Receive ruler visibility status")
        Publisher.subscribe(self.OnCloseProject, "Close project data")

        Publisher.subscribe(self.RemoveAllActors, "Remove all volume actors")

        Publisher.subscribe(self.OnExportPicture, "Export picture to file")

        Publisher.subscribe(self.OnStartSeed, "Create surface by seeding - start")
        Publisher.subscribe(self.OnEndSeed, "Create surface by seeding - end")

        Publisher.subscribe(self.SetStereoMode, "Set stereo mode")

        Publisher.subscribe(self.Reposition3DPlane, "Reposition 3D Plane")

        Publisher.subscribe(self.UpdatePointer, "Update volume viewer pointer")

        Publisher.subscribe(self.RemoveVolume, "Remove Volume")

        Publisher.subscribe(self.OnSensors, "Sensors ID")
        Publisher.subscribe(self.OnRemoveSensorsID, "Remove sensors ID")

        # TODO: This shouldn't be here, rather in marker_visualizer.py. The problem is that
        #   e-field-related markers are stored in this class, even though all other marker
        #   types have been moved to MarkerViewer.
        Publisher.subscribe(self.DeleteEFieldMarkers, "Delete markers")

        # Related to object tracking during neuronavigation
        Publisher.subscribe(self.OnNavigationStatus, "Navigation status")
        Publisher.subscribe(self.UpdateArrowPose, "Update object arrow matrix")
        Publisher.subscribe(
            self.UpdateEfieldPointLocation, "Update point location for e-field calculation"
        )
        Publisher.subscribe(self.GetEnorm, "Get enorm")
        Publisher.subscribe(self.TrackObject, "Track object")
        Publisher.subscribe(self.SetTargetMode, "Set target mode")
        Publisher.subscribe(self.OnUpdateCoilPose, "Update coil pose")
        Publisher.subscribe(self.OnSetTarget, "Set target")
        Publisher.subscribe(self.OnUnsetTarget, "Unset target")
        Publisher.subscribe(self.OnUpdateAngleThreshold, "Update angle threshold")
        Publisher.subscribe(self.OnUpdateDistanceThreshold, "Update distance threshold")
        Publisher.subscribe(self.OnUpdateTracts, "Update tracts")
        Publisher.subscribe(self.OnUpdateEfieldvis, "Update efield vis")
        Publisher.subscribe(self.InitializeColorArray, "Initialize color array")
        Publisher.subscribe(self.OnRemoveTracts, "Remove tracts")
        Publisher.subscribe(self.UpdateSeedOffset, "Update seed offset")
        Publisher.subscribe(self.UpdateMarkerOffsetState, "Update marker offset state")
        Publisher.subscribe(self.AddPeeledSurface, "Update peel")
        Publisher.subscribe(self.InitEfield, "Initialize E-field brain")
        Publisher.subscribe(self.GetPeelCenters, "Get peel centers and normals")
        Publisher.subscribe(self.InitLocatorViewer, "Get init locator")
        Publisher.subscribe(self.GetPeelCenters, "Get peel centers and normals")
        Publisher.subscribe(self.InitLocatorViewer, "Get init locator")
        Publisher.subscribe(self.load_mask_preview, "Load mask preview")
        Publisher.subscribe(self.remove_mask_preview, "Remove mask preview")
        Publisher.subscribe(self.GetEfieldActor, "Send Actor")
        Publisher.subscribe(self.ReturnToDefaultColorActor, "Recolor again")
        Publisher.subscribe(self.SaveEfieldData, "Save Efield data")
        Publisher.subscribe(self.SavedAllEfieldData, "Save all Efield data")
        Publisher.subscribe(self.SaveEfieldTargetData, "Save target data")
        Publisher.subscribe(self.GetTargetSavedEfieldData, "Get target index efield")
        Publisher.subscribe(self.CheckStatusSavedEfieldData, "Check efield data")
        Publisher.subscribe(self.GetNeuronavigationApi, "Get Neuronavigation Api")
        Publisher.subscribe(self.UpdateEfieldPointLocationOffline, "Update interseccion offline")
        Publisher.subscribe(self.MaxEfieldActor, "Show max Efield actor")
        Publisher.subscribe(self.CoGEfieldActor, "Show CoG Efield actor")
        Publisher.subscribe(
            self.CalculateDistanceMaxEfieldCoGE, "Show distance between Max and CoG Efield"
        )
        Publisher.subscribe(self.EfieldVectors, "Show Efield vectors")
        Publisher.subscribe(self.RecolorEfieldActor, "Recolor efield actor")
        Publisher.subscribe(self.GetScalpEfield, "Send scalp index")
        # Related to robot tracking during neuronavigation
        Publisher.subscribe(
            self.OnUpdateRobotStatus, "Robot to Neuronavigation: Update robot status"
        )
        Publisher.subscribe(self.GetCoilPosition, "Calculate position and rotation")
        Publisher.subscribe(
            self.CreateCortexProjectionOnScalp, "Send efield target position on brain"
        )
        Publisher.subscribe(self.UpdateEfieldThreshold, "Update Efield Threshold")
        Publisher.subscribe(self.UpdateEfieldROISize, "Update Efield ROI size")
        Publisher.subscribe(self.SetEfieldTargetAtCortex, "Set as Efield target at cortex")
        Publisher.subscribe(self.EnableShowEfieldAboveThreshold, "Show area above threshold")
        Publisher.subscribe(self.EnableEfieldTools, "Enable Efield tools")
        Publisher.subscribe(self.ClearTargetAtCortex, "Clear efield target at cortex")
        Publisher.subscribe(self.CoGEforCortexMarker, "Get Cortex position")
        Publisher.subscribe(self.AddCortexMarkerActor, "Add cortex marker actor")
        Publisher.subscribe(self.CortexMarkersVisualization, "Display efield markers at cortex")
        Publisher.subscribe(self.GetTargetPositions, "Get targets Ids for mtms")
        Publisher.subscribe(self.GetTargetPathmTMS, "Send targeting file path")
        Publisher.subscribe(self.GetdIsfromCoord, "Send mtms coords")
        Publisher.subscribe(
            self.EnableSaveAutomaticallyEfieldData, "Save automatically efield data"
        )

    def get_vtk_mouse_position(self):
        """
        Get Mouse position inside a wxVTKRenderWindowInteractorself. Return a
        tuple with X and Y position.
        Please use this instead of using iren.GetEventPosition because it's
        not returning the correct values on Mac with HighDPI display, maybe
        the same is happing with Windows and Linux, we need to test.
        """
        mposx, mposy = wx.GetMousePosition()
        cposx, cposy = self.interactor.ScreenToClient((mposx, mposy))
        mx, my = cposx, self.interactor.GetSize()[1] - cposy
        if sys.platform == "darwin":
            # It's needed to mutiple by scale factor in HighDPI because of
            # https://docs.wxpython.org/wx.glcanvas.GLCanvas.html
            # For now we are doing this only on Mac but it may be needed on
            # Windows and Linux too.
            scale = self.interactor.GetContentScaleFactor()
            mx *= scale
            my *= scale
        return int(mx), int(my)

    def SetStereoMode(self, mode):
        ren_win = self.interactor.GetRenderWindow()

        if mode == const.STEREO_OFF:
            ren_win.StereoRenderOff()
        else:
            if mode == const.STEREO_RED_BLUE:
                ren_win.SetStereoTypeToRedBlue()
            elif mode == const.STEREO_CRISTAL:
                ren_win.SetStereoTypeToCrystalEyes()
            elif mode == const.STEREO_INTERLACED:
                ren_win.SetStereoTypeToInterlaced()
            elif mode == const.STEREO_LEFT:
                ren_win.SetStereoTypeToLeft()
            elif mode == const.STEREO_RIGHT:
                ren_win.SetStereoTypeToRight()
            elif mode == const.STEREO_DRESDEN:
                ren_win.SetStereoTypeToDresden()
            elif mode == const.STEREO_CHECKBOARD:
                ren_win.SetStereoTypeToCheckerboard()
            elif mode == const.STEREO_ANAGLYPH:
                ren_win.SetStereoTypeToAnaglyph()

            ren_win.StereoRenderOn()

        self.UpdateRender()

    def DeleteEFieldMarkers(self, markers):
        if len(self.static_markers_efield) > 0:
            for i in range(len(self.static_markers_efield)):
                self.ren.RemoveActor(self.static_markers_efield[i][0])
            self.static_markers_efield = []

    def CreatePointer(self):
        """
        Create pointer and add it to the renderer.

        The pointer refers to the ball that is shown to indicate the 3D point in the volume viewer that corresponds to the
        selected slice positions. The same pointer is also used to show the point selected from the 3D viewer by right-clicking on it.
        """
        if not self.pointer_actor:
            actor = self.actor_factory.CreatePointer()

            # Store the pointer actor.
            self.pointer_actor = actor

            # Add the actor to the renderer.
            self.ren.AddActor(actor)

        self.UpdateRender()

    def DeletePointer(self):
        if self.pointer_actor:
            self.ren.RemoveActor(self.pointer_actor)
            self.pointer_actor = None
        self.UpdateRender()

    def OnSensors(self, marker_visibilities):
        probe_id, ref_id, obj_id = marker_visibilities

        if not self.probe:
            self.probe = True
            self.CreateSensorID()

        green_color = const.GREEN_COLOR_FLOAT
        red_color = const.RED_COLOR_FLOAT

        if probe_id:
            colour1 = green_color
        else:
            colour1 = red_color
        if ref_id:
            colour2 = green_color
        else:
            colour2 = red_color
        if obj_id:
            colour3 = green_color
        else:
            colour3 = red_color

        self.dummy_probe_actor.GetProperty().SetColor(colour1)
        self.dummy_ref_actor.GetProperty().SetColor(colour2)
        self.dummy_obj_actor.GetProperty().SetColor(colour3)

    def CreateSensorID(self):
        self.ren_probe = vtkRenderer()
        self.ren_probe.SetLayer(1)

        self.interactor.GetRenderWindow().AddRenderer(self.ren_probe)
        self.ren_probe.SetViewport(0.01, 0.79, 0.15, 0.97)
        filename = os.path.join(inv_paths.OBJ_DIR, "stylus.stl")

        reader = vtkSTLReader()
        reader.SetFileName(filename)
        mapper = vtkPolyDataMapper()
        mapper.SetInputConnection(reader.GetOutputPort())
        mapper.SetScalarVisibility(0)

        dummy_probe_actor = vtkActor()
        dummy_probe_actor.SetMapper(mapper)
        dummy_probe_actor.GetProperty().SetColor(1, 1, 1)
        dummy_probe_actor.GetProperty().SetOpacity(1.0)
        self.dummy_probe_actor = dummy_probe_actor

        self.ren_probe.AddActor(dummy_probe_actor)
        self.ren_probe.InteractiveOff()

        self.ren_ref = vtkRenderer()
        self.ren_ref.SetLayer(1)

        self.interactor.GetRenderWindow().AddRenderer(self.ren_ref)
        self.ren_ref.SetViewport(0.01, 0.57, 0.15, 0.79)
        filename = os.path.join(inv_paths.OBJ_DIR, "head.stl")

        reader = vtkSTLReader()
        reader.SetFileName(filename)
        mapper = vtkPolyDataMapper()
        mapper.SetInputConnection(reader.GetOutputPort())
        mapper.SetScalarVisibility(0)

        dummy_ref_actor = vtkActor()
        dummy_ref_actor.SetMapper(mapper)
        dummy_ref_actor.GetProperty().SetColor(1, 1, 1)
        dummy_ref_actor.GetProperty().SetOpacity(1.0)
        self.dummy_ref_actor = dummy_ref_actor

        self.ren_ref.AddActor(dummy_ref_actor)
        self.ren_ref.InteractiveOff()

        self.ren_obj = vtkRenderer()
        self.ren_obj.SetLayer(1)

        self.interactor.GetRenderWindow().AddRenderer(self.ren_obj)
        self.ren_obj.SetViewport(0.01, 0.40, 0.15, 0.57)
        filename = os.path.join(inv_paths.OBJ_DIR, "magstim_fig8_coil_no_handle.stl")

        reader = vtkSTLReader()
        reader.SetFileName(filename)
        mapper = vtkPolyDataMapper()
        mapper.SetInputConnection(reader.GetOutputPort())
        mapper.SetScalarVisibility(0)

        dummy_obj_actor = vtkActor()
        dummy_obj_actor.SetMapper(mapper)
        dummy_obj_actor.GetProperty().SetColor(1, 1, 1)
        dummy_obj_actor.GetProperty().SetOpacity(1.0)
        self.dummy_obj_actor = dummy_obj_actor

        self.ren_obj.AddActor(dummy_obj_actor)
        self.ren_obj.InteractiveOff()

    def OnRemoveSensorsID(self):
        if self.probe:
            self.ren_probe.RemoveActor(self.dummy_probe_actor)
            self.interactor.GetRenderWindow().RemoveRenderer(self.ren_probe)
            self.ren_ref.RemoveActor(self.dummy_ref_actor)
            self.interactor.GetRenderWindow().RemoveRenderer(self.ren_ref)
            self.ren_obj.RemoveActor(self.dummy_obj_actor)
            self.interactor.GetRenderWindow().RemoveRenderer(self.ren_obj)
            self.probe = self.ref = self.obj = False
            self.UpdateRender()

    # def OnShowSurface(self, index, visibility):
    #     if visibility:
    #         self._to_show_ball += 1
    #     else:
    #         self._to_show_ball -= 1
    #     self._check_and_set_ball_visibility()

    def OnStartSeed(self):
        self.seed_points = []

    def OnEndSeed(self):
        Publisher.sendMessage("Create surface from seeds", seeds=self.seed_points)

    def OnExportPicture(self, orientation, filename, filetype):
        if orientation == const.VOLUME:
            Publisher.sendMessage("Begin busy cursor")
            if _has_win32api:
                utils.touch(filename)
                win_filename = win32api.GetShortPathName(filename)
                self._export_picture(orientation, win_filename, filetype)
            else:
                self._export_picture(orientation, filename, filetype)
            Publisher.sendMessage("End busy cursor")

    def _export_picture(self, id, filename, filetype):
        if filetype == const.FILETYPE_POV:
            renwin = self.interactor.GetRenderWindow()
            image = vtkWindowToImageFilter()
            image.SetInput(renwin)
            writer = vtkPOVExporter()
            writer.SetFileName(filename.encode(const.FS_ENCODE))
            writer.SetRenderWindow(renwin)
            writer.Write()
        else:
            # Use tiling to generate a large rendering.
            image = vtkRenderLargeImage()
            image.SetInput(self.ren)
            image.SetMagnification(1)
            image.Update()

            image = image.GetOutput()

            # write image file
            if filetype == const.FILETYPE_BMP:
                writer = vtkBMPWriter()
            elif filetype == const.FILETYPE_JPG:
                writer = vtkJPEGWriter()
            elif filetype == const.FILETYPE_PNG:
                writer = vtkPNGWriter()
            elif filetype == const.FILETYPE_PS:
                writer = vtkPostScriptWriter()
            elif filetype == const.FILETYPE_TIF:
                writer = vtkTIFFWriter()
                filename = "%s.tif" % filename.strip(".tif")

            writer.SetInputData(image)
            writer.SetFileName(filename.encode(const.FS_ENCODE))
            writer.Write()

        if not os.path.exists(filename):
            wx.MessageBox(
                _("InVesalius was not able to export this picture"), _("Export picture error")
            )

    def OnCloseProject(self):
        if self.raycasting_volume:
            self.raycasting_volume = False

        if self.slice_plane:
            self.slice_plane.Disable()
            self.slice_plane.DeletePlanes()
            del self.slice_plane
            Publisher.sendMessage("Uncheck image plane menu")
            self.mouse_pressed = 0
            self.on_wl = False
            self.slice_plane = 0

        self.interaction_style.Reset()
        self.SetInteractorStyle(const.STATE_DEFAULT)

    def OnHideText(self):
        self.text.Hide()
        self.UpdateRender()

    def OnShowText(self):
        if self.on_wl:
            self.text.Show()
            self.UpdateRender()

    def AddActors(self, actors):
        "Inserting actors"
        for actor in actors:
            self.ren.AddActor(actor)

    def RemoveVolume(self):
        volumes = self.ren.GetVolumes()
        if volumes.GetNumberOfItems():
            self.ren.RemoveVolume(volumes.GetLastProp())
            if not self.nav_status:
                self.UpdateRender()
            # self._to_show_ball -= 1
            # self._check_and_set_ball_visibility()

    def RemoveActors(self, actors):
        "Remove a list of actors"
        for actor in actors:
            self.ren.RemoveActor(actor)

    def AddPointReference(self, position, radius=1, colour=(1, 0, 0)):
        """
        Add a point representation in the given x,y,z position with a optional
        radius and colour.
        """
        point = vtkSphereSource()
        point.SetCenter(position)
        point.SetRadius(radius)

        mapper = vtkPolyDataMapper()
        mapper.SetInput(point.GetOutput())

        p = vtkProperty()
        p.SetColor(colour)

        actor = vtkActor()
        actor.SetMapper(mapper)
        actor.SetProperty(p)
        actor.PickableOff()

        self.ren.AddActor(actor)
        self.points_reference.append(actor)

    def RemoveAllPointsReference(self):
        for actor in self.points_reference:
            self.ren.RemoveActor(actor)
        self.points_reference = []

    def RemovePointReference(self, point):
        """
        Remove the point reference. The point argument is the position that is
        added.
        """
        actor = self.points_reference.pop(point)
        self.ren.RemoveActor(actor)

    def OnUpdateAngleThreshold(self, angle):
        self.angle_threshold = angle

    def OnUpdateDistanceThreshold(self, dist_threshold):
        print("updated to ", dist_threshold)
        self.distance_threshold = dist_threshold

    def IsTargetMode(self):
        return self.target_mode

    def CreateTargetGuide(self):
        if self.guide_arrow_actors:
            for ind in self.guide_arrow_actors:
                self.target_guide_renderer.RemoveActor(ind)

        # Using default coil for target guide model as using self.coil_path can cause custom models to overlap.
        coil_path = os.path.join(inv_paths.OBJ_DIR, "magstim_fig8_coil.stl")
        obj_polydata = vtku.CreateObjectPolyData(coil_path)

        normals = vtkPolyDataNormals()
        normals.SetInputData(obj_polydata)
        normals.SetFeatureAngle(80)
        normals.AutoOrientNormalsOn()
        normals.Update()

        mapper = vtkPolyDataMapper()
        mapper.SetInputData(normals.GetOutput())
        mapper.ScalarVisibilityOff()
        # mapper.ImmediateModeRenderingOn()  # improve performance

        obj_roll = vtkActor()
        obj_roll.SetMapper(mapper)
        obj_roll.GetProperty().SetColor(1, 1, 1)
        # obj_roll.GetProperty().SetDiffuseColor(vtk_colors.GetColor3d('GhostWhite'))
        # obj_roll.GetProperty().SetSpecular(30)
        # obj_roll.GetProperty().SetSpecularPower(80)
        obj_roll.SetPosition(0, 25, -30)
        obj_roll.RotateX(-60)
        obj_roll.RotateZ(180)

        obj_yaw = vtkActor()
        obj_yaw.SetMapper(mapper)
        obj_yaw.GetProperty().SetColor(1, 1, 1)
        # obj_yaw.GetProperty().SetDiffuseColor(vtk_colors.GetColor3d('GhostWhite'))
        # obj_yaw.GetProperty().SetSpecular(30)
        # obj_yaw.GetProperty().SetSpecularPower(80)
        obj_yaw.SetPosition(0, -115, 5)
        obj_yaw.RotateZ(180)

        obj_pitch = vtkActor()
        obj_pitch.SetMapper(mapper)
        obj_pitch.GetProperty().SetColor(1, 1, 1)
        # obj_pitch.GetProperty().SetDiffuseColor(vtk_colors.GetColor3d('GhostWhite'))
        # obj_pitch.GetProperty().SetSpecular(30)
        # obj_pitch.GetProperty().SetSpecularPower(80)
        obj_pitch.SetPosition(5, -265, 5)
        obj_pitch.RotateY(90)
        obj_pitch.RotateZ(180)

        arrow_roll_z1 = self.actor_factory.CreateArrow([-50, -35, 12], [-50, -35, 50])
        arrow_roll_z1.GetProperty().SetColor(1, 1, 0)
        arrow_roll_z1.RotateX(-60)
        arrow_roll_z1.RotateZ(180)
        arrow_roll_z2 = self.actor_factory.CreateArrow([50, -35, 0], [50, -35, -50])
        arrow_roll_z2.GetProperty().SetColor(1, 1, 0)
        arrow_roll_z2.RotateX(-60)
        arrow_roll_z2.RotateZ(180)

        arrow_yaw_y1 = self.actor_factory.CreateArrow([-50, -35, 0], [-50, 5, 0])
        arrow_yaw_y1.GetProperty().SetColor(0, 1, 0)
        arrow_yaw_y1.SetPosition(0, -150, 0)
        arrow_yaw_y1.RotateZ(180)
        arrow_yaw_y2 = self.actor_factory.CreateArrow([50, -35, 0], [50, -75, 0])
        arrow_yaw_y2.GetProperty().SetColor(0, 1, 0)
        arrow_yaw_y2.SetPosition(0, -150, 0)
        arrow_yaw_y2.RotateZ(180)

        arrow_pitch_x1 = self.actor_factory.CreateArrow([0, 65, 38], [0, 65, 68])
        arrow_pitch_x1.GetProperty().SetColor(1, 0, 0)
        arrow_pitch_x1.SetPosition(0, -300, 0)
        arrow_pitch_x1.RotateY(90)
        arrow_pitch_x1.RotateZ(180)
        arrow_pitch_x2 = self.actor_factory.CreateArrow([0, -55, 5], [0, -55, -30])
        arrow_pitch_x2.GetProperty().SetColor(1, 0, 0)
        arrow_pitch_x2.SetPosition(0, -300, 0)
        arrow_pitch_x2.RotateY(90)
        arrow_pitch_x2.RotateZ(180)

        self.guide_coil_actors = obj_roll, obj_yaw, obj_pitch
        self.guide_arrow_actors = (
            arrow_roll_z1,
            arrow_roll_z2,
            arrow_yaw_y1,
            arrow_yaw_y2,
            arrow_pitch_x1,
            arrow_pitch_x2,
        )

        for ind in self.guide_coil_actors:
            self.target_guide_renderer.AddActor(ind)

        for ind in self.guide_arrow_actors:
            self.target_guide_renderer.AddActor(ind)

    def EnableTargetMode(self):
        # Store the current camera settings so that they can be restored when the target mode is disabled.
        self.stored_camera_settings = self.GetCameraSettings()

        # Set the transformation matrix for the target.
        self.m_target = self.CreateVTKObjectMatrix(self.target_coord[:3], self.target_coord[3:])

        if self.actor_peel:
            self.object_orientation_torus_actor.SetVisibility(0)
            self.obj_projection_arrow_actor.SetVisibility(0)

        self.coil_visualizer.AddTargetCoil(self.m_target)

        # Set viewports to separate the target guide from the volume.
        self.ren.SetViewport(0, 0, 0.75, 1)
        self.target_guide_renderer.SetViewport(0.75, 0, 1, 1)

        # Remove the previous actor for 'distance' text
        if self.distance_text is not None:
            self.ren.RemoveActor(self.distance_text.actor)

        # Create new actor for 'distance' text
        distance_text = self.CreateDistanceText()
        self.ren.AddActor(distance_text.actor)

        # Store the object for 'distance' text so it can be modified when distance changes.
        self.distance_text = distance_text

        self.CreateTargetGuide()

        self.ren.ResetCamera()
        self.SetCameraTarget()
        # self.ren.GetActiveCamera().Zoom(4)

        self.target_guide_renderer.ResetCamera()
        self.target_guide_renderer.GetActiveCamera().Zoom(2)
        self.target_guide_renderer.InteractiveOff()
        if not self.nav_status:
            self.UpdateRender()

    def DisableTargetMode(self):
        # Restore the camera settings that were stored when the target mode was enabled.
        if self.stored_camera_settings is not None:
            self.ApplyCameraSettings(self.stored_camera_settings)

        # Remove the target coil.
        self.coil_visualizer.RemoveTargetCoil()

        # Remove all actors from the target guide renderer.
        actors = self.target_guide_renderer.GetActors()
        actors.InitTraversal()
        actor = actors.GetNextItem()
        while actor:
            self.target_guide_renderer.RemoveActor(actor)
            actor = actors.GetNextItem()

        # Reset viewport to show only the volume.
        self.ren.SetViewport(0, 0, 1, 1)

        # Remove the actor for 'distance' text.
        if self.distance_text is not None:
            self.ren.RemoveActor(self.distance_text.actor)

        self.camera_show_object = None
        if self.actor_peel:
            if self.object_orientation_torus_actor:
                self.object_orientation_torus_actor.SetVisibility(1)
            if self.obj_projection_arrow_actor:
                self.obj_projection_arrow_actor.SetVisibility(1)

        if not self.nav_status:
            self.UpdateRender()

    def SetTargetMode(self, enabled=False):
        # If target is not set before attempting to enable target mode, return without enabling it.
        if self.target_coord is None:
            return

        self.target_mode = enabled

        if enabled:
            self.EnableTargetMode()
        else:
            self.DisableTargetMode()

    def OnUpdateCoilPose(self, m_img, coord):
        vtk_colors = vtkNamedColors()
        if self.target_coord and self.target_mode:
            distance_to_target = distance.euclidean(
                coord[0:3], (self.target_coord[0], -self.target_coord[1], self.target_coord[2])
            )

            formatted_distance = f"Distance: {distance_to_target: >5.1f} mm"

            if self.distance_text is not None:
                self.distance_text.SetValue(formatted_distance)

            self.ren.ResetCamera()
            self.SetCameraTarget()
            if distance_to_target > 100:
                distance_to_target = 100
            # ((-0.0404*dst) + 5.0404) is the linear equation to normalize the zoom between 1 and 5 times with
            # the distance between 1 and 100 mm
            self.ren.GetActiveCamera().Zoom((-0.0404 * distance_to_target) + 5.0404)

            is_under_distance_threshold = distance_to_target <= self.distance_threshold

            m_img_flip = m_img.copy()
            m_img_flip[1, -1] = -m_img_flip[1, -1]

            # Send displacement to the robot.
            #
            # TODO: Unify naming; displacement is more correct term than distance, it should be used consistently.
            displacement_to_target_robot = dcr.ComputeRelativeDistanceToTarget(
                target_coord=self.target_coord, m_img=m_img_flip
            )
            wx.CallAfter(
                Publisher.sendMessage,
                "Neuronavigation to Robot: Update displacement to target",
                displacement=displacement_to_target_robot,
            )

            distance_to_target = displacement_to_target_robot.copy()
            if distance_to_target[3] > const.ARROW_UPPER_LIMIT:
                distance_to_target[3] = const.ARROW_UPPER_LIMIT
            elif distance_to_target[3] < -const.ARROW_UPPER_LIMIT:
                distance_to_target[3] = -const.ARROW_UPPER_LIMIT
            coordrx_arrow = const.ARROW_SCALE * distance_to_target[3]

            if distance_to_target[4] > const.ARROW_UPPER_LIMIT:
                distance_to_target[4] = const.ARROW_UPPER_LIMIT
            elif distance_to_target[4] < -const.ARROW_UPPER_LIMIT:
                distance_to_target[4] = -const.ARROW_UPPER_LIMIT
            coordry_arrow = const.ARROW_SCALE * distance_to_target[4]

            if distance_to_target[5] > const.ARROW_UPPER_LIMIT:
                distance_to_target[5] = const.ARROW_UPPER_LIMIT
            elif distance_to_target[5] < -const.ARROW_UPPER_LIMIT:
                distance_to_target[5] = -const.ARROW_UPPER_LIMIT
            coordrz_arrow = const.ARROW_SCALE * distance_to_target[5]

            if self.guide_arrow_actors is not None:
                for actor in self.guide_arrow_actors:
                    self.target_guide_renderer.RemoveActor(actor)

            if (
                self.angle_threshold * const.ARROW_SCALE
                > coordrx_arrow
                > -self.angle_threshold * const.ARROW_SCALE
            ):
                is_under_x_angle_threshold = True
                self.guide_coil_actors[0].GetProperty().SetColor(0, 1, 0)
            else:
                is_under_x_angle_threshold = False
                self.guide_coil_actors[0].GetProperty().SetColor(1, 1, 1)

            offset = 5

            arrow_roll_x1 = self.actor_factory.CreateArrow(
                [-55, -35, offset], [-55, -35, offset - coordrx_arrow]
            )
            arrow_roll_x1.RotateX(-60)
            arrow_roll_x1.RotateZ(180)
            arrow_roll_x1.GetProperty().SetColor(1, 1, 0)

            arrow_roll_x2 = self.actor_factory.CreateArrow(
                [55, -35, offset], [55, -35, offset + coordrx_arrow]
            )
            arrow_roll_x2.RotateX(-60)
            arrow_roll_x2.RotateZ(180)
            arrow_roll_x2.GetProperty().SetColor(1, 1, 0)

            if (
                self.angle_threshold * const.ARROW_SCALE
                > coordrz_arrow
                > -self.angle_threshold * const.ARROW_SCALE
            ):
                is_under_z_angle_threshold = True
                self.guide_coil_actors[1].GetProperty().SetColor(0, 1, 0)
            else:
                is_under_z_angle_threshold = False
                self.guide_coil_actors[1].GetProperty().SetColor(1, 1, 1)

            offset = -35

            arrow_yaw_z1 = self.actor_factory.CreateArrow(
                [-55, offset, 0], [-55, offset - coordrz_arrow, 0]
            )
            arrow_yaw_z1.SetPosition(0, -150, 0)
            arrow_yaw_z1.RotateZ(180)
            arrow_yaw_z1.GetProperty().SetColor(0, 1, 0)

            arrow_yaw_z2 = self.actor_factory.CreateArrow(
                [55, offset, 0], [55, offset + coordrz_arrow, 0]
            )
            arrow_yaw_z2.SetPosition(0, -150, 0)
            arrow_yaw_z2.RotateZ(180)
            arrow_yaw_z2.GetProperty().SetColor(0, 1, 0)

            if (
                self.angle_threshold * const.ARROW_SCALE
                > coordry_arrow
                > -self.angle_threshold * const.ARROW_SCALE
            ):
                is_under_y_angle_threshold = True
                self.guide_coil_actors[2].GetProperty().SetColor(0, 1, 0)
            else:
                is_under_y_angle_threshold = False
                self.guide_coil_actors[2].GetProperty().SetColor(1, 1, 1)

            offset = 38
            arrow_pitch_y1 = self.actor_factory.CreateArrow(
                [0, 65, offset], [0, 65, offset + coordry_arrow]
            )
            arrow_pitch_y1.SetPosition(0, -300, 0)
            arrow_pitch_y1.RotateY(90)
            arrow_pitch_y1.RotateZ(180)
            arrow_pitch_y1.GetProperty().SetColor(1, 0, 0)

            offset = 5
            arrow_pitch_y2 = self.actor_factory.CreateArrow(
                [0, -55, offset], [0, -55, offset - coordry_arrow]
            )
            arrow_pitch_y2.SetPosition(0, -300, 0)
            arrow_pitch_y2.RotateY(90)
            arrow_pitch_y2.RotateZ(180)
            arrow_pitch_y2.GetProperty().SetColor(1, 0, 0)

            # Combine all the conditions to check if the coil is at the target.
            coil_at_target = (
                is_under_distance_threshold
                and is_under_x_angle_threshold
                and is_under_y_angle_threshold
                and is_under_z_angle_threshold
            )

            wx.CallAfter(Publisher.sendMessage, "Coil at target", state=coil_at_target)
            wx.CallAfter(
                Publisher.sendMessage, "From Neuronavigation: Coil at target", state=coil_at_target
            )

            self.guide_arrow_actors = (
                arrow_roll_x1,
                arrow_roll_x2,
                arrow_yaw_z1,
                arrow_yaw_z2,
                arrow_pitch_y1,
                arrow_pitch_y2,
            )

            for ind in self.guide_arrow_actors:
                self.target_guide_renderer.AddActor(ind)

    def OnUnsetTarget(self, marker):
        self.DisableTargetMode()

        self.target_mode = False
        self.target_coord = None

    def OnSetTarget(self, marker):
        coord = marker.position + marker.orientation

        # TODO: The coordinate systems of slice viewers and volume viewer should be unified, so that this coordinate
        #   flip wouldn't be needed.
        coord[1] = -coord[1]

        # Store the new target coordinates and create a new transformation matrix for the target.
        self.target_coord = coord
        self.m_target = self.CreateVTKObjectMatrix(coord[:3], coord[3:])

        self.coil_visualizer.AddTargetCoil(self.m_target)

        print(f"Target updated to coordinates {coord}")

    def CreateVTKObjectMatrix(self, direction, orientation):
        m_img = dco.coordinates_to_transformation_matrix(
            position=direction,
            orientation=orientation,
            axes="sxyz",
        )
        m_img = np.asmatrix(m_img)

        m_img_vtk = vtkMatrix4x4()

        for row in range(0, 4):
            for col in range(0, 4):
                m_img_vtk.SetElement(row, col, m_img[row, col])

        return m_img_vtk

    def CreateDistanceText(self):
        distance_text = vtku.Text()

        distance_text.SetSize(const.TEXT_SIZE_DISTANCE_DURING_NAVIGATION)
        distance_text.SetPosition((const.X, 1.0 - const.Y))
        distance_text.SetVerticalJustificationToBottom()
        distance_text.BoldOn()

        return distance_text

    def CenterOfMass(self):
        barycenter = [0.0, 0.0, 0.0]
        proj = prj.Project()
        try:
            surface = proj.surface_dict[0].polydata
        except KeyError:
            print("There is not any surface created")
            return barycenter

        polydata = surface

        centerOfMass = vtkCenterOfMass()
        centerOfMass.SetInputData(polydata)
        centerOfMass.SetUseScalarsAsWeights(False)
        centerOfMass.Update()

        barycenter = centerOfMass.GetCenter()

        return barycenter

    def Plane(self, x0, pTarget):
        v3 = np.array(pTarget) - x0  # normal to the plane
        v3 = v3 / np.linalg.norm(v3)  # unit vector

        d = np.dot(v3, x0)
        # prevents division by zero.
        if v3[0] == 0.0:
            v3[0] = 1e-09

        x1 = np.array([(d - v3[1] - v3[2]) / v3[0], 1, 1])
        v2 = x1 - x0
        v2 = v2 / np.linalg.norm(v2)  # unit vector
        v1 = np.cross(v3, v2)
        v1 = v1 / np.linalg.norm(v1)  # unit vector
        x2 = x0 + v1
        # calculates the matrix for the change of coordinate systems (from canonical to the plane's).
        # remember that, in np.dot(M,p), even though p is a line vector (e.g.,np.array([1,2,3])), it is treated as a column for the dot multiplication.
        M_plane_inv = np.array(
            [
                [v1[0], v2[0], v3[0], x0[0]],
                [v1[1], v2[1], v3[1], x0[1]],
                [v1[2], v2[2], v3[2], x0[2]],
                [0, 0, 0, 1],
            ]
        )

        return v3, M_plane_inv

    def SetCameraTarget(self):
        cam_focus = self.target_coord[0:3]
        cam = self.ren.GetActiveCamera()

        oldcamVTK = vtkMatrix4x4()
        oldcamVTK.DeepCopy(cam.GetViewTransformMatrix())

        newvtk = vtkMatrix4x4()
        newvtk.Multiply4x4(self.m_target, oldcamVTK, newvtk)

        transform = vtkTransform()
        transform.SetMatrix(newvtk)
        transform.Update()
        cam.ApplyTransform(transform)

        cam.Roll(90)

        cam_pos0 = np.array(cam.GetPosition())
        cam_focus0 = np.array(cam.GetFocalPoint())
        v0 = cam_pos0 - cam_focus0
        v0n = np.sqrt(inner1d(v0, v0))

        v1 = np.array(
            [
                cam_focus[0] - cam_focus0[0],
                cam_focus[1] - cam_focus0[1],
                cam_focus[2] - cam_focus0[2],
            ]
        )
        v1n = np.sqrt(inner1d(v1, v1))
        if not v1n:
            v1n = 1.0
        cam_pos = (v1 / v1n) * v0n + cam_focus
        cam.SetFocalPoint(cam_focus)
        cam.SetPosition(cam_pos)

    def UpdatePointer(self, position):
        """
        Update the position of the pointer sphere. It is done when the navigation without object is on,
        slice planes are moved or a new point is selected from the volume viewer.
        """
        # Update the pointer sphere.
        if self.pointer_actor is None:
            self.CreatePointer()
        self.pointer_actor.SetPosition(position)
        # Update the render window manually, as it is not updated automatically when not navigating.
        if not self.nav_status:
            self.UpdateRender()

    def ObjectArrowLocation(self, m_img, coord):
        # m_img[:3, 0] is from posterior to anterior direction of the coil
        # m_img[:3, 1] is from left to right direction of the coil
        # m_img[:3, 2] is from bottom to up direction of the coil
        vec_length = 70
        m_img_flip = m_img.copy()
        m_img_flip[1, -1] = -m_img_flip[1, -1]
        p1 = m_img_flip[:-1, -1]  # coil center
        coil_dir = m_img_flip[:-1, 0]
        coil_face = m_img_flip[:-1, 1]

        coil_norm = np.cross(coil_dir, coil_face)
<<<<<<< HEAD
        # point normal to the coil away from the center by vec_length
        p2_norm = p1 - vec_length * coil_norm
=======
        p2_norm = (
            p1 - vec_length * coil_norm
        )  # point normal to the coil away from the center by vec_length
>>>>>>> 1f59027c
        coil_dir = np.array([coord[3], coord[4], coord[5]])

        return coil_dir, p2_norm, coil_norm, p1

    def AddPeeledSurface(self, flag, actor):
        if self.actor_peel:
            self.ren.RemoveActor(self.actor_peel)
            self.ren.RemoveActor(self.object_orientation_torus_actor)
            self.ren.RemoveActor(self.obj_projection_arrow_actor)
            self.actor_peel = None
            if self.pointer_actor:
                self.pointer_actor.SetVisibility(1)

        if flag and actor:
            self.ren.AddActor(actor)
            self.actor_peel = actor
            self.ren.AddActor(self.object_orientation_torus_actor)
            self.ren.AddActor(self.obj_projection_arrow_actor)

        if not self.nav_status:
            self.UpdateRender()

    def GetPeelCenters(self, centers, normals):
        self.peel_centers = centers
        self.peel_normals = normals

    def InitLocatorViewer(self, locator):
        self.locator = locator

    def RecolorEfieldActor(self):
        self.efield_mesh_normals_viewer.Modified()

    def DrawVectors(self, position, orientation, color, scale_factor=10):
        points = vtkPoints()
        vectors = vtkDoubleArray()
        vectors.SetNumberOfComponents(3)
        points.InsertNextPoint(position)
        vectors.InsertNextTuple3(orientation[0], orientation[1], orientation[2])
        dataset = vtkPolyData()
        dataset.SetPoints(points)
        dataset.GetPointData().SetVectors(vectors)
        arrowSource = vtkArrowSource()
        glyphFilter = vtkGlyph3D()
        glyphFilter.SetSourceConnection(arrowSource.GetOutputPort())
        glyphFilter.SetInputData(dataset)
        glyphFilter.SetScaleFactor(scale_factor)
        glyphFilter.Update()
        mapper = vtkPolyDataMapper()
        mapper.SetInputData(glyphFilter.GetOutput())
        Actor = vtkActor()
        Actor.SetMapper(mapper)
        Actor.GetProperty().SetColor(color)
        return Actor

    def MaxEfieldActor(self):
        vtk_colors = vtkNamedColors()
        if self.max_efield_vector and self.ball_max_vector is not None:
            self.ren.RemoveActor(self.max_efield_vector)
            self.ren.RemoveActor(self.ball_max_vector)
        self.position_max = self.efield_mesh.GetPoint(self.Idmax)
        orientation = [self.max_efield_array[0], self.max_efield_array[1], self.max_efield_array[2]]
        self.max_efield_vector = self.DrawVectors(
            self.position_max, orientation, vtk_colors.GetColor3d("Red")
        )
        self.ball_max_vector = self.actor_factory.CreateBall(
            self.position_max, vtk_colors.GetColor3d("Red"), 0.5
        )
        self.ren.AddActor(self.max_efield_vector)
        self.ren.AddActor(self.ball_max_vector)

    def CoGEfieldActor(self):
        vtk_colors = vtkNamedColors()
        if self.GoGEfieldVector and self.ball_GoGEfieldVector is not None:
            self.ren.RemoveActor(self.GoGEfieldVector)
            self.ren.RemoveActor(self.ball_GoGEfieldVector)
        orientation = [self.max_efield_array[0], self.max_efield_array[1], self.max_efield_array[2]]
        [self.cell_id_indexes_above_threshold, self.positions_above_threshold] = (
            self.GetIndexesAboveThreshold(self.efield_threshold)
        )
        self.center_gravity_position = self.FindCenterofGravity(
            self.cell_id_indexes_above_threshold, self.positions_above_threshold
        )
        self.GoGEfieldVector = self.DrawVectors(
            self.center_gravity_position, orientation, vtk_colors.GetColor3d("Blue")
        )
        self.ball_GoGEfieldVector = self.actor_factory.CreateBall(
            self.center_gravity_position, vtk_colors.GetColor3d("Blue"), 0.5
        )
        self.ren.AddActor(self.GoGEfieldVector)
        self.ren.AddActor(self.ball_GoGEfieldVector)

    def CoGEforCortexMarker(self):
        if self.e_field_norms is not None:
            [cell_id_indexes, positions_above_threshold] = self.GetIndexesAboveThreshold(0.98)
            center_gravity_position_for_marker = self.FindCenterofGravity(
                cell_id_indexes, positions_above_threshold
            )
            center_gravity_orientation_for_marker = [
                self.max_efield_array[0],
                self.max_efield_array[1],
                self.max_efield_array[2],
            ]
            Publisher.sendMessage(
                "Update Cortex Marker",
                CoGposition=center_gravity_position_for_marker,
                CoGorientation=center_gravity_orientation_for_marker,
            )
        # Publisher.sendMessage('Save target data', target_list_index=marker_id, position= center_gravity_position_for_marker,
        #                       orientation= center_gravity_orientation_for_marker, plot_efield_vectors=self.plot_vector)
        # return [marker_actor_brain, center_gravity_position_for_marker, center_gravity_orientation_for_marker]

    def AddCortexMarkerActor(self, position_orientation, marker_id):
        vtk_colors = vtkNamedColors()
        marker_actor_brain = self.DrawVectors(
            position_orientation[:3],
            position_orientation[3:],
            vtk_colors.GetColor3d("Orange"),
            scale_factor=3,
        )
        self.static_markers_efield.append([marker_actor_brain, marker_id])
        self.ren.AddActor(marker_actor_brain)
        if self.save_automatically:
            import time

            import invesalius.gui.dialogs as dlg
            import invesalius.project as prj

            proj = prj.Project()
            timestamp = time.localtime(time.time())
<<<<<<< HEAD
            stamp_date = f"{timestamp.tm_year:0>4d}{timestamp.tm_mon:0>2d}{timestamp.tm_mday:0>2d}"
            stamp_time = f"{timestamp.tm_hour:0>2d}{timestamp.tm_min:0>2d}{timestamp.tm_sec:0>2d}"
=======
            stamp_date = "{:0>4d}{:0>2d}{:0>2d}".format(
                timestamp.tm_year, timestamp.tm_mon, timestamp.tm_mday
            )
            stamp_time = "{:0>2d}{:0>2d}{:0>2d}".format(
                timestamp.tm_hour, timestamp.tm_min, timestamp.tm_sec
            )
>>>>>>> 1f59027c
            sep = "-"

            if self.path_meshes is None:
                import os

                current_folder_path = os.getcwd()
            else:
                current_folder_path = self.path_meshes

            parts = [current_folder_path, "/", stamp_date, stamp_time, proj.name, "Efield"]
            default_filename = sep.join(parts) + ".csv"

            filename = dlg.ShowLoadSaveDialog(
                message=_("Save markers as..."),
                wildcard="(*.csv)|*.csv",
                style=wx.FD_SAVE | wx.FD_OVERWRITE_PROMPT,
                default_filename=default_filename,
            )

            if not filename:
                return

            Publisher.sendMessage(
                "Save Efield data",
                filename=filename,
                plot_efield_vectors=self.plot_efield_vectors,
                marker_id=marker_id,
            )

    def EnableSaveAutomaticallyEfieldData(self, enable, path_meshes, plot_efield_vectors):
        self.save_automatically = enable
        self.path_meshes = path_meshes
        self.plot_efield_vectors = plot_efield_vectors

    def CortexMarkersVisualization(self, display_flag):
        for i in range(len(self.static_markers_efield)):
            if display_flag:
                self.ren.AddActor(self.static_markers_efield[i][0])
            else:
                self.ren.RemoveActor(self.static_markers_efield[i][0])

    def CreateTextLegend(self, FontSize, Position):
        TextLegend = vtku.Text()
        TextLegend.SetSize(FontSize)
        TextLegend.SetPosition(Position)
        TextLegend.BoldOn()
        return TextLegend

    def CreateEfieldSpreadLegend(self):
        self.SpreadEfieldFactorTextActor = self.CreateTextLegend(
            const.TEXT_SIZE_DISTANCE_DURING_NAVIGATION, (0.4, 0.9)
        )
        self.ren.AddActor(self.SpreadEfieldFactorTextActor.actor)

    def CalculateDistanceMaxEfieldCoGE(self):
        self.distance_efield = distance.euclidean(self.center_gravity_position, self.position_max)
        self.SpreadEfieldFactorTextActor.SetValue(
<<<<<<< HEAD
            "Spread distance: " + str(f"{self.distance_efield:04.2f}")
=======
            "Spread distance: " + str("{:04.2f}".format(self.distance_efield))
>>>>>>> 1f59027c
        )

    def EfieldVectors(self):
        vtk_colors = vtkNamedColors()
        if self.vectorfield_actor is not None:
            self.ren.RemoveActor(self.vectorfield_actor)
        points = vtkPoints()
        vectors = vtkDoubleArray()
        vectors.SetNumberOfComponents(3)

        for i in range(self.radius_list.GetNumberOfIds()):
            point = self.efield_mesh.GetPoint(self.radius_list.GetId(i))
            points.InsertNextPoint(point)
            vectors.InsertNextTuple3(
                self.e_field_col1[i], self.e_field_col2[i], self.e_field_col3[i]
            )

        dataset = vtkPolyData()
        dataset.SetPoints(points)
        dataset.GetPointData().SetVectors(vectors)

        arrowSource = vtkArrowSource()

        glyphFilter = vtkGlyph3D()
        glyphFilter.SetSourceConnection(arrowSource.GetOutputPort())
        glyphFilter.SetInputData(dataset)
        glyphFilter.SetScaleFactor(1)
        glyphFilter.Update()

        mapper = vtkPolyDataMapper()
        mapper.SetInputData(glyphFilter.GetOutput())

        self.vectorfield_actor = vtkActor()
        self.vectorfield_actor.SetMapper(mapper)
        self.vectorfield_actor.GetProperty().SetColor(vtk_colors.GetColor3d("Blue"))

        self.ren.AddActor(self.vectorfield_actor)
        self.interactor.Update()

    def SaveEfieldTargetData(self, target_list_index, position, orientation, plot_efield_vectors):
        if len(self.Id_list) > 0:
            if self.efield_coords is not None:
                import invesalius.data.imagedata_utils as imagedata_utils

                position_world, orientation_world = imagedata_utils.convert_invesalius_to_world(
                    position=[self.efield_coords[0], self.efield_coords[1], self.efield_coords[2]],
                    orientation=[
                        self.efield_coords[3],
                        self.efield_coords[4],
                        self.efield_coords[5],
                    ],
                )
                efield_coords_position = [list(position_world), list(orientation_world)]
            enorms_list = list(self.e_field_norms)
            if plot_efield_vectors:
                e_field_vectors = list(self.max_efield_array)
                self.target_radius_list.append(
                    [
                        target_list_index,
                        self.Id_list,
                        enorms_list,
                        self.Idmax,
                        self.coil_position,
                        efield_coords_position,
                        self.efield_coords,
                        self.coil_position_Trot,
                        e_field_vectors,
                        self.focal_factor_members,
                        self.efield_threshold,
                        self.efield_ROISize,
                        self.mtms_coord,
                    ]
                )
                self.mtms_coord = None
            else:
                self.target_radius_list.append(
                    [
                        target_list_index,
                        self.Id_list,
                        enorms_list,
                        self.Idmax,
                        self.coil_position,
                        efield_coords_position,
                        self.efield_coords,
                        self.coil_position_Trot,
                    ]
                )

    def GetTargetSavedEfieldData(self, target_index_list):
        if len(self.target_radius_list) > 0:
            target_index = 0
            for i in range(len(self.target_radius_list)):
                if target_index_list == self.target_radius_list[i][0]:
                    target_index = i
                    self.saved_target_data = self.target_radius_list[target_index]
                    break

    def CreateEfieldmTMSCoorlegend(self):
        self.mTMSCoordTextActor = self.CreateTextLegend(
            const.TEXT_SIZE_DISTANCE_DURING_NAVIGATION, (0.4, 0.2)
        )
        self.ren.AddActor(self.mTMSCoordTextActor.actor)

    def GetTargetPathmTMS(self, targeting_file):
        self.targeting_file = targeting_file

    def GetTargetPositions(self, target1_origin, target2):
        if self.mTMSCoordTextActor is None:
            self.CreateEfieldmTMSCoorlegend()
        self.mtms_coord = None
        x_diff = round(target1_origin[0] - target2[0])
        y_diff = round(target1_origin[1] - target2[1])
        csv_filename = self.targeting_file
        target_numbers = [-x_diff, y_diff, 0]
        self.matching_row = self.find_and_extract_data(csv_filename, target_numbers)
        dIs = self.mTMS_multiplyFactor(1000)
        Publisher.sendMessage("Get dI for mtms", dIs=dIs)
        self.mTMSCoordTextActor.SetValue("mTMS coords: " + str(target_numbers))
        self.mtms_coord = target_numbers

    def GetdIsfromCoord(self, mtms_coord):
        if self.mTMSCoordTextActor is None:
            self.CreateEfieldmTMSCoorlegend()
        self.mtms_coord = None
        self.matching_row = self.find_and_extract_data(self.targeting_file, mtms_coord)
        dIs = self.mTMS_multiplyFactor(1000)
        Publisher.sendMessage("Get dI for mtms", dIs=dIs)
        self.mTMSCoordTextActor.SetValue("mTMS coords: " + str(mtms_coord))
        self.mtms_coord = mtms_coord

    def mTMS_multiplyFactor(self, factor):
        result = []
        for row in self.matching_row:
            convert = float(row) * factor
            result.append(convert)
        return result

    def find_and_extract_data(self, csv_filename, target_numbers):
        import csv

        matching_rows = []

<<<<<<< HEAD
        with open(csv_filename) as csvfile:
=======
        with open(csv_filename, "r") as csvfile:
>>>>>>> 1f59027c
            csv_reader = csv.reader(csvfile)
            for row in csv_reader:
                # Extract the first three numbers from the current row
                first_three_numbers = list(map(float, row[:3]))

                # Check if the first three numbers match the target numbers
                if first_three_numbers == target_numbers:
                    # If there's a match, append the row (excluding the first three numbers)
                    matching_rows = row[3:8]
                    break

        return matching_rows

    def CheckStatusSavedEfieldData(self):
        indexes_saved_list = []
        if len(self.target_radius_list) > 0:
            efield_data_loaded = True
            for i in range(len(self.target_radius_list)):
                indexes_saved_list.append(self.target_radius_list[i][0])
            indexes_saved_list = np.array(indexes_saved_list)
        else:
            efield_data_loaded = False
        Publisher.sendMessage(
            "Get status of Efield saved data",
            efield_data_loaded=efield_data_loaded,
            indexes_saved_list=indexes_saved_list,
        )

    def InitializeColorArray(self):
        self.colors_init.SetNumberOfComponents(3)
        self.colors_init.SetName("Colors")
        color = 3 * [const.CORTEX_COLOR]
        for i in range(self.efield_mesh.GetNumberOfCells()):
            self.colors_init.InsertTuple(i, color)

    def ReturnToDefaultColorActor(self):
        self.efield_mesh.GetPointData().SetScalars(self.colors_init)
        wx.CallAfter(Publisher.sendMessage, "Initialize color array")
        wx.CallAfter(Publisher.sendMessage, "Recolor efield actor")

    def CreateLUTTableForEfield(self, min, max):
        lut = vtkLookupTable()
        lut.SetTableRange(min, max)
        colorSeries = vtkColorSeries()
        seriesEnum = colorSeries.BREWER_SEQUENTIAL_BLUE_PURPLE_9
        colorSeries.SetColorScheme(seriesEnum)
        colorSeries.BuildLookupTable(lut, colorSeries.ORDINAL)
        return lut

    def GetEfieldMaxMin(self, e_field_norms):
        self.e_field_norms = e_field_norms
        max = np.amax(self.e_field_norms)
        min = np.amin(self.e_field_norms)
        self.efield_min = min
        self.efield_max = max
        # self.Idmax = np.array(self.e_field_norms).argmax()
        wx.CallAfter(Publisher.sendMessage, "Update efield vis")

    def FindClosestValueEfieldEdges(self, arr, threshold):
        closest_value = min(arr, key=lambda x: abs(x - threshold))
        closest_index = np.argmin(np.abs(arr - closest_value))
        return closest_index

    def CalculateEdgesEfield(self):
        if self.edge_actor is not None:
            self.ren.RemoveViewProp(self.edge_actor)
        named_colors = vtkNamedColors()
        second_lut = self.CreateLUTTableForEfield(self.efield_min, self.efield_max)
        second_lut.SetNumberOfTableValues(5)

        bcf = vtkBandedPolyDataContourFilter()
        bcf.SetInputData(self.efield_mesh)
        bcf.ClippingOn()

        lower_edge = self.FindClosestValueEfieldEdges(np.array(self.e_field_norms), self.efield_min)
        middle_edge = self.FindClosestValueEfieldEdges(
            np.array(self.e_field_norms), self.efield_max * 0.2
        )
        middle_edge1 = self.FindClosestValueEfieldEdges(
            np.array(self.e_field_norms), self.efield_max * 0.7
        )
        upper_edge = self.FindClosestValueEfieldEdges(
            np.array(self.e_field_norms), self.efield_max * 0.9
        )
        lower_edge = self.efield_mesh.GetPoint(lower_edge)
        middle_edge = self.efield_mesh.GetPoint(middle_edge)
        middle_edge1 = self.efield_mesh.GetPoint(middle_edge1)
        upper_edge = self.efield_mesh.GetPoint(upper_edge)

        edges = [lower_edge, middle_edge, middle_edge1, upper_edge]
        for i in range(len(edges)):
            bcf.SetValue(i, edges[i][2])
        bcf.SetScalarModeToIndex()
        bcf.GenerateContourEdgesOn()
        mapper = vtkPolyDataMapper()
        mapper.SetInputConnection(bcf.GetOutputPort())
        mapper.SetLookupTable(second_lut)
        mapper.SetScalarModeToUsePointData()

        actor = vtkActor()
        actor.SetMapper(mapper)

        edge_mapper = vtkPolyDataMapper()
        edge_mapper.SetInputData(bcf.GetContourEdgesOutput())
        edge_mapper.SetResolveCoincidentTopologyToPolygonOffset()

        self.edge_actor = vtkActor()
        self.edge_actor.SetMapper(edge_mapper)
        self.edge_actor.GetProperty().SetColor(named_colors.GetColor3d("Black"))
        self.edge_actor.GetProperty().SetLineWidth(3.0)
        actor.GetProperty().SetOpacity(0)
        self.ren.AddViewProp(actor)
        self.ren.AddViewProp(self.edge_actor)

        self.efield_scalar_bar.SetLookupTable(self.efield_lut)
        self.ren.AddActor2D(self.efield_scalar_bar)

    def GetIndexesAboveThreshold(self, threshold):
        cell_id_indexes = []
        positions = []
        indexes = [
            index
            for index, value in enumerate(self.e_field_norms)
            if value > self.efield_max * threshold
        ]
        for index, value in enumerate(indexes):
            cell_id_indexes.append(self.Id_list[value])
            positions.append(self.efield_mesh.GetPoint(self.Id_list[value]))
        return [cell_id_indexes, positions]

    def UpdateEfieldThreshold(self, data):
        self.efield_threshold = data

    def UpdateEfieldROISize(self, data):
        self.efield_ROISize = data
        self.radius_list.Reset()

    def EnableEfieldTools(self, enable):
        self.efield_tools = enable
        if self.efield_tools:
            self.CreateEfieldSpreadLegend()
            self.CreateClustersEfieldLegend()
        elif not self.efield_tools and self.ClusterEfieldTextActor is not None:
            self.ren.RemoveActor(self.ClusterEfieldTextActor.actor)
            self.ren.RemoveActor(self.SpreadEfieldFactorTextActor.actor)

    def FindCenterofGravity(self, cell_id_indexes, positions):
        weights = []
        for index, value in enumerate(cell_id_indexes):
            weights.append(self.e_field_norms[index])
        x_weighted = []
        y_weighted = []
        z_weighted = []
        for i, (x, y, z) in enumerate(positions):
            x_weighted.append(x * weights[i])
            y_weighted.append(y * weights[i])
            z_weighted.append(z * weights[i])
        sum_x = sum(x_weighted)
        sum_y = sum(y_weighted)
        sum_z = sum(z_weighted)
        sum_weights = sum(weights)

        center_gravity_x = sum_x / sum_weights
        center_gravity_y = sum_y / sum_weights
        center_gravity_z = sum_z / sum_weights

        query_point = [center_gravity_x, center_gravity_y, center_gravity_z]
        center_gravity = [0.0, 0.0, 0.0]
        cell_id = mutable(0)
        sub_id = mutable(0)
        distance = mutable(0.0)
        self.locator_efield_cell.FindClosestPoint(
            query_point, center_gravity, cell_id, sub_id, distance
        )
        return center_gravity

    def DetectClustersEfieldSpread(self, points):
        from sklearn.cluster import DBSCAN
        from sklearn.metrics import pairwise_distances

        points = np.array(points) if isinstance(points, list) else points
        dbscan = DBSCAN(eps=5, min_samples=1).fit(points)
        labels = dbscan.labels_
        n_clusters = len(set(labels)) - (1 if -1 in labels else 0)
        core_sample_indices = dbscan.core_sample_indices_
        cluster_centers = points[core_sample_indices, :]
        representative_centers = np.array(
            [
                cluster.mean(axis=0)
                for cluster in np.split(
                    cluster_centers,
                    np.cumsum(np.unique(dbscan.labels_, return_counts=True)[1])[:-1],
                )
            ]
        )
        distances_between_representatives = np.max(pairwise_distances(representative_centers))
        focal_factor = (
            n_clusters / len(self.Id_list)
            + distances_between_representatives / 30
            + self.distance_efield / 15
        )
        focal_factor = 1 / focal_factor
        self.ClusterEfieldTextActor.SetValue(
            "Clusters above "
            + str(int(self.efield_threshold * 100))
            + "% percent: "
            + str(n_clusters)
            + "\n"
            + " distance:"
            + str(distances_between_representatives)
            + "\n"
            + "Focal Factor: "
            + "  "
            + str(focal_factor)
        )
        self.focal_factor_members = [
            n_clusters,
            n_clusters / len(self.Id_list),
            distances_between_representatives,
            distances_between_representatives / 30,
            self.distance_efield,
            self.distance_efield / 15,
            focal_factor,
        ]

    def CreateClustersEfieldLegend(self):
        self.ClusterEfieldTextActor = self.CreateTextLegend(
            const.TEXT_SIZE_DISTANCE_DURING_NAVIGATION, (0.03, 0.99)
        )
        self.ren.AddActor(self.ClusterEfieldTextActor.actor)

    def EnableShowEfieldAboveThreshold(self, enable):
        self.enableefieldabovethreshold = enable

    def SegmentEfieldMax(self, cell_id_indexes):
        color = [255, 165, 0]
        for j, value in enumerate(cell_id_indexes):
            self.colors_init.InsertTuple(value, color)

    def GetEfieldActor(self, e_field_actor):
        self.efield_actor = e_field_actor

    def FindPointsAroundRadiusEfield(self, cellId):
        radius = int(self.efield_ROISize)
        self.locator_efield.FindPointsWithinRadius(
            radius, self.e_field_mesh_centers.GetPoint(cellId), self.radius_list
        )

    def CreateCortexProjectionOnScalp(self, marker_id, position, orientation):
        self.target_at_cortex = None
        self.scalp_mesh = self.scalp_actor.GetMapper().GetInput()
        position_flip = position
        position_flip[1] = -position_flip[1]
        self.target_at_cortex = position_flip
        point_scalp = self.FindClosestPointToMesh(position_flip, self.scalp_mesh)
        self.CreateEfieldAtTargetLegend()
        Publisher.sendMessage(
            "Create Marker from tangential", point=point_scalp, orientation=orientation
        )

    def ClearTargetAtCortex(self):
        self.target_at_cortex = None
        if self.EfieldAtTargetLegend is not None:
            self.ren.RemoveActor(self.EfieldAtTargetLegend.actor)

    def SetEfieldTargetAtCortex(self, position, orientation):
        position_flip = position
        position_flip[1] = -position_flip[1]
        self.target_at_cortex = position_flip
        self.CreateEfieldAtTargetLegend()

    def ShowEfieldAtCortexTarget(self):
        if self.target_at_cortex is not None:
<<<<<<< HEAD
=======
            import vtk

>>>>>>> 1f59027c
            index = self.efield_mesh.FindPoint(self.target_at_cortex)
            if index in self.Id_list:
                cell_number = self.Id_list.index(index)
                self.EfieldAtTargetLegend.SetValue(
<<<<<<< HEAD
                    "Efield at Target: " + str(f"{self.e_field_norms[cell_number]:04.2f}")
                )
            else:
                self.EfieldAtTargetLegend.SetValue("Efield at Target: " + str(f"{0:04.2f}"))
=======
                    "Efield at Target: " + str("{:04.2f}".format(self.e_field_norms[cell_number]))
                )
            else:
                self.EfieldAtTargetLegend.SetValue("Efield at Target: " + str("{:04.2f}".format(0)))
>>>>>>> 1f59027c

    def CreateEfieldAtTargetLegend(self):
        if self.EfieldAtTargetLegend is not None:
            self.ren.RemoveActor(self.EfieldAtTargetLegend.actor)
        self.EfieldAtTargetLegend = self.CreateTextLegend(
            const.TEXT_SIZE_DISTANCE_DURING_NAVIGATION, (0.4, 0.96)
        )
        self.ren.AddActor(self.EfieldAtTargetLegend.actor)

    def FindClosestPointToMesh(self, point, mesh):
        closest_distance = float("inf")
        closest_point = None
        point = np.array(point)
        for i in range(mesh.GetNumberOfCells()):
            distance_sq = np.linalg.norm(np.array(self.scalp_mesh.GetPoint(i)) - point)
            if distance_sq < closest_distance:
                closest_distance = distance_sq
                closest_point = self.scalp_mesh.GetPoint(i)
        return closest_point

    def GetScalpEfield(self, scalp_actor):
        self.scalp_actor = scalp_actor

    def InitEfield(self, e_field_brain):
        self.e_field_mesh_normals = e_field_brain.e_field_mesh_normals
        self.e_field_mesh_centers = e_field_brain.e_field_mesh_centers
        self.locator_efield = e_field_brain.locator_efield
        self.locator_efield_cell = e_field_brain.locator_efield_Cell
        self.efield_mesh = e_field_brain.e_field_mesh
        self.efield_mapper = e_field_brain.efield_mapper
        self.efield_mesh_normals_viewer = vtkPolyDataNormals()
        self.efield_mesh_normals_viewer.SetInputData(self.efield_mesh)
        self.efield_mesh_normals_viewer.SetFeatureAngle(80)
        self.efield_mesh_normals_viewer.AutoOrientNormalsOn()
        self.efield_mesh_normals_viewer.Update()
        self.efield_mapper.SetInputConnection(self.efield_mesh_normals_viewer.GetOutputPort())
        self.efield_mapper.ScalarVisibilityOn()
        self.efield_actor.SetMapper(self.efield_mapper)
        self.efield_actor.GetProperty().SetBackfaceCulling(1)
        self.efield_coords = None
        self.coil_position = None
        self.coil_position_Trot = None
        self.e_field_norms = None
        self.efield_threshold = const.EFIELD_MAX_RANGE_SCALE
        self.efield_ROISize = const.EFIELD_ROI_SIZE
        self.target_radius_list = []
        self.focal_factor_members = []
        self.distance_efield = None
        self.mtms_coord = None

        if self.max_efield_vector and self.ball_max_vector is not None:
            self.ren.RemoveActor(self.max_efield_vector)
            self.ren.RemoveActor(self.ball_max_vector)

        if self.GoGEfieldVector and self.ball_GoGEfieldVector is not None:
            self.ren.RemoveActor(self.GoGEfieldVector)
            self.ren.RemoveActor(self.ball_GoGEfieldVector)

        if self.vectorfield_actor is not None:
            self.ren.RemoveActor(self.vectorfield_actor)

        if self.efield_scalar_bar is not None:
            self.ren.RemoveActor(self.efield_scalar_bar)

        if self.ClusterEfieldTextActor is not None:
            self.ren.RemoveActor(self.ClusterEfieldTextActor.actor)

        if self.SpreadEfieldFactorTextActor is not None:
            self.ren.RemoveActor(self.SpreadEfieldFactorTextActor.actor)

        self.efield_scalar_bar = e_field_brain.efield_scalar_bar

        if self.edge_actor is not None:
            self.ren.RemoveActor(self.edge_actor)

    def GetNeuronavigationApi(self, neuronavigation_api):
        self.neuronavigation_api = neuronavigation_api

    def ShowEfieldintheintersection(self, intersectingCellIds, p1, coil_norm, coil_dir):
        closestDist = 100
        # if find intersection , calculate angle and add actors
        if intersectingCellIds.GetNumberOfIds() != 0:
            for i in range(intersectingCellIds.GetNumberOfIds()):
                cellId = intersectingCellIds.GetId(i)
                point = np.array(self.e_field_mesh_centers.GetPoint(cellId))
                distance = np.linalg.norm(point - p1)
                if distance < closestDist:
                    closestDist = distance
                    closestPoint = point
                    pointnormal = np.array(self.e_field_mesh_normals.GetTuple(cellId))
                    angle = np.rad2deg(np.arccos(np.dot(pointnormal, coil_norm)))
                    self.FindPointsAroundRadiusEfield(cellId)
                    self.radius_list.Sort()
        else:
            self.radius_list.Reset()

    def OnUpdateEfieldvis(self):
        if self.radius_list.GetNumberOfIds() != 0:
            self.efield_lut = self.CreateLUTTableForEfield(self.efield_min, self.efield_max)
            self.CalculateEdgesEfield()
            self.colors_init.SetNumberOfComponents(3)
            self.colors_init.Fill(const.CORTEX_COLOR)
            for h in range(len(self.Id_list)):
                dcolor = 3 * [0.0]
                index_id = self.Id_list[h]
                if self.plot_vector:
                    self.efield_lut.GetColor(self.e_field_norms[h], dcolor)
                else:
                    self.efield_lut.GetColor(self.e_field_norms[index_id], dcolor)
                color = 3 * [0.0]
                for j in range(0, 3):
                    color[j] = int(255.0 * dcolor[j])
                self.colors_init.InsertTuple(index_id, color)
            self.efield_mesh.GetPointData().SetScalars(self.colors_init)
            wx.CallAfter(Publisher.sendMessage, "Recolor efield actor")
            if self.vectorfield_actor is not None:
                self.ren.RemoveActor(self.vectorfield_actor)
            if self.plot_vector:
                wx.CallAfter(Publisher.sendMessage, "Show max Efield actor")
                wx.CallAfter(Publisher.sendMessage, "Show CoG Efield actor")
                if self.efield_tools:
                    wx.CallAfter(Publisher.sendMessage, "Show distance between Max and CoG Efield")
                    if self.positions_above_threshold is not None:
                        self.DetectClustersEfieldSpread(self.positions_above_threshold)
                if (
                    self.enableefieldabovethreshold
                    and self.cell_id_indexes_above_threshold is not None
                ):
                    self.SegmentEfieldMax(self.cell_id_indexes_above_threshold)
                self.ShowEfieldAtCortexTarget()
                if self.plot_no_connection:
                    wx.CallAfter(Publisher.sendMessage, "Show Efield vectors")
                    self.plot_vector = False
                    self.plot_no_connection = False
        else:
            wx.CallAfter(Publisher.sendMessage, "Recolor again")

    def UpdateEfieldPointLocation(self, m_img, coord, queue_IDs):
        # TODO: In the future, remove the "put_nowait" and mesh processing to another module (maybe e_field.py)
        # this might work because a python instance from the 3D mesh can be edited in the thread. Check how to extract
        # the instance from the desired mesh for visualization and if it works. Optimally, there should be no
        # processing or threading related commands inside viewer_volume.
        [coil_dir, norm, coil_norm, p1] = self.ObjectArrowLocation(m_img, coord)
        intersectingCellIds = self.GetCellIntersection(p1, norm, self.locator_efield_cell)
        self.ShowEfieldintheintersection(intersectingCellIds, p1, coil_norm, coil_dir)
        try:
            self.e_field_IDs_queue = queue_IDs
            if self.radius_list.GetNumberOfIds() != 0:
                if np.all(self.old_coord != coord):
                    self.e_field_IDs_queue.put_nowait(self.radius_list)
                self.old_coord = np.array([coord])
        except queue.Full:
            pass

    def UpdateEfieldPointLocationOffline(self, m_img, coord, list_index):
        [coil_dir, norm, coil_norm, p1] = self.ObjectArrowLocation(m_img, coord)
        intersectingCellIds = self.GetCellIntersection(p1, norm, self.locator_efield_cell)
        self.ShowEfieldintheintersection(intersectingCellIds, p1, coil_norm, coil_dir)
        id_list = []
        for h in range(self.radius_list.GetNumberOfIds()):
            id_list.append(self.radius_list.GetId(h))
        Publisher.sendMessage("Get ID list", ID_list=id_list)
        self.plot_no_connection = True
        self.list_index_efield_vectors = list_index

    def GetCoilPosition(self, position, orientation):
        m_img = tr.compose_matrix(angles=orientation, translate=position)
        m_img_flip = m_img.copy()
        m_img_flip[1, -1] = -m_img_flip[1, -1]
        cp = m_img_flip[:-1, -1]  # coil center
        cp = cp * 0.001  # convert to meters
        cp = cp.tolist()

        # is from posterior to anterior direction of the coil
        ct1 = m_img_flip[:3, 1]
        ct2 = m_img_flip[:3, 0]  # is from left to right direction of the coil
        coil_dir = m_img_flip[:-1, 0]
        coil_face = m_img_flip[:-1, 1]
        cn = np.cross(coil_dir, coil_face)
        T_rot = np.append(ct1, ct2, axis=0)
        T_rot = np.append(T_rot, cn, axis=0)  # append
        T_rot = T_rot.tolist()  # to list
        Publisher.sendMessage("Send coil position and rotation", T_rot=T_rot, cp=cp, m_img=m_img)

    def GetEnorm(self, enorm_data, plot_vector):
        self.e_field_col1 = []
        self.e_field_col2 = []
        self.e_field_col3 = []
        session = ses.Session()
        self.plot_vector = plot_vector
        self.coil_position_Trot = enorm_data[0]
        self.coil_position = enorm_data[1]
        self.efield_coords = enorm_data[2]
        self.Id_list = enorm_data[4]
        if self.plot_vector:
            if session.GetConfig("debug_efield"):
                self.e_field_norms = enorm_data[3][self.Id_list, 0]
                self.e_field_col1 = enorm_data[3][self.Id_list, 1]
                self.e_field_col2 = enorm_data[3][self.Id_list, 1]
                self.e_field_col3 = enorm_data[3][self.Id_list, 3]
                self.Idmax = np.array(self.Id_list[np.array(self.e_field_norms).argmax()])
                max = np.array(self.e_field_norms).argmax()
                self.max_efield_array = [
                    self.e_field_col1[max],
                    self.e_field_col2[max],
                    self.e_field_col3[max],
                ]
            else:
                self.e_field_norms = enorm_data[3].enorm
                self.e_field_col1 = enorm_data[3].column1
                self.e_field_col2 = enorm_data[3].column2
                self.e_field_col3 = enorm_data[3].column3
                self.max_efield_array = enorm_data[3].mvector
                self.Idmax = self.Id_list[enorm_data[3].maxindex]
                if self.save_automatically and self.plot_no_connection:
                    import time

                    import invesalius.gui.dialogs as dlg
                    import invesalius.project as prj

                    proj = prj.Project()
                    timestamp = time.localtime(time.time())
<<<<<<< HEAD
                    stamp_date = (
                        f"{timestamp.tm_year:0>4d}{timestamp.tm_mon:0>2d}{timestamp.tm_mday:0>2d}"
                    )
                    stamp_time = (
                        f"{timestamp.tm_hour:0>2d}{timestamp.tm_min:0>2d}{timestamp.tm_sec:0>2d}"
=======
                    stamp_date = "{:0>4d}{:0>2d}{:0>2d}".format(
                        timestamp.tm_year, timestamp.tm_mon, timestamp.tm_mday
                    )
                    stamp_time = "{:0>2d}{:0>2d}{:0>2d}".format(
                        timestamp.tm_hour, timestamp.tm_min, timestamp.tm_sec
>>>>>>> 1f59027c
                    )
                    sep = "-"

                    if self.path_meshes is None:
                        import os

                        current_folder_path = os.getcwd()
                    else:
                        current_folder_path = self.path_meshes

                    parts = [current_folder_path, "/", stamp_date, stamp_time, proj.name, "Efield"]
                    default_filename = sep.join(parts) + ".csv"

                    filename = dlg.ShowLoadSaveDialog(
                        message=_("Save markers as..."),
                        wildcard="(*.csv)|*.csv",
                        style=wx.FD_SAVE | wx.FD_OVERWRITE_PROMPT,
                        default_filename=default_filename,
                    )

                    if not filename:
                        return

                    Publisher.sendMessage(
                        "Save Efield data",
                        filename=filename,
                        plot_efield_vectors=self.plot_efield_vectors,
                        marker_id=self.list_index_efield_vectors,
                    )
        else:
            self.e_field_norms = enorm_data[3]
            self.Idmax = np.array(self.e_field_norms).argmax()

        self.GetEfieldMaxMin(self.e_field_norms)

    def SaveEfieldData(self, filename, plot_efield_vectors, marker_id):
        import csv

        import invesalius.data.imagedata_utils as imagedata_utils

        all_data = []

        header = [
            "Marker ID",
            "T_rot",
            "Coil center",
            "Coil position in world coordinates",
            "InVesalius coordinates",
            "Enorm",
            "ID cell max",
            "Efield vectors",
            "Enorm cell indexes",
            "Focal factors",
            "Efield threshold",
            "Efield ROI size",
            "Mtms_coord",
        ]
        if self.efield_coords is not None:
            position_world, orientation_world = imagedata_utils.convert_invesalius_to_world(
                position=[self.efield_coords[0], self.efield_coords[1], self.efield_coords[2]],
                orientation=[self.efield_coords[3], self.efield_coords[4], self.efield_coords[5]],
            )
            efield_coords_position = [list(position_world), list(orientation_world)]
        if plot_efield_vectors:
            if self.plot_no_connection:
                e_field_vectors = [
                    list(self.e_field_col1),
                    list(self.e_field_col2),
                    list(self.e_field_col3),
                ]
            else:
                e_field_vectors = list(self.max_efield_array)
            all_data.append(
                [
                    marker_id,
                    self.coil_position_Trot,
                    self.coil_position,
                    efield_coords_position,
                    self.efield_coords,
                    list(self.e_field_norms),
                    self.Idmax,
                    e_field_vectors,
                    self.Id_list,
                    self.focal_factor_members,
                    self.efield_threshold,
                    self.efield_ROISize,
                    self.mtms_coord,
                ]
            )
            # REMOVE THIS
            self.mtms_coord = None
        else:
            all_data.append(
                [
                    marker_id,
                    self.coil_position_Trot,
                    self.coil_position,
                    efield_coords_position,
                    self.efield_coords,
                    list(self.e_field_norms),
                ]
            )

        with open(filename, "w", newline="") as file:
            writer = csv.writer(file)
            writer.writerow(header)
            writer.writerows(all_data)

    def SavedAllEfieldData(self, filename):
        import csv

<<<<<<< HEAD
=======
        import invesalius.data.imagedata_utils as imagedata_utils

>>>>>>> 1f59027c
        header = [
            "Marker ID",
            "Enorm cell indexes",
            "Enorm",
            "ID cell Max",
            "Coil center",
            "Coil position world coordinates",
            "InVesalius coordinates",
            "T_rot",
            "Efield vectors",
            "Focal factors",
            "Efield threshold",
            "Efield ROI size",
            "Mtms_coord",
        ]
        all_data = list(self.target_radius_list)
        with open(filename, "w", newline="") as f:
            writer = csv.writer(f)
            writer.writerow(header)
            writer.writerows(all_data)

    def GetCellIntersection(self, p1, p2, locator):
        vtk_colors = vtkNamedColors()
        # This find store the triangles that intersect the coil's normal
        intersectingCellIds = vtkIdList()
        locator.FindCellsAlongLine(p1, p2, 0.001, intersectingCellIds)
        return intersectingCellIds

    def ShowCoilProjection(self, intersectingCellIds, p1, coil_norm, coil_dir):
        vtk_colors = vtkNamedColors()
        closestDist = 50

        # If intersection is was found, calculate angle and add actors.
        if intersectingCellIds.GetNumberOfIds() != 0:
            for i in range(intersectingCellIds.GetNumberOfIds()):
                cellId = intersectingCellIds.GetId(i)
                point = np.array(self.peel_centers.GetPoint(cellId))
                distance = np.linalg.norm(point - p1)

                if distance < closestDist:
                    closestDist = distance
                    closestPoint = point
                    pointnormal = np.array(self.peel_normals.GetTuple(cellId))
                    angle = np.rad2deg(np.arccos(np.dot(pointnormal, coil_norm)))
                    # print('the angle:', angle)

                    self.ren.AddActor(self.obj_projection_arrow_actor)
                    self.ren.AddActor(self.object_orientation_torus_actor)
                    self.obj_projection_arrow_actor.SetPosition(closestPoint)
                    self.obj_projection_arrow_actor.SetOrientation(coil_dir)

                    self.object_orientation_torus_actor.SetPosition(closestPoint)
                    self.object_orientation_torus_actor.SetOrientation(coil_dir)

                    # change color of arrow and disk according to angle
                    if angle < self.angle_arrow_projection_threshold:
                        self.object_orientation_torus_actor.GetProperty().SetDiffuseColor(
                            [51 / 255, 176 / 255, 102 / 255]
                        )
                        self.obj_projection_arrow_actor.GetProperty().SetColor(
                            [55 / 255, 120 / 255, 163 / 255]
                        )
                    else:
                        self.object_orientation_torus_actor.GetProperty().SetDiffuseColor(
                            [240 / 255, 146 / 255, 105 / 255]
                        )
                        self.obj_projection_arrow_actor.GetProperty().SetColor(
                            [240 / 255, 146 / 255, 105 / 255]
                        )
        else:
            self.ren.RemoveActor(self.obj_projection_arrow_actor)
            self.ren.RemoveActor(self.object_orientation_torus_actor)

    def OnNavigationStatus(self, nav_status, vis_status):
        self.nav_status = nav_status
        self.tracts_status = vis_status[1]

        if self.nav_status:
            self.pTarget = self.CenterOfMass()

        self.camera_show_object = None
        if not self.nav_status:
            self.UpdateRender()

    def UpdateSeedOffset(self, data):
        self.seed_offset = data

    def UpdateMarkerOffsetState(self, create=False):
        if create:
            if not self.mark_actor:
                self.mark_actor = self.actor_factory.CreateBall(
                    position=[0.0, 0.0, 0.0],
                    colour=[0.0, 1.0, 1.0],
                    size=1.5,
                )
                self.ren.AddActor(self.mark_actor)
        else:
            if self.mark_actor:
                self.ren.RemoveActor(self.mark_actor)
                self.mark_actor = None
        if not self.nav_status:
            self.UpdateRender()

    def UpdateArrowPose(self, m_img, coord, flag):
        [coil_dir, norm, coil_norm, p1] = self.ObjectArrowLocation(m_img, coord)

        if flag:
            self.ren.RemoveActor(self.obj_projection_arrow_actor)
            self.ren.RemoveActor(self.object_orientation_torus_actor)
            intersectingCellIds = self.GetCellIntersection(p1, norm, self.locator)
            self.ShowCoilProjection(intersectingCellIds, p1, coil_norm, coil_dir)

    def TrackObject(self, enabled):
        if enabled:
            vtk_colors = vtkNamedColors()
            self.obj_projection_arrow_actor = self.actor_factory.CreateArrowUsingDirection(
                position=[0.0, 0.0, 0.0],
                orientation=[0.0, 0.0, 0.0],
                colour=vtk_colors.GetColor3d("Red"),
                length_multiplier=0.8,
            )
            self.object_orientation_torus_actor = self.actor_factory.CreateTorus(
                position=[0.0, 0.0, 0.0],
                orientation=[0.0, 0.0, 0.0],
                colour=vtk_colors.GetColor3d("Red"),
            )
        else:
            self.ren.RemoveActor(self.mark_actor)
            self.ren.RemoveActor(self.obj_projection_arrow_actor)
            self.ren.RemoveActor(self.object_orientation_torus_actor)

            self.mark_actor = None
            self.obj_projection_arrow_actor = None
            self.object_orientation_torus_actor = None

    def OnUpdateTracts(self, root=None, affine_vtk=None, coord_offset=None, coord_offset_w=None):
        mapper = vtkCompositePolyDataMapper2()
        mapper.SetInputDataObject(root)

        self.actor_tracts = vtkActor()
        self.actor_tracts.SetMapper(mapper)
        self.actor_tracts.SetUserMatrix(affine_vtk)

        self.ren.AddActor(self.actor_tracts)
        if self.mark_actor:
            self.mark_actor.SetPosition(coord_offset)
        self.Refresh()

    def OnRemoveTracts(self):
        if self.actor_tracts:
            self.ren.RemoveActor(self.actor_tracts)
            self.actor_tracts = None
            self.Refresh()

    def OnUpdateRobotStatus(self, robot_status):
        if self.dummy_robot_actor:
            if robot_status:
                self.dummy_robot_actor.GetProperty().SetColor(0, 1, 0)
            else:
                self.dummy_robot_actor.GetProperty().SetColor(1, 0, 0)

    def __bind_events_wx(self):
        # self.Bind(wx.EVT_SIZE, self.OnSize)
        #  self.canvas.subscribe_event('LeftButtonPressEvent', self.on_insert_point)
        pass

    def on_insert_point(self, evt):
        pos = evt.position
        self.polygon.append_point(pos)
        self.canvas.Refresh()

        arr = self.canvas.draw_element_to_array(
            [
                self.polygon,
            ]
        )
        imsave("/tmp/polygon.png", arr)

    def SetInteractorStyle(self, state):
        cleanup = getattr(self.style, "CleanUp", None)
        if cleanup:
            self.style.CleanUp()

        del self.style

        style = styles.Styles.get_style(state)(self)

        setup = getattr(style, "SetUp", None)
        if setup:
            style.SetUp()

        self.style = style
        self.interactor.SetInteractorStyle(style)

        self.UpdateRender()

        self.state = state

    def enable_style(self, style):
        if styles.Styles.has_style(style):
            new_state = self.interaction_style.AddState(style)
            self.SetInteractorStyle(new_state)
        else:
            new_state = self.interaction_style.RemoveState(style)
            self.SetInteractorStyle(new_state)

    def OnDisableStyle(self, style):
        new_state = self.interaction_style.RemoveState(style)
        self.SetInteractorStyle(new_state)

    def ResetCamClippingRange(self):
        self.ren.ResetCamera()
        self.ren.ResetCameraClippingRange()

    # Note: Not in use currently, this method is not called from anywhere.
    def SetVolumetricCamera(self, enabled):
        self.use_volumetric_camera = enabled
        self.camera_show_object = None

    # Note: Not in use currently, this method is not called from anywhere.
    def VolumetricCamera(self, cam_focus):
        # TODO: exclude dependency on initial focus
        # cam_focus = np.array(bases.flip_x(position[:3]))
        # cam_focus = np.array(bases.flip_x(position))
        cam = self.ren.GetActiveCamera()

        if self.initial_focus is None:
            self.initial_focus = np.array(cam.GetFocalPoint())

        cam_pos0 = np.array(cam.GetPosition())
        cam_focus0 = np.array(cam.GetFocalPoint())
        v0 = cam_pos0 - cam_focus0
        v0n = np.sqrt(inner1d(v0, v0))

        if self.camera_show_object is None:
            self.camera_show_object = self.coil_visualizer.show_coil

        if self.camera_show_object:
            v1 = np.array(
                [
                    cam_focus[0] - self.pTarget[0],
                    cam_focus[1] - self.pTarget[1],
                    cam_focus[2] - self.pTarget[2],
                ]
            )
        else:
            v1 = cam_focus - self.initial_focus

        v1n = np.sqrt(inner1d(v1, v1))
        if not v1n:
            v1n = 1.0
        cam_pos = (v1 / v1n) * v0n + cam_focus

        cam.SetFocalPoint(cam_focus)
        cam.SetPosition(cam_pos)

        # It works without doing the reset. Check with trackers if there is any difference.
        # Need to be outside condition for sphere marker position update
        # self.ren.ResetCameraClippingRange()
        # self.ren.ResetCamera()

    def OnExportSurface(self, filename, filetype, convert_to_world=False):
        if filetype not in (
            const.FILETYPE_STL,
            const.FILETYPE_VTP,
            const.FILETYPE_PLY,
            const.FILETYPE_STL_ASCII,
        ):
            if _has_win32api:
                utils.touch(filename)
                win_filename = win32api.GetShortPathName(filename)
                self._export_surface(win_filename, filetype)
            else:
                self._export_surface(filename, filetype)

    def _export_surface(self, filename, filetype):
        fileprefix = filename.split(".")[-2]
        renwin = self.interactor.GetRenderWindow()

        if filetype == const.FILETYPE_RIB:
            writer = vtkRIBExporter()
            writer.SetFilePrefix(fileprefix)
            writer.SetTexturePrefix(fileprefix)
            writer.SetInput(renwin)
            writer.Write()
        elif filetype == const.FILETYPE_VRML:
            writer = vtkVRMLExporter()
            writer.SetFileName(filename)
            writer.SetInput(renwin)
            writer.Write()
        elif filetype == const.FILETYPE_X3D:
            writer = vtkX3DExporter()
            writer.SetInput(renwin)
            writer.SetFileName(filename)
            writer.Update()
            writer.Write()
        elif filetype == const.FILETYPE_OBJ:
            writer = vtkOBJExporter()
            writer.SetFilePrefix(fileprefix)
            writer.SetInput(renwin)
            writer.Write()
        elif filetype == const.FILETYPE_IV:
            writer = vtkIVExporter()
            writer.SetFileName(filename)
            writer.SetInput(renwin)
            writer.Write()

    def OnEnableBrightContrast(self):
        style = self.style
        style.AddObserver("MouseMoveEvent", self.OnMove)
        style.AddObserver("LeftButtonPressEvent", self.OnClick)
        style.AddObserver("LeftButtonReleaseEvent", self.OnRelease)

    def OnDisableBrightContrast(self):
        style = vtkInteractorStyleTrackballCamera()
        self.interactor.SetInteractorStyle(style)
        self.style = style

    def OnSetWindowLevelText(self, ww, wl):
        if self.raycasting_volume:
            self.text.SetValue("WL: %d  WW: %d" % (wl, ww))
            #  self.canvas.modified = True

    def OnShowRaycasting(self):
        if not self.raycasting_volume:
            self.raycasting_volume = True
            # self._to_show_ball += 1
            # self._check_and_set_ball_visibility()
            if self.on_wl:
                self.text.Show()

    def OnHideRaycasting(self):
        self.raycasting_volume = False
        self.text.Hide()
        # self._to_show_ball -= 1
        # self._check_and_set_ball_visibility()

    def OnSize(self, evt):
        self.UpdateRender()
        self.Refresh()
        self.interactor.UpdateWindowUI()
        self.interactor.Update()
        evt.Skip()

    def ChangeBackgroundColour(self, colour):
        self.ren.SetBackground(colour[:3])
        self.UpdateRender()

    def AddSurface(self, actor):
        # Add the actor to the renderer.
        ren = self.ren
        ren.AddActor(actor)

        self.surface_added = True

        if not self.view_angle:
            self.SetViewAngle(const.VOL_FRONT)
            self.view_angle = 1
        else:
            ren.ResetCamera()
            ren.ResetCameraClippingRange()

            # XXX: This is a hack to get some decent initial settings for the camera, needed when
            #   a session is restored when a target is already set. (When unsetting the target, the
            #   camera settings will be restored from self.stored_camera_settings, hence we need
            #   to ensure that these settings can be used.)
            self.stored_camera_settings = self.GetCameraSettings()
        if not self.nav_status:
            self.UpdateRender()

        # make camera projection to parallel
        self.ren.GetActiveCamera().ParallelProjectionOn()

        # use the 3D surface actor for measurement calculations
        self.surface = actor
        self.EnableRuler()

    def RemoveSurface(self, actor):
        # Remove the actor from the renderer.
        self.ren.RemoveActor(actor)
        if not self.nav_status:
            self.UpdateRender()

        # Remove the ruler if visible.
        if self.ruler:
            self.HideRuler()

    def RemoveAllActors(self):
        self.ren.RemoveAllProps()
        if not self.nav_status:
            self.UpdateRender()

    def LoadSlicePlane(self):
        self.slice_plane = SlicePlane()

    def LoadVolume(self, volume, colour, ww, wl):
        self.raycasting_volume = True
        # self._to_show_ball += 1
        # self._check_and_set_ball_visibility()

        self.light = self.ren.GetLights().GetNextItem()

        self.ren.AddVolume(volume)
        self.text.SetValue("WL: %d  WW: %d" % (wl, ww))

        if self.on_wl:
            self.text.Show()
        else:
            self.text.Hide()

        self.ren.SetBackground(colour)

        if not (self.view_angle):
            self.SetViewAngle(const.VOL_FRONT)
        else:
            self.ren.ResetCamera()
            self.ren.ResetCameraClippingRange()
        if not self.nav_status:
            self.UpdateRender()

        # make camera projection to parallel
        self.ren.GetActiveCamera().ParallelProjectionOn()

        # if there is no 3D surface, use the volume render for measurement calculation
        if not self.surface_added:
            self.surface = volume
        self.EnableRuler()

    def UnloadVolume(self, volume):
        self.ren.RemoveVolume(volume)
        del volume
        self.raycasting_volume = False
        # self._to_show_ball -= 1
        # self._check_and_set_ball_visibility()

        # remove the ruler if visible
        if self.ruler:
            self.HideRuler()

    def load_mask_preview(self, mask_3d_actor, flag=True):
        if flag:
            self.ren.AddVolume(mask_3d_actor)
        else:
            self.ren.RemoveVolume(mask_3d_actor)

        if (
            self.ren.GetActors().GetNumberOfItems() == 0
            and self.ren.GetVolumes().GetNumberOfItems() == 1
        ):
            self.ren.ResetCamera()
            self.ren.ResetCameraClippingRange()

    def remove_mask_preview(self, mask_3d_actor):
        self.ren.RemoveVolume(mask_3d_actor)

    def OnSetViewAngle(self, view):
        self.SetViewAngle(view)

    # Methods for getting current camera settings and applying a set of settings.
    def GetCameraSettings(self):
        camera = self.ren.GetActiveCamera()
        settings = {
            "position": camera.GetPosition(),
            "focal_point": camera.GetFocalPoint(),
            "view_up": camera.GetViewUp(),
            "clipping_range": camera.GetClippingRange(),
            "view_angle": camera.GetViewAngle(),
            "parallel_scale": camera.GetParallelScale(),
        }
        return settings

    def ApplyCameraSettings(self, settings):
        camera = self.ren.GetActiveCamera()
        camera.SetPosition(settings["position"])
        camera.SetFocalPoint(settings["focal_point"])
        camera.SetViewUp(settings["view_up"])
        camera.SetClippingRange(settings["clipping_range"])
        camera.SetViewAngle(settings["view_angle"])
        camera.SetParallelScale(settings["parallel_scale"])

    def SetViewAngle(self, view):
        cam = self.ren.GetActiveCamera()
        cam.SetFocalPoint(0, 0, 0)

        proj = prj.Project()
        orig_orien = proj.original_orientation

        xv, yv, zv = const.VOLUME_POSITION[const.AXIAL][0][view]
        xp, yp, zp = const.VOLUME_POSITION[const.AXIAL][1][view]

        cam.SetViewUp(xv, yv, zv)
        cam.SetPosition(xp, yp, zp)

        self.ren.ResetCameraClippingRange()
        self.ren.ResetCamera()
        if not self.nav_status:
            self.UpdateRender()

    def ShowOrientationCube(self):
        cube = vtkAnnotatedCubeActor()
        cube.GetXMinusFaceProperty().SetColor(1, 0, 0)
        cube.GetXPlusFaceProperty().SetColor(1, 0, 0)
        cube.GetYMinusFaceProperty().SetColor(0, 1, 0)
        cube.GetYPlusFaceProperty().SetColor(0, 1, 0)
        cube.GetZMinusFaceProperty().SetColor(0, 0, 1)
        cube.GetZPlusFaceProperty().SetColor(0, 0, 1)
        cube.GetTextEdgesProperty().SetColor(0, 0, 0)

        # anatomic labelling
        cube.SetXPlusFaceText("A")
        cube.SetXMinusFaceText("P")
        cube.SetYPlusFaceText("L")
        cube.SetYMinusFaceText("R")
        cube.SetZPlusFaceText("S")
        cube.SetZMinusFaceText("I")

        axes = vtkAxesActor()
        axes.SetShaftTypeToCylinder()
        axes.SetTipTypeToCone()
        axes.SetXAxisLabelText("X")
        axes.SetYAxisLabelText("Y")
        axes.SetZAxisLabelText("Z")
        # axes.SetNormalizedLabelPosition(.5, .5, .5)

        orientation_widget = vtkOrientationMarkerWidget()
        orientation_widget.SetOrientationMarker(cube)
        orientation_widget.SetViewport(0.85, 0.85, 1.0, 1.0)
        # orientation_widget.SetOrientationMarker(axes)
        orientation_widget.SetInteractor(self.interactor)
        orientation_widget.SetEnabled(1)
        orientation_widget.On()
        orientation_widget.InteractiveOff()

    def UpdateRender(self):
        self.interactor.Render()

    def SetWidgetInteractor(self, widget=None):
        widget.SetInteractor(self.interactor._Iren)

    def AppendActor(self, actor):
        self.ren.AddActor(actor)

    def Reposition3DPlane(self, plane_label):
        if not self.surface_added and not self.raycasting_volume:
            if not self.repositioned_axial_plan and plane_label == "Axial":
                self.SetViewAngle(const.VOL_ISO)
                self.repositioned_axial_plan = 1

            elif not self.repositioned_sagital_plan and plane_label == "Sagital":
                self.SetViewAngle(const.VOL_ISO)
                self.repositioned_sagital_plan = 1

            elif not self.repositioned_coronal_plan and plane_label == "Coronal":
                self.SetViewAngle(const.VOL_ISO)
                self.repositioned_coronal_plan = 1


class SlicePlane:
    def __init__(self):
        project = prj.Project()
        self.original_orientation = project.original_orientation
        self.Create()
        self.enabled = False
        self.__bind_evt()

    def __bind_evt(self):
        Publisher.subscribe(self.Enable, "Enable plane")
        Publisher.subscribe(self.Disable, "Disable plane")
        Publisher.subscribe(self.ChangeSlice, "Change slice from slice plane")
        Publisher.subscribe(self.UpdateAllSlice, "Update all slice")

    def Create(self):
        plane_x = self.plane_x = vtkImagePlaneWidget()
        plane_x.InteractionOff()
        # Publisher.sendMessage('Input Image in the widget',
        # (plane_x, 'SAGITAL'))
        plane_x.SetPlaneOrientationToXAxes()
        plane_x.TextureVisibilityOn()
        plane_x.SetLeftButtonAction(0)
        plane_x.SetRightButtonAction(0)
        plane_x.SetMiddleButtonAction(0)
        cursor_property = plane_x.GetCursorProperty()
        cursor_property.SetOpacity(0)

        plane_y = self.plane_y = vtkImagePlaneWidget()
        plane_y.DisplayTextOff()
        # Publisher.sendMessage('Input Image in the widget',
        # (plane_y, 'CORONAL'))
        plane_y.SetPlaneOrientationToYAxes()
        plane_y.TextureVisibilityOn()
        plane_y.SetLeftButtonAction(0)
        plane_y.SetRightButtonAction(0)
        plane_y.SetMiddleButtonAction(0)
        prop1 = plane_y.GetPlaneProperty()
        cursor_property = plane_y.GetCursorProperty()
        cursor_property.SetOpacity(0)

        plane_z = self.plane_z = vtkImagePlaneWidget()
        plane_z.InteractionOff()
        # Publisher.sendMessage('Input Image in the widget',
        # (plane_z, 'AXIAL'))
        plane_z.SetPlaneOrientationToZAxes()
        plane_z.TextureVisibilityOn()
        plane_z.SetLeftButtonAction(0)
        plane_z.SetRightButtonAction(0)
        plane_z.SetMiddleButtonAction(0)

        cursor_property = plane_z.GetCursorProperty()
        cursor_property.SetOpacity(0)

        prop3 = plane_z.GetPlaneProperty()
        prop3.SetColor(1, 0, 0)

        selected_prop3 = plane_z.GetSelectedPlaneProperty()
        selected_prop3.SetColor(1, 0, 0)

        prop1 = plane_x.GetPlaneProperty()
        prop1.SetColor(0, 0, 1)

        selected_prop1 = plane_x.GetSelectedPlaneProperty()
        selected_prop1.SetColor(0, 0, 1)

        prop2 = plane_y.GetPlaneProperty()
        prop2.SetColor(0, 1, 0)

        selected_prop2 = plane_y.GetSelectedPlaneProperty()
        selected_prop2.SetColor(0, 1, 0)

        Publisher.sendMessage("Set Widget Interactor", widget=plane_x)
        Publisher.sendMessage("Set Widget Interactor", widget=plane_y)
        Publisher.sendMessage("Set Widget Interactor", widget=plane_z)

        Publisher.sendMessage("Render volume viewer")

    def Enable(self, plane_label=None):
        if plane_label:
            if plane_label == "Axial":
                self.plane_z.On()
            elif plane_label == "Coronal":
                self.plane_y.On()
            elif plane_label == "Sagital":
                self.plane_x.On()
            Publisher.sendMessage("Reposition 3D Plane", plane_label=plane_label)
        else:
            self.plane_z.On()
            self.plane_x.On()
            self.plane_y.On()
            Publisher.sendMessage("Set volume view angle", view=const.VOL_ISO)

        Publisher.sendMessage("Render volume viewer")

    def Disable(self, plane_label=None):
        if plane_label:
            if plane_label == "Axial":
                self.plane_z.Off()
            elif plane_label == "Coronal":
                self.plane_y.Off()
            elif plane_label == "Sagital":
                self.plane_x.Off()
        else:
            self.plane_z.Off()
            self.plane_x.Off()
            self.plane_y.Off()

        Publisher.sendMessage("Render volume viewer")

    def ChangeSlice(self, orientation, index):
        if orientation == "CORONAL" and self.plane_y.GetEnabled():
            Publisher.sendMessage("Update slice 3D", widget=self.plane_y, orientation=orientation)
            Publisher.sendMessage("Render volume viewer")

        elif orientation == "SAGITAL" and self.plane_x.GetEnabled():
            Publisher.sendMessage("Update slice 3D", widget=self.plane_x, orientation=orientation)
            Publisher.sendMessage("Render volume viewer")

        elif orientation == "AXIAL" and self.plane_z.GetEnabled():
            Publisher.sendMessage("Update slice 3D", widget=self.plane_z, orientation=orientation)
            Publisher.sendMessage("Render volume viewer")

    def UpdateAllSlice(self):
        Publisher.sendMessage("Update slice 3D", widget=self.plane_y, orientation="CORONAL")
        Publisher.sendMessage("Update slice 3D", widget=self.plane_x, orientation="SAGITAL")
        Publisher.sendMessage("Update slice 3D", widget=self.plane_z, orientation="AXIAL")

    def DeletePlanes(self):
        del self.plane_x
        del self.plane_y
        del self.plane_z<|MERGE_RESOLUTION|>--- conflicted
+++ resolved
@@ -1,9 +1,5 @@
-<<<<<<< HEAD
-=======
 # -*- coding: utf-8 -*-
 import math
-
->>>>>>> 1f59027c
 # --------------------------------------------------------------------------
 # Software:     InVesalius - Software de Reconstrucao 3D de Imagens Medicas
 # Copyright:    (C) 2001  Centro de Pesquisas Renato Archer
@@ -25,10 +21,7 @@
 # from math import cos, sin
 import os
 import queue
-<<<<<<< HEAD
-=======
 import random
->>>>>>> 1f59027c
 import sys
 
 import numpy as np
@@ -49,19 +42,13 @@
     vtkUnsignedCharArray,
 )
 from vtkmodules.vtkCommonDataModel import (
-<<<<<<< HEAD
-=======
     vtkCellLocator,
->>>>>>> 1f59027c
     vtkPolyData,
 )
 from vtkmodules.vtkCommonMath import vtkMatrix4x4
 from vtkmodules.vtkCommonTransforms import vtkTransform
 from vtkmodules.vtkFiltersCore import vtkCenterOfMass, vtkGlyph3D, vtkPolyDataNormals
-<<<<<<< HEAD
-=======
 from vtkmodules.vtkFiltersGeneral import vtkTransformPolyDataFilter
->>>>>>> 1f59027c
 from vtkmodules.vtkFiltersHybrid import vtkRenderLargeImage
 from vtkmodules.vtkFiltersModeling import vtkBandedPolyDataContourFilter
 from vtkmodules.vtkFiltersSources import (
@@ -105,10 +92,7 @@
 import invesalius.constants as const
 import invesalius.data.coordinates as dco
 import invesalius.data.coregistration as dcr
-<<<<<<< HEAD
-=======
 import invesalius.data.slice_ as sl
->>>>>>> 1f59027c
 import invesalius.data.styles_3d as styles
 import invesalius.data.transformations as tr
 import invesalius.data.vtk_utils as vtku
@@ -118,18 +102,12 @@
 import invesalius.utils as utils
 from invesalius import inv_paths
 from invesalius.data.actor_factory import ActorFactory
-<<<<<<< HEAD
-=======
 from invesalius.data.markers.marker import Marker, MarkerType
->>>>>>> 1f59027c
 from invesalius.data.markers.surface_geometry import SurfaceGeometry
 from invesalius.data.ruler_volume import GenericLeftRulerVolume
 from invesalius.data.visualization.coil_visualizer import CoilVisualizer
 from invesalius.data.visualization.marker_visualizer import MarkerVisualizer
-<<<<<<< HEAD
 from invesalius.data.visualization.mep_visualizer import MEPVisualizer
-=======
->>>>>>> 1f59027c
 from invesalius.data.visualization.vector_field_visualizer import VectorFieldVisualizer
 from invesalius.gui.widgets.canvas_renderer import CanvasRendererCTX
 from invesalius.i18n import tr as _
@@ -1392,14 +1370,9 @@
         coil_face = m_img_flip[:-1, 1]
 
         coil_norm = np.cross(coil_dir, coil_face)
-<<<<<<< HEAD
-        # point normal to the coil away from the center by vec_length
-        p2_norm = p1 - vec_length * coil_norm
-=======
         p2_norm = (
             p1 - vec_length * coil_norm
         )  # point normal to the coil away from the center by vec_length
->>>>>>> 1f59027c
         coil_dir = np.array([coord[3], coord[4], coord[5]])
 
         return coil_dir, p2_norm, coil_norm, p1
@@ -1529,17 +1502,12 @@
 
             proj = prj.Project()
             timestamp = time.localtime(time.time())
-<<<<<<< HEAD
-            stamp_date = f"{timestamp.tm_year:0>4d}{timestamp.tm_mon:0>2d}{timestamp.tm_mday:0>2d}"
-            stamp_time = f"{timestamp.tm_hour:0>2d}{timestamp.tm_min:0>2d}{timestamp.tm_sec:0>2d}"
-=======
             stamp_date = "{:0>4d}{:0>2d}{:0>2d}".format(
                 timestamp.tm_year, timestamp.tm_mon, timestamp.tm_mday
             )
             stamp_time = "{:0>2d}{:0>2d}{:0>2d}".format(
                 timestamp.tm_hour, timestamp.tm_min, timestamp.tm_sec
             )
->>>>>>> 1f59027c
             sep = "-"
 
             if self.path_meshes is None:
@@ -1597,11 +1565,7 @@
     def CalculateDistanceMaxEfieldCoGE(self):
         self.distance_efield = distance.euclidean(self.center_gravity_position, self.position_max)
         self.SpreadEfieldFactorTextActor.SetValue(
-<<<<<<< HEAD
-            "Spread distance: " + str(f"{self.distance_efield:04.2f}")
-=======
             "Spread distance: " + str("{:04.2f}".format(self.distance_efield))
->>>>>>> 1f59027c
         )
 
     def EfieldVectors(self):
@@ -1741,19 +1705,12 @@
 
     def find_and_extract_data(self, csv_filename, target_numbers):
         import csv
-
         matching_rows = []
-
-<<<<<<< HEAD
-        with open(csv_filename) as csvfile:
-=======
         with open(csv_filename, "r") as csvfile:
->>>>>>> 1f59027c
             csv_reader = csv.reader(csvfile)
             for row in csv_reader:
                 # Extract the first three numbers from the current row
                 first_three_numbers = list(map(float, row[:3]))
-
                 # Check if the first three numbers match the target numbers
                 if first_three_numbers == target_numbers:
                     # If there's a match, append the row (excluding the first three numbers)
@@ -2022,26 +1979,15 @@
 
     def ShowEfieldAtCortexTarget(self):
         if self.target_at_cortex is not None:
-<<<<<<< HEAD
-=======
             import vtk
-
->>>>>>> 1f59027c
             index = self.efield_mesh.FindPoint(self.target_at_cortex)
             if index in self.Id_list:
                 cell_number = self.Id_list.index(index)
                 self.EfieldAtTargetLegend.SetValue(
-<<<<<<< HEAD
-                    "Efield at Target: " + str(f"{self.e_field_norms[cell_number]:04.2f}")
-                )
-            else:
-                self.EfieldAtTargetLegend.SetValue("Efield at Target: " + str(f"{0:04.2f}"))
-=======
                     "Efield at Target: " + str("{:04.2f}".format(self.e_field_norms[cell_number]))
                 )
             else:
                 self.EfieldAtTargetLegend.SetValue("Efield at Target: " + str("{:04.2f}".format(0)))
->>>>>>> 1f59027c
 
     def CreateEfieldAtTargetLegend(self):
         if self.EfieldAtTargetLegend is not None:
@@ -2264,19 +2210,11 @@
 
                     proj = prj.Project()
                     timestamp = time.localtime(time.time())
-<<<<<<< HEAD
-                    stamp_date = (
-                        f"{timestamp.tm_year:0>4d}{timestamp.tm_mon:0>2d}{timestamp.tm_mday:0>2d}"
-                    )
-                    stamp_time = (
-                        f"{timestamp.tm_hour:0>2d}{timestamp.tm_min:0>2d}{timestamp.tm_sec:0>2d}"
-=======
                     stamp_date = "{:0>4d}{:0>2d}{:0>2d}".format(
                         timestamp.tm_year, timestamp.tm_mon, timestamp.tm_mday
                     )
                     stamp_time = "{:0>2d}{:0>2d}{:0>2d}".format(
                         timestamp.tm_hour, timestamp.tm_min, timestamp.tm_sec
->>>>>>> 1f59027c
                     )
                     sep = "-"
 
@@ -2387,12 +2325,7 @@
 
     def SavedAllEfieldData(self, filename):
         import csv
-
-<<<<<<< HEAD
-=======
         import invesalius.data.imagedata_utils as imagedata_utils
-
->>>>>>> 1f59027c
         header = [
             "Marker ID",
             "Enorm cell indexes",
