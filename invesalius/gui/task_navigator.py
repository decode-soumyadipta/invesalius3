--- conflicted
+++ resolved
@@ -243,7 +243,6 @@
         fold_panel.AddFoldPanelWindow(item, stw, spacing= 0,
                                       leftSpacing=0, rightSpacing=0)
 
-<<<<<<< HEAD
         # Fold 7 - E-field
 
         item = fold_panel.AddFoldPanel(_("E-field"), collapsed=True)
@@ -252,9 +251,6 @@
         fold_panel.AddFoldPanelWindow(item, etw, spacing=0,
                                         leftSpacing=0, rightSpacing=0)
 
-
-=======
->>>>>>> 02eb1c2c
         # Check box for camera update in volume rendering during navigation
         tooltip = wx.ToolTip(_("Update camera in volume"))
         checkcamera = wx.CheckBox(self, -1, _('Vol. camera'))
@@ -2324,7 +2320,6 @@
 
         Publisher.sendMessage('Remove tracts')
 
-<<<<<<< HEAD
 class E_fieldPanel(wx.Panel):
     def __init__(self, parent):
         wx.Panel.__init__(self, parent)
@@ -2393,8 +2388,6 @@
         Publisher.sendMessage('Get Actor', surface_index = self.surface_index)
         Publisher.sendMessage('Recolor again')
 
-=======
->>>>>>> 02eb1c2c
 
 class SessionPanel(wx.Panel):
     def __init__(self, parent):
