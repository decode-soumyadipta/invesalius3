--- conflicted
+++ resolved
@@ -22,14 +22,9 @@
 import threading
 from time import sleep
 
-<<<<<<< HEAD
-from numpy import asmatrix, mat, degrees, radians, identity
 import wx
 from pubsub import pub as Publisher
-import numpy as np
-
-=======
->>>>>>> 1c123311
+
 import invesalius.data.coordinates as dco
 import invesalius.data.transformations as tr
 import invesalius.data.bases as bases
@@ -78,75 +73,6 @@
     :rtype: numpy.ndarray
     """
 
-<<<<<<< HEAD
-    def __init__(self, coreg_data, nav_id, trck_info):
-        threading.Thread.__init__(self)
-        self.__bind_events()
-        self.coreg_data = coreg_data
-        self.nav_id = nav_id
-        self.trck_info = trck_info
-        self.m_icp = None
-        self.icp = False
-        self._pause_ = False
-        self.start()
-
-    def stop(self):
-        self._pause_ = True
-
-    def __bind_events(self):
-        Publisher.subscribe(self.UpdateICP, 'Update ICP matrix')
-
-    def UpdateICP(self, m_icp, flag):
-        self.m_icp = m_icp
-        self.icp = flag
-
-    def run(self):
-        m_change, obj_ref_mode = self.coreg_data
-        trck_init, trck_id, trck_mode = self.trck_info
-
-        while self.nav_id:
-            coord_raw = dco.GetCoordinates(trck_init, trck_id, trck_mode)
-
-            psi, theta, phi = radians(coord_raw[obj_ref_mode, 3:])
-            r_probe = tr.euler_matrix(psi, theta, phi, 'rzyx')
-            t_probe = tr.translation_matrix(coord_raw[obj_ref_mode, :3])
-            m_probe = asmatrix(tr.concatenate_matrices(t_probe, r_probe))
-
-            psi_ref, theta_ref, phi_ref = radians(coord_raw[1, 3:])
-            r_ref = tr.euler_matrix(psi_ref, theta_ref, phi_ref, 'rzyx')
-            t_ref = tr.translation_matrix(coord_raw[1, :3])
-            m_ref = asmatrix(tr.concatenate_matrices(t_ref, r_ref))
-
-            m_dyn = m_ref.I * m_probe
-            m_dyn[2, -1] = -m_dyn[2, -1]
-
-            #a multiplicacao nao pode ser direta m_icp * m_change * m_dyn, deve ser feita separadamente  m_icp * (m_change * m_dyn)
-            m_img = m_change * m_dyn
-
-            if self.icp:
-                m_img = bases.transform_icp(m_img, self.m_icp)
-
-            scale, shear, angles, trans, persp = tr.decompose_matrix(m_img)
-
-            coord = m_img[0, -1], m_img[1, -1], m_img[2, -1], \
-                    degrees(angles[0]), degrees(angles[1]), degrees(angles[2])
-
-            wx.CallAfter(Publisher.sendMessage, 'Co-registered points', arg=m_img, position=coord)
-
-            # TODO: Optimize the value of sleep for each tracking device.
-            sleep(0.175)
-
-            if self._pause_:
-                return
-
-
-class CoregistrationDynamic_old(threading.Thread):
-    """
-    Thread to update the coordinates with the fiducial points
-    co-registration method while the Navigation Button is pressed.
-    Sleep function in run method is used to avoid blocking GUI and
-    for better real-time navigation
-=======
     a, b, g = np.radians(coord_raw[1, 3:])
     r_ref = tr.euler_matrix(a, b, g, 'rzyx')
     t_ref = tr.translation_matrix(coord_raw[1, :3])
@@ -171,7 +97,6 @@
     :type s0_dyn: numpy.ndarray
     :return: 4 x 4 numpy double array
     :rtype: numpy.ndarray
->>>>>>> 1c123311
     """
 
     m_img = m_change @ m_probe_ref
@@ -203,6 +128,9 @@
 
     return coord, m_img
 
+def UpdateICP(self, m_icp, flag):
+    self.m_icp = m_icp
+    self.icp = flag
 
 def compute_marker_transformation(coord_raw, obj_ref_mode):
     psi, theta, phi = np.radians(coord_raw[obj_ref_mode, 3:])
@@ -229,6 +157,8 @@
     m_probe_ref[2, -1] = -m_probe_ref[2, -1]
     # corregistrate from tracker to image space
     m_img = m_change @ m_probe_ref
+    if self.icp:
+        m_img = bases.transform_icp(m_img, self.m_icp)
     # compute rotation angles
     _, _, angles, _, _ = tr.decompose_matrix(m_img)
     # create output coordiante list
@@ -243,183 +173,16 @@
         threading.Thread.__init__(self, name='CoordCoregObject')
         self.ref_mode_id = ref_mode_id
         self.trck_info = trck_info
-<<<<<<< HEAD
-        self._pause_ = False
-        self.start()
-
-    def stop(self):
-        self._pause_ = True
-
-    def run(self):
-        m_inv = self.bases[0]
-        n = self.bases[1]
-        q1 = self.bases[2]
-        q2 = self.bases[3]
-        trck_init = self.trck_info[0]
-        trck_id = self.trck_info[1]
-        trck_mode = self.trck_info[2]
-
-        while self.nav_id:
-            # trck_coord, probe, reference = dco.GetCoordinates(trck_init, trck_id, trck_mode)
-            coord_raw = dco.GetCoordinates(trck_init, trck_id, trck_mode)
-
-            trck_coord = dco.dynamic_reference(coord_raw[0, :], coord_raw[1, :])
-
-            trck_xyz = mat([[trck_coord[0]], [trck_coord[1]], [trck_coord[2]]])
-            img = q1 + (m_inv * n) * (trck_xyz - q2)
-
-            coord = (float(img[0]), float(img[1]), float(img[2]), trck_coord[3],
-                     trck_coord[4], trck_coord[5])
-            angles = coord_raw[0, 3:6]
-
-            # Tried several combinations and different locations to send the messages,
-            # however only this one does not block the GUI during navigation.
-            wx.CallAfter(Publisher.sendMessage, 'Co-registered points', arg=None, position=coord)
-            wx.CallAfter(Publisher.sendMessage, 'Set camera in volume', coord)
-            wx.CallAfter(Publisher.sendMessage, 'Update tracker angles', angles)
-
-            # TODO: Optimize the value of sleep for each tracking device.
-            # Debug tracker is not working with 0.175 so changed to 0.2
-            # However, 0.2 is too low update frequency ~5 Hz. Need optimization URGENTLY.
-            # sleep(.3)
-            sleep(0.175)
-
-            if self._pause_:
-                return
-
-
-class CoregistrationObjectStatic(threading.Thread):
-    """
-    Thread to update the coordinates with the fiducial points
-    co-registration method while the Navigation Button is pressed.
-    Sleep function in run method is used to avoid blocking GUI and
-    for better real-time navigation
-    """
-
-    def __init__(self, coreg_data, nav_id, trck_info):
-        threading.Thread.__init__(self)
-        self.__bind_events()
-        self.coreg_data = coreg_data
-        self.nav_id = nav_id
-        self.trck_info = trck_info
-        self.m_icp = None
-        self.icp = False
-        self._pause_ = False
-        self.start()
-
-    def stop(self):
-        self._pause_ = True
-=======
         self.coreg_data = coreg_data
         self.coord_queue = coord_queue
         self.view_tracts = view_tracts
         self.coord_tracts_queue = coord_tracts_queue
         self.event = event
         self.sle = sle
->>>>>>> 1c123311
-
-    def __bind_events(self):
-        Publisher.subscribe(self.UpdateICP, 'Update ICP matrix')
-
-    def UpdateICP(self, m_icp, flag):
-        self.m_icp = m_icp
-        self.icp = flag
-
-    def run(self):
-<<<<<<< HEAD
-        # m_change = self.coreg_data[0]
-        # t_obj_raw = self.coreg_data[1]
-        # s0_raw = self.coreg_data[2]
-        # r_s0_raw = self.coreg_data[3]
-        # s0_dyn = self.coreg_data[4]
-        # m_obj_raw = self.coreg_data[5]
-        # r_obj_img = self.coreg_data[6]
-        # obj_ref_mode = self.coreg_data[7]
-        #
-        # trck_init = self.trck_info[0]
-        # trck_id = self.trck_info[1]
-        # trck_mode = self.trck_info[2]
-
-        m_change, obj_ref_mode, t_obj_raw, s0_raw, r_s0_raw, s0_dyn, m_obj_raw, r_obj_img = self.coreg_data
-        trck_init, trck_id, trck_mode = self.trck_info
-
-        while self.nav_id:
-            coord_raw = dco.GetCoordinates(trck_init, trck_id, trck_mode)
-
-            as1, bs1, gs1 = radians(coord_raw[obj_ref_mode, 3:])
-            r_probe = asmatrix(tr.euler_matrix(as1, bs1, gs1, 'rzyx'))
-            t_probe_raw = asmatrix(tr.translation_matrix(coord_raw[obj_ref_mode, :3]))
-            t_offset_aux = r_s0_raw.I * r_probe * t_obj_raw
-            t_offset = asmatrix(identity(4))
-            t_offset[:, -1] = t_offset_aux[:, -1]
-            t_probe = s0_raw * t_offset * s0_raw.I * t_probe_raw
-            m_probe = asmatrix(tr.concatenate_matrices(t_probe, r_probe))
-
-            m_probe[2, -1] = -m_probe[2, -1]
-
-            m_img = m_change * m_probe
-            r_obj = r_obj_img * m_obj_raw.I * s0_dyn.I * m_probe * m_obj_raw
-
-            m_img[:3, :3] = r_obj[:3, :3]
-            print(self.icp)
-            if self.icp:
-                m_img = bases.transform_icp(m_img, self.m_icp)
-
-            scale, shear, angles, trans, persp = tr.decompose_matrix(m_img)
-
-            coord = m_img[0, -1], m_img[1, -1], m_img[2, -1], \
-                    degrees(angles[0]), degrees(angles[1]), degrees(angles[2])
-
-            wx.CallAfter(Publisher.sendMessage, 'Co-registered points', arg=m_img, position=coord)
-            wx.CallAfter(Publisher.sendMessage, 'Update object matrix', m_img=m_img, coord=coord)
-
-            # TODO: Optimize the value of sleep for each tracking device.
-            sleep(0.175)
-
-            # Debug tracker is not working with 0.175 so changed to 0.2
-            # However, 0.2 is too low update frequency ~5 Hz. Need optimization URGENTLY.
-            # sleep(.3)
-
-            # partially working for translate and offset,
-            # but offset is kept always in same axis, have to fix for rotation
-            # M_dyn = M_reference.I * T_stylus
-            # M_dyn[2, -1] = -M_dyn[2, -1]
-            # M_dyn_ch = M_change * M_dyn
-            # ddd = M_dyn_ch[0, -1], M_dyn_ch[1, -1], M_dyn_ch[2, -1]
-            # M_dyn_ch[:3, -1] = asmatrix(db.flip_x_m(ddd)).reshape([3, 1])
-            # M_final = S0 * M_obj_trans_0 * S0.I * M_dyn_ch
-
-            # this works for static reference object rotation
-            # R_dyn = M_vtk * M_obj_rot_raw.I * S0_rot_raw.I * R_stylus * M_obj_rot_raw
-            # this works for dynamic reference in rotation but not in translation
-            # R_dyn = M_vtk * M_obj_rot_raw.I * S0_rot_dyn.I * R_reference.I * R_stylus * M_obj_rot_raw
-
-            if self._pause_:
-                return
-
-
-class CoregistrationObjectDynamic(threading.Thread):
-    """
-    Thread to update the coordinates with the fiducial points
-    co-registration method while the Navigation Button is pressed.
-    Sleep function in run method is used to avoid blocking GUI and
-    for better real-time navigation
-    """
-
-    def __init__(self, coreg_data, nav_id, trck_info):
-        threading.Thread.__init__(self)
-        self.__bind_events()
-        self.coreg_data = coreg_data
-        self.nav_id = nav_id
-        self.trck_info = trck_info
         self.m_icp = None
         self.icp = False
-        self._pause_ = False
-        self.start()
-
-    def stop(self):
-        self._pause_ = True
-=======
+
+    def run(self):
         trck_info = self.trck_info
         coreg_data = self.coreg_data
         view_obj = 1
@@ -434,6 +197,11 @@
                 m_img_flip = m_img.copy()
                 m_img_flip[1, -1] = -m_img_flip[1, -1]
                 # self.pipeline.set_message(m_img_flip)
+                print('ref')
+                print(self.icp)
+                if self.icp:
+                    m_img = bases.transform_icp(m_img, self.m_icp)
+
                 self.coord_queue.put_nowait([coord, m_img, view_obj])
                 # print('CoordCoreg: put {}'.format(count))
                 # count += 1
@@ -458,8 +226,8 @@
         self.coord_tracts_queue = coord_tracts_queue
         self.event = event
         self.sle = sle
->>>>>>> 1c123311
-
+        self.m_icp = None
+        self.icp = False
 
     def __bind_events(self):
         Publisher.subscribe(self.UpdateICP, 'Update ICP matrix')
@@ -469,73 +237,6 @@
         self.icp = flag
 
     def run(self):
-<<<<<<< HEAD
-
-        m_change, obj_ref_mode, t_obj_raw, s0_raw, r_s0_raw, s0_dyn, m_obj_raw, r_obj_img = self.coreg_data
-        trck_init, trck_id, trck_mode = self.trck_info
-
-        while self.nav_id:
-            coord_raw = dco.GetCoordinates(trck_init, trck_id, trck_mode)
-
-            as1, bs1, gs1 = radians(coord_raw[obj_ref_mode, 3:])
-            r_probe = asmatrix(tr.euler_matrix(as1, bs1, gs1, 'rzyx'))
-            t_probe_raw = asmatrix(tr.translation_matrix(coord_raw[obj_ref_mode, :3]))
-            t_offset_aux = r_s0_raw.I * r_probe * t_obj_raw
-            t_offset = asmatrix(identity(4))
-            t_offset[:, -1] = t_offset_aux[:, -1]
-            t_probe = s0_raw * t_offset * s0_raw.I * t_probe_raw
-            m_probe = asmatrix(tr.concatenate_matrices(t_probe, r_probe))
-
-            a, b, g = radians(coord_raw[1, 3:])
-            r_ref = tr.euler_matrix(a, b, g, 'rzyx')
-            t_ref = tr.translation_matrix(coord_raw[1, :3])
-            m_ref = asmatrix(tr.concatenate_matrices(t_ref, r_ref))
-
-            m_dyn = m_ref.I * m_probe
-            m_dyn[2, -1] = -m_dyn[2, -1]
-
-            m_img = m_change * m_dyn
-            r_obj = r_obj_img * m_obj_raw.I * s0_dyn.I * m_dyn * m_obj_raw
-
-            m_img[:3, :3] = r_obj[:3, :3]
-
-            print('ref')
-            print(self.icp)
-            if self.icp:
-                m_img = bases.transform_icp(m_img, self.m_icp)
-
-            scale, shear, angles, trans, persp = tr.decompose_matrix(m_img)
-
-            coord = m_img[0, -1], m_img[1, -1], m_img[2, -1],\
-                    degrees(angles[0]), degrees(angles[1]), degrees(angles[2])
-
-            wx.CallAfter(Publisher.sendMessage, 'Co-registered points', arg=m_img, position=coord)
-            wx.CallAfter(Publisher.sendMessage, 'Update object matrix', m_img=m_img, coord=coord)
-
-            # TODO: Optimize the value of sleep for each tracking device.
-            sleep(0.175)
-
-            # Debug tracker is not working with 0.175 so changed to 0.2
-            # However, 0.2 is too low update frequency ~5 Hz. Need optimization URGENTLY.
-            # sleep(.3)
-
-            # partially working for translate and offset,
-            # but offset is kept always in same axis, have to fix for rotation
-            # M_dyn = M_reference.I * T_stylus
-            # M_dyn[2, -1] = -M_dyn[2, -1]
-            # M_dyn_ch = M_change * M_dyn
-            # ddd = M_dyn_ch[0, -1], M_dyn_ch[1, -1], M_dyn_ch[2, -1]
-            # M_dyn_ch[:3, -1] = asmatrix(db.flip_x_m(ddd)).reshape([3, 1])
-            # M_final = S0 * M_obj_trans_0 * S0.I * M_dyn_ch
-
-            # this works for static reference object rotation
-            # R_dyn = M_vtk * M_obj_rot_raw.I * S0_rot_raw.I * R_stylus * M_obj_rot_raw
-            # this works for dynamic reference in rotation but not in translation
-            # R_dyn = M_vtk * M_obj_rot_raw.I * S0_rot_dyn.I * R_reference.I * R_stylus * M_obj_rot_raw
-
-            if self._pause_:
-                return
-=======
         trck_info = self.trck_info
         coreg_data = self.coreg_data
         view_obj = 0
@@ -550,6 +251,10 @@
                 # print("Coord: ", coord)
                 m_img_flip = m_img.copy()
                 m_img_flip[1, -1] = -m_img_flip[1, -1]
+                print(self.icp)
+                if self.icp:
+                    m_img = bases.transform_icp(m_img, self.m_icp)
+
                 self.coord_queue.put_nowait([coord, m_img, view_obj])
 
                 if self.view_tracts:
@@ -957,4 +662,3 @@
 #             degrees(angles[0]), degrees(angles[1]), degrees(angles[2])
 #
 #     return coord, m_img
->>>>>>> 1c123311
