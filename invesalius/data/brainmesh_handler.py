--- conflicted
+++ resolved
@@ -1,7 +1,3 @@
-<<<<<<< HEAD
-import vtk
-import numpy as np
-=======
 import pyacvd
 # import os
 import pyvista
@@ -34,20 +30,9 @@
     vtkPolyDataMapper,
     vtkWindowLevelLookupTable,
 )
-
->>>>>>> 02eb1c2c
 import invesalius.data.slice_ as sl
 from invesalius.data.converters import to_vtk
 import invesalius.data.vtk_utils as vtk_utils
-
-try:
-    import Trekker
-    has_trekker = True
-except ImportError:
-    has_trekker = False
-if has_trekker:
-    import pyacvd
-    import pyvista
 
 class Brain:
     def __init__(self, n_peels, window_width, window_level, affine, inv_proj):
@@ -324,7 +309,6 @@
 
         return self.currentPeelActor
 
-<<<<<<< HEAD
 class E_field_brain:
     def __init__(self, e_field_mesh):
         self.GetEfieldActor(e_field_mesh)
@@ -356,8 +340,6 @@
         refpeelspace.Update()
         new_mesh = refpeelspace.GetOutput()
         return new_mesh
-=======
->>>>>>> 02eb1c2c
 
 def GetCenters(mesh):
         # Compute centers of triangles
