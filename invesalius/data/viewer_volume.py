--- conflicted
+++ resolved
@@ -27,11 +27,18 @@
 import numpy as np
 from numpy.core.umath_tests import inner1d
 import wx
-<<<<<<< HEAD
+
+# TODO: Check that these imports are not used -- vtkLookupTable, vtkMinimalStandardRandomSequence, vtkPoints, vtkUnsignedCharArray
 from vtkmodules.vtkCommonColor import vtkNamedColors
-
 from vtkmodules.vtkCommonComputationalGeometry import vtkParametricTorus
-from vtkmodules.vtkCommonCore import vtkIdList, vtkMath
+from vtkmodules.vtkCommonCore import (
+    vtkIdList,
+    vtkMath,
+    vtkLookupTable,
+    vtkMinimalStandardRandomSequence,
+    vtkPoints,
+    vtkUnsignedCharArray
+)
 from vtkmodules.vtkCommonMath import vtkMatrix4x4
 from vtkmodules.vtkCommonTransforms import vtkTransform
 from vtkmodules.vtkFiltersCore import vtkPolyDataNormals
@@ -80,17 +87,6 @@
 from vtkmodules.vtkRenderingOpenGL2 import vtkCompositePolyDataMapper2
 from vtkmodules.wx.wxVTKRenderWindowInteractor import wxVTKRenderWindowInteractor
 
-=======
-import vtk
-from vtkmodules.vtkCommonColor import vtkNamedColors
-from vtkmodules.vtkCommonCore import (
-    vtkLookupTable,
-    vtkMinimalStandardRandomSequence,
-    vtkPoints,
-    vtkUnsignedCharArray
-)
-from vtk.wx.wxVTKRenderWindowInteractor import wxVTKRenderWindowInteractor
->>>>>>> 3dfd0bd9
 from invesalius.pubsub import pub as Publisher
 import random
 from scipy.spatial import distance
@@ -189,7 +185,7 @@
         #  self.canvas = CanvasRendererCTX(self, self.ren, self.canvas_renderer, 'AXIAL')
         #  self.canvas.draw_list.append(self.text)
         #  self.canvas.draw_list.append(self.polygon)
-        # axes = vtk.vtkAxesActor()
+        # axes = vtkAxesActor()
         # axes.SetXAxisLabelText('x')
         # axes.SetYAxisLabelText('y')
         # axes.SetZAxisLabelText('z')
@@ -1594,24 +1590,17 @@
 
     def GetCellIDsfromlistPoints(self, vlist, mesh):
         cell_ids_array = []
-        pts1 = vtk.vtkIdList()
+        pts1 = vtkIdList()
         for i in range(vlist.GetNumberOfIds()):
             mesh.GetPointCells(vlist.GetId(i), pts1)
             for j in range(pts1.GetNumberOfIds()):
                 cell_ids_array.append(pts1.GetId(j))
         return cell_ids_array
 
-<<<<<<< HEAD
-        vtk_colors = vtkNamedColors()
-        # This find store the triangles that intersect the coil's normal
-        intersectingCellIds = vtkIdList()
-
-=======
     def GetCellIntersection(self, p1, p2, locator):
         vtk_colors = vtk.vtkNamedColors()
         # This find store the triangles that intersect the coil's normal
-        intersectingCellIds = vtk.vtkIdList()
->>>>>>> 3dfd0bd9
+        intersectingCellIds = vtkIdList()
         #for debugging
         self.x_actor = self.add_line(p1,p2,vtk_colors.GetColor3d('Blue'))
         #self.ren.AddActor(self.x_actor) # remove comment for testing
