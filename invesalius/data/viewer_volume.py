# -*- coding: utf-8 -*-

#--------------------------------------------------------------------------
# Software:     InVesalius - Software de Reconstrucao 3D de Imagens Medicas
# Copyright:    (C) 2001  Centro de Pesquisas Renato Archer
# Homepage:     http://www.softwarepublico.gov.br
# Contact:      invesalius@cti.gov.br
# License:      GNU - GPL 2 (LICENSE.txt/LICENCA.txt)
#--------------------------------------------------------------------------
#    Este programa e software livre; voce pode redistribui-lo e/ou
#    modifica-lo sob os termos da Licenca Publica Geral GNU, conforme
#    publicada pela Free Software Foundation; de acordo com a versao 2
#    da Licenca.
#
#    Este programa eh distribuido na expectativa de ser util, mas SEM
#    QUALQUER GARANTIA; sem mesmo a garantia implicita de
#    COMERCIALIZACAO ou de ADEQUACAO A QUALQUER PROPOSITO EM
#    PARTICULAR. Consulte a Licenca Publica Geral GNU para obter mais
#    detalhes.
#--------------------------------------------------------------------------

# from math import cos, sin
import os
import sys
import time

import numpy as np
from numpy.core.umath_tests import inner1d
import wx

# TODO: Check that these imports are not used -- vtkLookupTable, vtkMinimalStandardRandomSequence, vtkPoints, vtkUnsignedCharArray
from vtkmodules.vtkCommonColor import vtkNamedColors
from vtkmodules.vtkCommonComputationalGeometry import vtkParametricTorus
from vtkmodules.vtkCommonCore import (
    vtkIdList,
    vtkMath,
    vtkLookupTable,
    vtkMinimalStandardRandomSequence,
    vtkPoints,
    vtkUnsignedCharArray
)
from vtkmodules.vtkCommonMath import vtkMatrix4x4
from vtkmodules.vtkCommonTransforms import vtkTransform
from vtkmodules.vtkFiltersCore import vtkPolyDataNormals
from vtkmodules.vtkFiltersGeneral import vtkTransformPolyDataFilter
from vtkmodules.vtkFiltersHybrid import vtkRenderLargeImage
from vtkmodules.vtkFiltersSources import (
    vtkArrowSource,
    vtkDiskSource,
    vtkLineSource,
    vtkParametricFunctionSource,
    vtkSphereSource,
)
from vtkmodules.vtkInteractionStyle import vtkInteractorStyleTrackballCamera
from vtkmodules.vtkInteractionWidgets import (
    vtkImagePlaneWidget,
    vtkOrientationMarkerWidget,
)
from vtkmodules.vtkIOExport import (
    vtkIVExporter,
    vtkOBJExporter,
    vtkPOVExporter,
    vtkRIBExporter,
    vtkVRMLExporter,
    vtkX3DExporter,
)
from vtkmodules.vtkIOGeometry import vtkOBJReader, vtkSTLReader
from vtkmodules.vtkIOImage import (
    vtkBMPWriter,
    vtkJPEGWriter,
    vtkPNGWriter,
    vtkPostScriptWriter,
    vtkTIFFWriter,
)
from vtkmodules.vtkIOPLY import vtkPLYReader
from vtkmodules.vtkIOXML import vtkXMLPolyDataReader
from vtkmodules.vtkRenderingAnnotation import vtkAnnotatedCubeActor, vtkAxesActor
from vtkmodules.vtkRenderingCore import (
    vtkActor,
    vtkPointPicker,
    vtkPolyDataMapper,
    vtkProperty,
    vtkPropPicker,
    vtkRenderer,
    vtkWindowToImageFilter,
)
from vtkmodules.vtkRenderingOpenGL2 import vtkCompositePolyDataMapper2
from vtkmodules.wx.wxVTKRenderWindowInteractor import wxVTKRenderWindowInteractor

from invesalius.pubsub import pub as Publisher
import random
from scipy.spatial import distance

from imageio import imsave

import invesalius.constants as const
import invesalius.data.coordinates as dco
import invesalius.data.slice_ as sl
import invesalius.data.styles_3d as styles
import invesalius.data.transformations as tr
import invesalius.data.vtk_utils as vtku
import invesalius.project as prj
import invesalius.style as st
import invesalius.utils as utils

from invesalius import inv_paths



if sys.platform == 'win32':
    try:
        import win32api
        _has_win32api = True
    except ImportError:
        _has_win32api = False
else:
    _has_win32api = False

PROP_MEASURE = 0.8

#  from invesalius.gui.widgets.canvas_renderer import CanvasRendererCTX, Polygon

class Viewer(wx.Panel):
    def __init__(self, parent):
        wx.Panel.__init__(self, parent, size=wx.Size(320, 320))
        self.SetBackgroundColour(wx.Colour(0, 0, 0))

        self.interaction_style = st.StyleStateManager()

        self.initial_focus = None

        self.static_markers = []
        self.static_arrows = []
        self.style = None

        interactor = wxVTKRenderWindowInteractor(self, -1, size = self.GetSize())
        self.interactor = interactor
        self.interactor.SetRenderWhenDisabled(True)

        self.enable_style(const.STATE_DEFAULT)

        sizer = wx.BoxSizer(wx.VERTICAL)
        sizer.Add(interactor, 1, wx.EXPAND)
        self.sizer = sizer
        self.SetSizer(sizer)
        self.Layout()

        # It would be more correct (API-wise) to call interactor.Initialize() and
        # interactor.Start() here, but Initialize() calls RenderWindow.Render().
        # That Render() call will get through before we can setup the
        # RenderWindow() to render via the wxWidgets-created context; this
        # causes flashing on some platforms and downright breaks things on
        # other platforms.  Instead, we call widget.Enable().  This means
        # that the RWI::Initialized ivar is not set, but in THIS SPECIFIC CASE,
        # that doesn't matter.
        interactor.Enable(1)

        ren = vtkRenderer()
        self.ren = ren

        canvas_renderer = vtkRenderer()
        canvas_renderer.SetLayer(1)
        canvas_renderer.SetInteractive(0)
        canvas_renderer.PreserveDepthBufferOn()
        self.canvas_renderer = canvas_renderer

        interactor.GetRenderWindow().SetNumberOfLayers(2)
        interactor.GetRenderWindow().AddRenderer(ren)
        interactor.GetRenderWindow().AddRenderer(canvas_renderer)

        self.raycasting_volume = False

        self.onclick = False

        self.text = vtku.TextZero()
        self.text.SetValue("")
        self.text.SetPosition(const.TEXT_POS_LEFT_UP)
        if sys.platform == 'darwin':
            font_size = const.TEXT_SIZE_LARGE * self.GetContentScaleFactor()
            self.text.SetSize(int(round(font_size, 0)))
        self.ren.AddActor(self.text.actor)

        #  self.polygon = Polygon(None, is_3d=False)

        #  self.canvas = CanvasRendererCTX(self, self.ren, self.canvas_renderer, 'AXIAL')
        #  self.canvas.draw_list.append(self.text)
        #  self.canvas.draw_list.append(self.polygon)
        # axes = vtkAxesActor()
        # axes.SetXAxisLabelText('x')
        # axes.SetYAxisLabelText('y')
        # axes.SetZAxisLabelText('z')
        # axes.SetTotalLength(50, 50, 50)
        #
        # self.ren.AddActor(axes)

        self.slice_plane = None

        self.view_angle = None

        self.__bind_events()
        self.__bind_events_wx()

        self.mouse_pressed = 0
        self.on_wl = False

        self.picker = vtkPointPicker()
        interactor.SetPicker(self.picker)
        self.seed_points = []

        self.points_reference = []

        self.measure_picker = vtkPropPicker()
        #self.measure_picker.SetTolerance(0.005)
        self.measures = []

        self.repositioned_axial_plan = 0
        self.repositioned_sagital_plan = 0
        self.repositioned_coronal_plan = 0
        self.added_actor = 0

        self.camera_state = const.CAM_MODE

        self.nav_status = False

        self.ball_actor = None
        self.obj_actor = None
        self.obj_axes = None
        self.obj_name = False
        self.obj_state = None
        self.obj_actor_list = None
        self.arrow_actor_list = None
        #self.pTarget = [0., 0., 0.]

        # self.obj_axes = None
        self.x_actor = None
        self.y_actor = None
        self.z_actor = None
        self.mark_actor = None
        self.obj_projection_arrow_actor = None
        self.object_orientation_torus_actor = None

        self._mode_cross = False
        self._to_show_ball = 0
        self._ball_ref_visibility = False

        self.probe = False
        self.ref = False
        self.obj = False

        self.timer = False
        self.index = False

        self.target_coord = None
        self.aim_actor = None
        self.dummy_coil_actor = None
        self.dummy_robot_actor = None
        self.target_mode = False
        self.polydata = None
        self.use_default_object = True
        self.anglethreshold = const.COIL_ANGLES_THRESHOLD
        self.distthreshold = const.COIL_COORD_THRESHOLD
        self.angle_arrow_projection_threshold = const.COIL_ANGLE_ARROW_PROJECTION_THRESHOLD

        self.actor_tracts = None
        self.actor_peel = None
        self.seed_offset = const.SEED_OFFSET

        self.set_camera_position = True

    def __bind_events(self):
        Publisher.subscribe(self.LoadActor,
                                 'Load surface actor into viewer')
        Publisher.subscribe(self.RemoveActor,
                                'Remove surface actor from viewer')
        # Publisher.subscribe(self.OnShowSurface, 'Show surface')
        Publisher.subscribe(self.UpdateRender,
                                 'Render volume viewer')
        Publisher.subscribe(self.ChangeBackgroundColour,
                        'Change volume viewer background colour')
        # Raycating - related
        Publisher.subscribe(self.LoadVolume,
                                 'Load volume into viewer')
        Publisher.subscribe(self.UnloadVolume,
                                 'Unload volume')
        Publisher.subscribe(self.OnSetWindowLevelText,
                            'Set volume window and level text')
        Publisher.subscribe(self.OnHideRaycasting,
                                'Hide raycasting volume')
        Publisher.subscribe(self.OnShowRaycasting,
                                'Update raycasting preset')
        ###
        Publisher.subscribe(self.AppendActor,'AppendActor')
        Publisher.subscribe(self.SetWidgetInteractor,
                                'Set Widget Interactor')
        Publisher.subscribe(self.OnSetViewAngle,
                                'Set volume view angle')

        Publisher.subscribe(self.OnDisableBrightContrast,
                                 'Set interaction mode '+
                                  str(const.MODE_SLICE_EDITOR))

        Publisher.subscribe(self.OnExportSurface, 'Export surface to file')

        Publisher.subscribe(self.LoadSlicePlane, 'Load slice plane')

        Publisher.subscribe(self.ResetCamClippingRange, 'Reset cam clipping range')

        Publisher.subscribe(self.SetVolumeCameraState, 'Update volume camera state')

        Publisher.subscribe(self.enable_style, 'Enable style')
        Publisher.subscribe(self.OnDisableStyle, 'Disable style')

        Publisher.subscribe(self.OnHideText,
                                 'Hide text actors on viewers')

        Publisher.subscribe(self.AddActors, 'Add actors ' + str(const.SURFACE))
        Publisher.subscribe(self.RemoveActors, 'Remove actors ' + str(const.SURFACE))

        Publisher.subscribe(self.OnShowText,
                                 'Show text actors on viewers')
        Publisher.subscribe(self.OnCloseProject, 'Close project data')

        Publisher.subscribe(self.RemoveAllActor, 'Remove all volume actors')

        Publisher.subscribe(self.OnExportPicture,'Export picture to file')

        Publisher.subscribe(self.OnStartSeed,'Create surface by seeding - start')
        Publisher.subscribe(self.OnEndSeed,'Create surface by seeding - end')

        Publisher.subscribe(self.SetStereoMode, 'Set stereo mode')

        Publisher.subscribe(self.Reposition3DPlane, 'Reposition 3D Plane')

        Publisher.subscribe(self.RemoveVolume, 'Remove Volume')

        Publisher.subscribe(self.UpdateCameraBallPosition, 'Set cross focal point')
        Publisher.subscribe(self._check_ball_reference, 'Enable style')
        Publisher.subscribe(self._uncheck_ball_reference, 'Disable style')

        Publisher.subscribe(self.OnSensors, 'Sensors ID')
        Publisher.subscribe(self.OnRemoveSensorsID, 'Remove sensors ID')

        # Related to marker creation in navigation tools
        Publisher.subscribe(self.AddMarker, 'Add marker')
        Publisher.subscribe(self.HideAllMarkers, 'Hide all markers')
        Publisher.subscribe(self.ShowAllMarkers, 'Show all markers')
        Publisher.subscribe(self.RemoveAllMarkers, 'Remove all markers')
        Publisher.subscribe(self.RemoveMultipleMarkers, 'Remove multiple markers')
        Publisher.subscribe(self.BlinkMarker, 'Blink Marker')
        Publisher.subscribe(self.StopBlinkMarker, 'Stop Blink Marker')
        Publisher.subscribe(self.SetNewColor, 'Set new color')
        Publisher.subscribe(self.SetMarkers, 'Set markers')

        # Related to object tracking during neuronavigation
        Publisher.subscribe(self.OnNavigationStatus, 'Navigation status')
        Publisher.subscribe(self.UpdateObjectOrientation, 'Update object matrix')
        Publisher.subscribe(self.UpdateObjectArrowOrientation, 'Update object arrow matrix')
        Publisher.subscribe(self.UpdateTrackObjectState, 'Update track object state')
        Publisher.subscribe(self.UpdateShowObjectState, 'Update show object state')

        Publisher.subscribe(self.ActivateTargetMode, 'Target navigation mode')
        Publisher.subscribe(self.OnUpdateObjectTargetGuide, 'Update object matrix')
        Publisher.subscribe(self.OnUpdateTargetCoordinates, 'Update target')
        Publisher.subscribe(self.OnDisableOrEnableCoilTracker, 'Disable or enable coil tracker')
        Publisher.subscribe(self.OnTargetMarkerTransparency, 'Set target transparency')
        Publisher.subscribe(self.OnUpdateAngleThreshold, 'Update angle threshold')
        Publisher.subscribe(self.OnUpdateDistThreshold, 'Update dist threshold')
        Publisher.subscribe(self.OnUpdateTracts, 'Update tracts')
        Publisher.subscribe(self.OnRemoveTracts, 'Remove tracts')
        Publisher.subscribe(self.UpdateSeedOffset, 'Update seed offset')
        Publisher.subscribe(self.UpdateMarkerOffsetState, 'Update marker offset state')
        Publisher.subscribe(self.AddPeeledSurface, 'Update peel')
        Publisher.subscribe(self.GetPeelCenters, 'Get peel centers and normals')
        Publisher.subscribe(self.Initlocator_viewer, 'Get init locator')
        Publisher.subscribe(self.load_mask_preview, 'Load mask preview')
        Publisher.subscribe(self.remove_mask_preview, 'Remove mask preview')

        # Related to robot tracking during neuronavigation
        Publisher.subscribe(self.ActivateRobotMode, 'Robot navigation mode')
        Publisher.subscribe(self.OnUpdateRobotStatus, 'Update robot status')

    def get_vtk_mouse_position(self):
        """
        Get Mouse position inside a wxVTKRenderWindowInteractorself. Return a
        tuple with X and Y position.
        Please use this instead of using iren.GetEventPosition because it's
        not returning the correct values on Mac with HighDPI display, maybe
        the same is happing with Windows and Linux, we need to test.
        """
        mposx, mposy = wx.GetMousePosition()
        cposx, cposy = self.interactor.ScreenToClient((mposx, mposy))
        mx, my = cposx, self.interactor.GetSize()[1] - cposy
        if sys.platform == 'darwin':
            # It's needed to mutiple by scale factor in HighDPI because of
            # https://docs.wxpython.org/wx.glcanvas.GLCanvas.html
            # For now we are doing this only on Mac but it may be needed on
            # Windows and Linux too.
            scale = self.interactor.GetContentScaleFactor()
            mx *= scale
            my *= scale
        return int(mx), int(my)

    def SetStereoMode(self, mode):
        ren_win = self.interactor.GetRenderWindow()

        if mode == const.STEREO_OFF:
            ren_win.StereoRenderOff()
        else:

            if mode == const.STEREO_RED_BLUE:
                ren_win.SetStereoTypeToRedBlue()
            elif mode == const.STEREO_CRISTAL:
                ren_win.SetStereoTypeToCrystalEyes()
            elif mode == const.STEREO_INTERLACED:
                ren_win.SetStereoTypeToInterlaced()
            elif mode == const.STEREO_LEFT:
                ren_win.SetStereoTypeToLeft()
            elif mode == const.STEREO_RIGHT:
                ren_win.SetStereoTypeToRight()
            elif mode == const.STEREO_DRESDEN:
                ren_win.SetStereoTypeToDresden()
            elif mode == const.STEREO_CHECKBOARD:
                ren_win.SetStereoTypeToCheckerboard()
            elif mode == const.STEREO_ANAGLYPH:
                ren_win.SetStereoTypeToAnaglyph()

            ren_win.StereoRenderOn()

        self.interactor.Render()

    def _check_ball_reference(self, style):
        if style == const.SLICE_STATE_CROSS:
            self._mode_cross = True
            # self._check_and_set_ball_visibility()
            #if not self.actor_peel:
            self._ball_ref_visibility = True
            #else:
            #    self._ball_ref_visibility = False
            # if self._to_show_ball:
            if not self.ball_actor: #and not self.actor_peel:
                self.CreateBallReference()
                #self.ball_actor.SetVisibility(1)
            #else:
             #   self.ball_actor.SetVisibility(0)
            self.interactor.Render()

    def _uncheck_ball_reference(self, style):
        if style == const.SLICE_STATE_CROSS:
            self._mode_cross = False
            # self.RemoveBallReference()
            self._ball_ref_visibility = True
            if self.ball_actor:
                self.ren.RemoveActor(self.ball_actor)
                self.ball_actor = None

            self.interactor.Render()

    def OnSensors(self, markers_flag):
        probe_id, ref_id, obj_id = markers_flag

        if not self.probe:
            self.CreateSensorID()

        if probe_id:
            colour1 = (0, 1, 0)
        else:
            colour1 = (1, 0, 0)
        if ref_id:
            colour2 = (0, 1, 0)
        else:
            colour2 = (1, 0, 0)
        if obj_id:
            colour3 = (0, 1, 0)
        else:
            colour3 = (1, 0, 0)

        self.probe.SetColour(colour1)
        self.ref.SetColour(colour2)
        self.obj.SetColour(colour3)
        self.Refresh()

    def CreateSensorID(self):
        probe = vtku.Text()
        probe.SetSize(const.TEXT_SIZE_LARGE)
        probe.SetPosition((const.X, const.Y))
        probe.ShadowOff()
        probe.SetValue("P")
        self.probe = probe
        self.ren.AddActor(probe.actor)

        ref = vtku.Text()
        ref.SetSize(const.TEXT_SIZE_LARGE)
        ref.SetPosition((const.X+0.04, const.Y))
        ref.ShadowOff()
        ref.SetValue("R")
        self.ref = ref
        self.ren.AddActor(ref.actor)

        obj = vtku.Text()
        obj.SetSize(const.TEXT_SIZE_LARGE)
        obj.SetPosition((const.X+0.08, const.Y))
        obj.ShadowOff()
        obj.SetValue("O")
        self.obj = obj
        self.ren.AddActor(obj.actor)

        self.interactor.Render()

    def OnRemoveSensorsID(self):
        if self.probe:
            self.ren.RemoveActor(self.probe.actor)
            self.ren.RemoveActor(self.ref.actor)
            self.ren.RemoveActor(self.obj.actor)
            self.probe = self.ref = self.obj = False
            self.interactor.Render()

    # def OnShowSurface(self, index, visibility):
    #     if visibility:
    #         self._to_show_ball += 1
    #     else:
    #         self._to_show_ball -= 1
    #     self._check_and_set_ball_visibility()

    def OnStartSeed(self):
        self.seed_points = []

    def OnEndSeed(self):
        Publisher.sendMessage("Create surface from seeds",
                              seeds=self.seed_points)

    def OnExportPicture(self, orientation, filename, filetype):
        if orientation == const.VOLUME:
            Publisher.sendMessage('Begin busy cursor')
            if _has_win32api:
                utils.touch(filename)
                win_filename = win32api.GetShortPathName(filename)
                self._export_picture(orientation, win_filename, filetype)
            else:
                self._export_picture(orientation, filename, filetype)
            Publisher.sendMessage('End busy cursor')

    def _export_picture(self, id, filename, filetype):
            if filetype == const.FILETYPE_POV:
                renwin = self.interactor.GetRenderWindow()
                image = vtkWindowToImageFilter()
                image.SetInput(renwin)
                writer = vtkPOVExporter()
                writer.SetFileName(filename.encode(const.FS_ENCODE))
                writer.SetRenderWindow(renwin)
                writer.Write()
            else:
                #Use tiling to generate a large rendering.
                image = vtkRenderLargeImage()
                image.SetInput(self.ren)
                image.SetMagnification(1)
                image.Update()

                image = image.GetOutput()

                # write image file
                if (filetype == const.FILETYPE_BMP):
                    writer = vtkBMPWriter()
                elif (filetype == const.FILETYPE_JPG):
                    writer =  vtkJPEGWriter()
                elif (filetype == const.FILETYPE_PNG):
                    writer = vtkPNGWriter()
                elif (filetype == const.FILETYPE_PS):
                    writer = vtkPostScriptWriter()
                elif (filetype == const.FILETYPE_TIF):
                    writer = vtkTIFFWriter()
                    filename = u"%s.tif"%filename.strip(".tif")

                writer.SetInputData(image)
                writer.SetFileName(filename.encode(const.FS_ENCODE))
                writer.Write()

            if not os.path.exists(filename):
                wx.MessageBox(_("InVesalius was not able to export this picture"), _("Export picture error"))


    def OnCloseProject(self):
        if self.raycasting_volume:
            self.raycasting_volume = False

        if  self.slice_plane:
            self.slice_plane.Disable()
            self.slice_plane.DeletePlanes()
            del self.slice_plane
            Publisher.sendMessage('Uncheck image plane menu')
            self.mouse_pressed = 0
            self.on_wl = False
            self.slice_plane = 0

        self.interaction_style.Reset()
        self.SetInteractorStyle(const.STATE_DEFAULT)

    def OnHideText(self):
        self.text.Hide()
        self.interactor.Render()

    def OnShowText(self):
        if self.on_wl:
            self.text.Show()
            self.interactor.Render()

    def AddActors(self, actors):
        "Inserting actors"
        for actor in actors:
            self.ren.AddActor(actor)

    def RemoveVolume(self):
        volumes = self.ren.GetVolumes()
        if (volumes.GetNumberOfItems()):
            self.ren.RemoveVolume(volumes.GetLastProp())
            self.interactor.Render()
            # self._to_show_ball -= 1
            # self._check_and_set_ball_visibility()

    def RemoveActors(self, actors):
        "Remove a list of actors"
        for actor in actors:
            self.ren.RemoveActor(actor)

    def AddPointReference(self, position, radius=1, colour=(1, 0, 0)):
        """
        Add a point representation in the given x,y,z position with a optional
        radius and colour.
        """
        point = vtkSphereSource()
        point.SetCenter(position)
        point.SetRadius(radius)

        mapper = vtkPolyDataMapper()
        mapper.SetInput(point.GetOutput())

        p = vtkProperty()
        p.SetColor(colour)

        actor = vtkActor()
        actor.SetMapper(mapper)
        actor.SetProperty(p)
        actor.PickableOff()

        self.ren.AddActor(actor)
        self.points_reference.append(actor)

    def RemoveAllPointsReference(self):
        for actor in self.points_reference:
            self.ren.RemoveActor(actor)
        self.points_reference = []

    def RemovePointReference(self, point):
        """
        Remove the point reference. The point argument is the position that is
        added.
        """
        actor = self.points_reference.pop(point)
        self.ren.RemoveActor(actor)

    def SetMarkers(self, markers):
        """
        Set all markers, overwriting the previous markers.
        """
        self.RemoveAllMarkers(len(self.static_markers))

        target_selected = False
        for marker in markers:

            ball_id = marker["ball_id"]
            size = marker["size"]
            colour = marker["colour"]
            position = marker["position"]
            direction = marker["direction"]
            target = marker["target"]
            arrow_flag = marker["arrow_flag"]

            self.AddMarker(
                marker_id=ball_id,
                size=size,
                colour=colour,
                coord=position,
                arrow_flag=arrow_flag,
            )

            if target:
                Publisher.sendMessage('Update target', coord=position + direction)
                target_selected = True

        if not target_selected:
            self.RemoveTarget()

        self.UpdateRender()

    def AddMarker(self, marker_id, size, colour, coord, arrow_flag):
        """
        Markers created by navigation tools and rendered in volume viewer.
        """
        self.marker_id = marker_id
        coord_flip = list(coord)
        coord_flip[1] = -coord_flip[1]

        if arrow_flag:
            """
            Markers arrow with orientation created by navigation tools and rendered in volume viewer.
            """
            marker_actor = self.CreateActorArrow(coord_flip[:3], coord_flip[3:6], colour, const.ARROW_MARKER_SIZE)
        else:
            marker_actor = self.CreateActorBall(coord_flip[:3], colour, size)

        # adding a new actor for the marker
        self.static_markers.append(marker_actor)

        self.ren.AddActor(self.static_markers[self.marker_id])
        self.marker_id += 1

        self.Refresh()

    def add_marker(self, coord, color):
        """Simplified version for creating a spherical marker in the 3D scene

        :param coord:
        :param color:
        :return: vtkActor
        """

        ball_ref = vtkSphereSource()
        ball_ref.SetRadius(1.5)
        ball_ref.SetCenter(coord)

        mapper = vtkPolyDataMapper()
        mapper.SetInputConnection(ball_ref.GetOutputPort())

        prop = vtkProperty()
        prop.SetColor(color)

        actor = vtkActor()
        actor.SetMapper(mapper)
        actor.SetProperty(prop)
        actor.PickableOff()
        actor.GetProperty().SetOpacity(1.)

        # ren.AddActor(actor)

        return actor

    def HideAllMarkers(self, indexes):
        ballid = indexes
        for i in range(0, ballid):
            self.static_markers[i].SetVisibility(0)
        self.UpdateRender()

    def ShowAllMarkers(self, indexes):
        ballid = indexes
        for i in range(0, ballid):
            self.static_markers[i].SetVisibility(1)
        self.UpdateRender()

    def RemoveAllMarkers(self, indexes):
        ballid = indexes
        for i in range(0, ballid):
            self.ren.RemoveActor(self.static_markers[i])
        self.static_markers = []
        self.UpdateRender()

    def RemoveMultipleMarkers(self, index):
        for i in reversed(index):
            self.ren.RemoveActor(self.static_markers[i])
            del self.static_markers[i]
            self.marker_id = self.marker_id - 1
        self.UpdateRender()

    def BlinkMarker(self, index):
        if self.timer:
            self.timer.Stop()
            self.static_markers[self.index].SetVisibility(1)
        self.index = index
        self.timer = wx.Timer(self)
        self.Bind(wx.EVT_TIMER, self.OnBlinkMarker, self.timer)
        self.timer.Start(500)
        self.timer_count = 0

    def OnBlinkMarker(self, evt):
        self.static_markers[self.index].SetVisibility(int(self.timer_count % 2))
        self.Refresh()
        self.timer_count += 1

    def StopBlinkMarker(self, index=None):
        if self.timer:
            self.timer.Stop()
            if index is None:
                self.static_markers[self.index].SetVisibility(1)
                self.Refresh()
            self.index = False

    def SetNewColor(self, index, color):
        self.static_markers[index].GetProperty().SetColor([round(s / 255.0, 3) for s in color])
        self.Refresh()

    def OnTargetMarkerTransparency(self, status, index):
        if status:
            self.static_markers[index].GetProperty().SetOpacity(1)
            # self.staticballs[index].GetProperty().SetOpacity(0.4)
        else:
            self.static_markers[index].GetProperty().SetOpacity(1)

    def OnUpdateAngleThreshold(self, angle):
        self.anglethreshold = angle

    def OnUpdateDistThreshold(self, dist_threshold):
        self.distthreshold = dist_threshold

    def ActivateTargetMode(self, evt=None, target_mode=None):

        vtk_colors = vtkNamedColors()
        self.target_mode = target_mode
        if self.target_coord and self.target_mode:
            if self.actor_peel:
                self.object_orientation_torus_actor.SetVisibility(0)
                self.obj_projection_arrow_actor.SetVisibility(0)
            self.CreateTargetAim()

            # Create a line
            self.ren.SetViewport(0, 0, 0.75, 1)
            self.ren2 = vtkRenderer()

            self.interactor.GetRenderWindow().AddRenderer(self.ren2)
            self.ren2.SetViewport(0.75, 0, 1, 1)
            self.CreateTextDistance()

            obj_polydata = self.CreateObjectPolyData(self.obj_name)

            normals = vtkPolyDataNormals()
            normals.SetInputData(obj_polydata)
            normals.SetFeatureAngle(80)
            normals.AutoOrientNormalsOn()
            normals.Update()

            mapper = vtkPolyDataMapper()
            mapper.SetInputData(normals.GetOutput())
            mapper.ScalarVisibilityOff()
            #mapper.ImmediateModeRenderingOn()  # improve performance

            obj_roll = vtkActor()
            obj_roll.SetMapper(mapper)
            obj_roll.GetProperty().SetColor(1, 1, 1)
            # obj_roll.GetProperty().SetDiffuseColor(vtk_colors.GetColor3d('GhostWhite'))
            # obj_roll.GetProperty().SetSpecular(30)
            # obj_roll.GetProperty().SetSpecularPower(80)
            obj_roll.SetPosition(0, 25, -30)
            obj_roll.RotateX(-60)
            obj_roll.RotateZ(180)

            obj_yaw = vtkActor()
            obj_yaw.SetMapper(mapper)
            obj_yaw.GetProperty().SetColor(1, 1, 1)
            # obj_yaw.GetProperty().SetDiffuseColor(vtk_colors.GetColor3d('GhostWhite'))
            # obj_yaw.GetProperty().SetSpecular(30)
            # obj_yaw.GetProperty().SetSpecularPower(80)
            obj_yaw.SetPosition(0, -115, 5)
            obj_yaw.RotateZ(180)

            obj_pitch = vtkActor()
            obj_pitch.SetMapper(mapper)
            obj_pitch.GetProperty().SetColor(1, 1, 1)
            # obj_pitch.GetProperty().SetDiffuseColor(vtk_colors.GetColor3d('GhostWhite'))
            # obj_pitch.GetProperty().SetSpecular(30)
            # obj_pitch.GetProperty().SetSpecularPower(80)
            obj_pitch.SetPosition(5, -265, 5)
            obj_pitch.RotateY(90)
            obj_pitch.RotateZ(180)

            arrow_roll_z1 = self.CreateArrowActor([-50, -35, 12], [-50, -35, 50])
            arrow_roll_z1.GetProperty().SetColor(1, 1, 0)
            arrow_roll_z1.RotateX(-60)
            arrow_roll_z1.RotateZ(180)
            arrow_roll_z2 = self.CreateArrowActor([50, -35, 0], [50, -35, -50])
            arrow_roll_z2.GetProperty().SetColor(1, 1, 0)
            arrow_roll_z2.RotateX(-60)
            arrow_roll_z2.RotateZ(180)

            arrow_yaw_y1 = self.CreateArrowActor([-50, -35, 0], [-50, 5, 0])
            arrow_yaw_y1.GetProperty().SetColor(0, 1, 0)
            arrow_yaw_y1.SetPosition(0, -150, 0)
            arrow_yaw_y1.RotateZ(180)
            arrow_yaw_y2 = self.CreateArrowActor([50, -35, 0], [50, -75, 0])
            arrow_yaw_y2.GetProperty().SetColor(0, 1, 0)
            arrow_yaw_y2.SetPosition(0, -150, 0)
            arrow_yaw_y2.RotateZ(180)

            arrow_pitch_x1 = self.CreateArrowActor([0, 65, 38], [0, 65, 68])
            arrow_pitch_x1.GetProperty().SetColor(1, 0, 0)
            arrow_pitch_x1.SetPosition(0, -300, 0)
            arrow_pitch_x1.RotateY(90)
            arrow_pitch_x1.RotateZ(180)
            arrow_pitch_x2 = self.CreateArrowActor([0, -55, 5], [0, -55, -30])
            arrow_pitch_x2.GetProperty().SetColor(1, 0, 0)
            arrow_pitch_x2.SetPosition(0, -300, 0)
            arrow_pitch_x2.RotateY(90)
            arrow_pitch_x2.RotateZ(180)

            self.obj_actor_list = obj_roll, obj_yaw, obj_pitch
            self.arrow_actor_list = arrow_roll_z1, arrow_roll_z2, arrow_yaw_y1, arrow_yaw_y2,\
                                     arrow_pitch_x1, arrow_pitch_x2

            for ind in self.obj_actor_list:
                self.ren2.AddActor(ind)

            for ind in self.arrow_actor_list:
                self.ren2.AddActor(ind)

            self.ren.ResetCamera()
            self.SetCameraTarget()
            #self.ren.GetActiveCamera().Zoom(4)

            self.ren2.ResetCamera()
            self.ren2.GetActiveCamera().Zoom(2)
            self.ren2.InteractiveOff()
            self.interactor.Render()

        else:
            self.DisableCoilTracker()
            if self.actor_peel:
                if self.object_orientation_torus_actor:
                    self.object_orientation_torus_actor.SetVisibility(1)
                if self.obj_projection_arrow_actor:
                    self.obj_projection_arrow_actor.SetVisibility(1)

    def OnUpdateObjectTargetGuide(self, m_img, coord):

        vtk_colors = vtkNamedColors()

        if self.target_coord and self.target_mode:

            target_dist = distance.euclidean(coord[0:3],
                                             (self.target_coord[0], -self.target_coord[1], self.target_coord[2]))

            # self.txt.SetCoilDistanceValue(target_dist)
            self.tdist.SetValue('Distance: ' + str("{:06.2f}".format(target_dist)) + ' mm')
            self.ren.ResetCamera()
            self.SetCameraTarget()
            if target_dist > 100:
                target_dist = 100
            # ((-0.0404*dst) + 5.0404) is the linear equation to normalize the zoom between 1 and 5 times with
            # the distance between 1 and 100 mm
            self.ren.GetActiveCamera().Zoom((-0.0404 * target_dist) + 5.0404)

            if target_dist <= self.distthreshold:
                thrdist = True
                self.aim_actor.GetProperty().SetDiffuseColor(vtk_colors.GetColor3d('Green'))
            else:
                thrdist = False
                self.aim_actor.GetProperty().SetDiffuseColor(vtk_colors.GetColor3d('Yellow'))

            coordx = self.target_coord[3] - coord[3]
            if coordx > const.ARROW_UPPER_LIMIT:
                coordx = const.ARROW_UPPER_LIMIT
            elif coordx < -const.ARROW_UPPER_LIMIT:
                coordx = -const.ARROW_UPPER_LIMIT
            coordx = const.ARROW_SCALE * coordx

            coordy = self.target_coord[4] - coord[4]
            if coordy > const.ARROW_UPPER_LIMIT:
                coordy = const.ARROW_UPPER_LIMIT
            elif coordy < -const.ARROW_UPPER_LIMIT:
                coordy = -const.ARROW_UPPER_LIMIT
            coordy = const.ARROW_SCALE * coordy

            coordz = self.target_coord[5] - coord[5]
            if coordz > const.ARROW_UPPER_LIMIT:
                coordz = const.ARROW_UPPER_LIMIT
            elif coordz < -const.ARROW_UPPER_LIMIT:
                coordz = -const.ARROW_UPPER_LIMIT
            coordz = const.ARROW_SCALE * coordz

            for ind in self.arrow_actor_list:
                self.ren2.RemoveActor(ind)

            if self.anglethreshold * const.ARROW_SCALE > coordx > -self.anglethreshold * const.ARROW_SCALE:
                thrcoordx = True
                # self.obj_actor_list[0].GetProperty().SetDiffuseColor(vtk_colors.GetColor3d('Green'))
                self.obj_actor_list[0].GetProperty().SetColor(0, 1, 0)
            else:
                thrcoordx = False
                # self.obj_actor_list[0].GetProperty().SetDiffuseColor(vtk_colors.GetColor3d('GhostWhite'))
                self.obj_actor_list[0].GetProperty().SetColor(1, 1, 1)

            offset = 5

            arrow_roll_x1 = self.CreateArrowActor([-55, -35, offset], [-55, -35, offset - coordx])
            arrow_roll_x1.RotateX(-60)
            arrow_roll_x1.RotateZ(180)
            arrow_roll_x1.GetProperty().SetColor(1, 1, 0)

            arrow_roll_x2 = self.CreateArrowActor([55, -35, offset], [55, -35, offset + coordx])
            arrow_roll_x2.RotateX(-60)
            arrow_roll_x2.RotateZ(180)
            arrow_roll_x2.GetProperty().SetColor(1, 1, 0)

            if self.anglethreshold * const.ARROW_SCALE > coordz > -self.anglethreshold * const.ARROW_SCALE:
                thrcoordz = True
                # self.obj_actor_list[1].GetProperty().SetDiffuseColor(vtk_colors.GetColor3d('Green'))
                self.obj_actor_list[1].GetProperty().SetColor(0, 1, 0)
            else:
                thrcoordz = False
                # self.obj_actor_list[1].GetProperty().SetDiffuseColor(vtk_colors.GetColor3d('GhostWhite'))
                self.obj_actor_list[1].GetProperty().SetColor(1, 1, 1)

            offset = -35

            arrow_yaw_z1 = self.CreateArrowActor([-55, offset, 0], [-55, offset - coordz, 0])
            arrow_yaw_z1.SetPosition(0, -150, 0)
            arrow_yaw_z1.RotateZ(180)
            arrow_yaw_z1.GetProperty().SetColor(0, 1, 0)

            arrow_yaw_z2 = self.CreateArrowActor([55, offset, 0], [55, offset + coordz, 0])
            arrow_yaw_z2.SetPosition(0, -150, 0)
            arrow_yaw_z2.RotateZ(180)
            arrow_yaw_z2.GetProperty().SetColor(0, 1, 0)

            if self.anglethreshold * const.ARROW_SCALE > coordy > -self.anglethreshold * const.ARROW_SCALE:
                thrcoordy = True
                #self.obj_actor_list[2].GetProperty().SetDiffuseColor(vtk_colors.GetColor3d('Green'))
                self.obj_actor_list[2].GetProperty().SetColor(0, 1, 0)
            else:
                thrcoordy = False
                #self.obj_actor_list[2].GetProperty().SetDiffuseColor(vtk_colors.GetColor3d('GhostWhite'))
                self.obj_actor_list[2].GetProperty().SetColor(1, 1, 1)

            offset = 38
            arrow_pitch_y1 = self.CreateArrowActor([0, 65, offset], [0, 65, offset + coordy])
            arrow_pitch_y1.SetPosition(0, -300, 0)
            arrow_pitch_y1.RotateY(90)
            arrow_pitch_y1.RotateZ(180)
            arrow_pitch_y1.GetProperty().SetColor(1, 0, 0)

            offset = 5
            arrow_pitch_y2 = self.CreateArrowActor([0, -55, offset], [0, -55, offset - coordy])
            arrow_pitch_y2.SetPosition(0, -300, 0)
            arrow_pitch_y2.RotateY(90)
            arrow_pitch_y2.RotateZ(180)
            arrow_pitch_y2.GetProperty().SetColor(1, 0, 0)

            if thrdist and thrcoordx and thrcoordy and thrcoordz:
                self.dummy_coil_actor.GetProperty().SetDiffuseColor(vtk_colors.GetColor3d('Green'))
                wx.CallAfter(Publisher.sendMessage, 'Coil at target', state=True)
            else:
                self.dummy_coil_actor.GetProperty().SetDiffuseColor(vtk_colors.GetColor3d('DarkOrange'))
                wx.CallAfter(Publisher.sendMessage, 'Coil at target', state=False)

            self.arrow_actor_list = arrow_roll_x1, arrow_roll_x2, arrow_yaw_z1, arrow_yaw_z2, \
                                    arrow_pitch_y1, arrow_pitch_y2

            for ind in self.arrow_actor_list:
                self.ren2.AddActor(ind)

            self.Refresh()

    def OnUpdateTargetCoordinates(self, coord):
        if coord is not None:
            self.target_coord = coord
            self.target_coord[1] = -self.target_coord[1]
            self.CreateTargetAim()
            Publisher.sendMessage('Target selected', status=True)
            print("Target updated to coordinates {}".format(coord))

    def RemoveTarget(self):
        self.target_mode = None
        self.target_coord = None
        self.RemoveTargetAim()
        Publisher.sendMessage('Target selected', status=False)

    def OnDisableOrEnableCoilTracker(self, status):
        if not status:
            self.RemoveTarget()
            self.DisableCoilTracker()

    def CreateVTKObjectMatrix(self, direction, orientation):
        m_img = dco.coordinates_to_transformation_matrix(
            position=direction,
            orientation=orientation,
            axes='sxyz',
        )
        m_img = np.asmatrix(m_img)

        m_img_vtk = vtkMatrix4x4()

        for row in range(0, 4):
            for col in range(0, 4):
                m_img_vtk.SetElement(row, col, m_img[row, col])

        return m_img_vtk

    def CreateTargetAim(self):
        if self.aim_actor:
            self.RemoveTargetAim()
            self.aim_actor = None

        vtk_colors = vtkNamedColors()

        self.m_img_vtk = self.CreateVTKObjectMatrix(self.target_coord[:3], self.target_coord[3:])

        filename = os.path.join(inv_paths.OBJ_DIR, "aim.stl")

        reader = vtkSTLReader()
        reader.SetFileName(filename)
        mapper = vtkPolyDataMapper()
        mapper.SetInputConnection(reader.GetOutputPort())

        # Transform the polydata
        transform = vtkTransform()
        transform.SetMatrix(self.m_img_vtk)
        transformPD = vtkTransformPolyDataFilter()
        transformPD.SetTransform(transform)
        transformPD.SetInputConnection(reader.GetOutputPort())
        transformPD.Update()
        # mapper transform
        mapper.SetInputConnection(transformPD.GetOutputPort())

        aim_actor = vtkActor()
        aim_actor.SetMapper(mapper)
        aim_actor.GetProperty().SetDiffuseColor(vtk_colors.GetColor3d('Yellow'))
        aim_actor.GetProperty().SetSpecular(.2)
        aim_actor.GetProperty().SetSpecularPower(100)
        aim_actor.GetProperty().SetOpacity(1.)
        self.aim_actor = aim_actor
        self.ren.AddActor(aim_actor)

        if self.use_default_object:
            obj_polydata = self.CreateObjectPolyData(os.path.join(inv_paths.OBJ_DIR, "magstim_fig8_coil_no_handle.stl"))
        else:
            obj_polydata = self.polydata

        transform = vtkTransform()
        transform.RotateZ(90)

        transform_filt = vtkTransformPolyDataFilter()
        transform_filt.SetTransform(transform)
        transform_filt.SetInputData(obj_polydata)
        transform_filt.Update()

        normals = vtkPolyDataNormals()
        normals.SetInputData(transform_filt.GetOutput())
        normals.SetFeatureAngle(80)
        normals.AutoOrientNormalsOn()
        normals.Update()

        obj_mapper = vtkPolyDataMapper()
        obj_mapper.SetInputData(normals.GetOutput())
        obj_mapper.ScalarVisibilityOff()
        #obj_mapper.ImmediateModeRenderingOn()  # improve performance

        self.dummy_coil_actor = vtkActor()
        self.dummy_coil_actor.SetMapper(obj_mapper)
        self.dummy_coil_actor.GetProperty().SetDiffuseColor(vtk_colors.GetColor3d('DarkOrange'))
        self.dummy_coil_actor.GetProperty().SetSpecular(0.5)
        self.dummy_coil_actor.GetProperty().SetSpecularPower(10)
        self.dummy_coil_actor.GetProperty().SetOpacity(.3)
        self.dummy_coil_actor.SetVisibility(1)
        self.dummy_coil_actor.SetUserMatrix(self.m_img_vtk)

        self.ren.AddActor(self.dummy_coil_actor)

        self.Refresh()

    def RemoveTargetAim(self):
        self.ren.RemoveActor(self.aim_actor)
        self.ren.RemoveActor(self.dummy_coil_actor)
        self.Refresh()

    def CreateTextDistance(self):
        tdist = vtku.Text()
        tdist.SetSize(const.TEXT_SIZE_DIST_NAV)
        tdist.SetPosition((const.X, 1.-const.Y))
        tdist.SetVerticalJustificationToBottom()
        tdist.BoldOn()

        self.ren.AddActor(tdist.actor)
        self.tdist = tdist

    def DisableCoilTracker(self):
        try:
            self.ren.SetViewport(0, 0, 1, 1)
            self.interactor.GetRenderWindow().RemoveRenderer(self.ren2)
            self.SetViewAngle(const.VOL_FRONT)
            self.ren.RemoveActor(self.tdist.actor)
            self.CreateTargetAim()
            self.interactor.Render()
        except:
            None

    def CreateArrowActor(self, startPoint, endPoint):
        # Compute a basis
        normalizedX = [0 for i in range(3)]
        normalizedY = [0 for i in range(3)]
        normalizedZ = [0 for i in range(3)]

        # The X axis is a vector from start to end
        math = vtkMath()
        math.Subtract(endPoint, startPoint, normalizedX)
        length = math.Norm(normalizedX)
        math.Normalize(normalizedX)

        # The Z axis is an arbitrary vector cross X
        arbitrary = [0 for i in range(3)]
        arbitrary[0] = random.uniform(-10, 10)
        arbitrary[1] = random.uniform(-10, 10)
        arbitrary[2] = random.uniform(-10, 10)
        math.Cross(normalizedX, arbitrary, normalizedZ)
        math.Normalize(normalizedZ)

        # The Y axis is Z cross X
        math.Cross(normalizedZ, normalizedX, normalizedY)
        matrix = vtkMatrix4x4()

        # Create the direction cosine matrix
        matrix.Identity()
        for i in range(3):
            matrix.SetElement(i, 0, normalizedX[i])
            matrix.SetElement(i, 1, normalizedY[i])
            matrix.SetElement(i, 2, normalizedZ[i])

        # Apply the transforms arrow 1
        transform_1 = vtkTransform()
        transform_1.Translate(startPoint)
        transform_1.Concatenate(matrix)
        transform_1.Scale(length, length, length)
        # source
        arrowSource1 = vtkArrowSource()
        arrowSource1.SetTipResolution(50)
        # Create a mapper and actor
        mapper = vtkPolyDataMapper()
        mapper.SetInputConnection(arrowSource1.GetOutputPort())
        # Transform the polydata
        transformPD = vtkTransformPolyDataFilter()
        transformPD.SetTransform(transform_1)
        transformPD.SetInputConnection(arrowSource1.GetOutputPort())
        # mapper transform
        mapper.SetInputConnection(transformPD.GetOutputPort())
        # actor
        actor_arrow = vtkActor()
        actor_arrow.SetMapper(mapper)

        return actor_arrow

    def CenterOfMass(self):
        barycenter = [0.0, 0.0, 0.0]
        proj = prj.Project()
        try:
            surface = proj.surface_dict[0].polydata
        except KeyError:
            print("There is not any surface created")
            return barycenter
        n = surface.GetNumberOfPoints()
        for i in range(n):
            point = surface.GetPoint(i)
            barycenter[0] += point[0]
            barycenter[1] += point[1]
            barycenter[2] += point[2]
        barycenter[0] /= n
        barycenter[1] /= n
        barycenter[2] /= n

        return barycenter

    def Plane(self, x0, pTarget):
        v3 = np.array(pTarget) - x0  # normal to the plane
        v3 = v3 / np.linalg.norm(v3)  # unit vector

        d = np.dot(v3, x0)
        # prevents division by zero.
        if v3[0] == 0.0:
            v3[0] = 1e-09

        x1 = np.array([(d - v3[1] - v3[2]) / v3[0], 1, 1])
        v2 = x1 - x0
        v2 = v2 / np.linalg.norm(v2)  # unit vector
        v1 = np.cross(v3, v2)
        v1 = v1 / np.linalg.norm(v1)  # unit vector
        x2 = x0 + v1
        # calculates the matrix for the change of coordinate systems (from canonical to the plane's).
        # remember that, in np.dot(M,p), even though p is a line vector (e.g.,np.array([1,2,3])), it is treated as a column for the dot multiplication.
        M_plane_inv = np.array([[v1[0], v2[0], v3[0], x0[0]],
                                [v1[1], v2[1], v3[1], x0[1]],
                                [v1[2], v2[2], v3[2], x0[2]],
                                [0, 0, 0, 1]])

        return v3, M_plane_inv

    def SetCameraTarget(self):
        cam_focus = self.target_coord[0:3]
        cam = self.ren.GetActiveCamera()

        oldcamVTK = vtkMatrix4x4()
        oldcamVTK.DeepCopy(cam.GetViewTransformMatrix())

        newvtk = vtkMatrix4x4()
        newvtk.Multiply4x4(self.m_img_vtk, oldcamVTK, newvtk)

        transform = vtkTransform()
        transform.SetMatrix(newvtk)
        transform.Update()
        cam.ApplyTransform(transform)

        cam.Roll(90)

        cam_pos0 = np.array(cam.GetPosition())
        cam_focus0 = np.array(cam.GetFocalPoint())
        v0 = cam_pos0 - cam_focus0
        v0n = np.sqrt(inner1d(v0, v0))

        v1 = (cam_focus[0] - cam_focus0[0], cam_focus[1] - cam_focus0[1], cam_focus[2] - cam_focus0[2])
        v1n = np.sqrt(inner1d(v1, v1))
        if not v1n:
            v1n = 1.0
        cam_pos = (v1 / v1n) * v0n + cam_focus
        cam.SetFocalPoint(cam_focus)
        cam.SetPosition(cam_pos)

    def CreateBallReference(self):
        """
        Red sphere on volume visualization to reference center of
        cross in slice planes.
        The sphere's radius will be scale times bigger than the average of
        image spacing values.
        """
        scale = 2.0
        proj = prj.Project()
        s = proj.spacing
        r = (s[0] + s[1] + s[2]) / 3.0 * scale

        ball_source = vtkSphereSource()
        ball_source.SetRadius(r)

        mapper = vtkPolyDataMapper()
        mapper.SetInputConnection(ball_source.GetOutputPort())

        self.ball_actor = vtkActor()
        self.ball_actor.SetMapper(mapper)
        self.ball_actor.GetProperty().SetColor(1, 0, 0)
        self.ball_actor.PickableOff()

        self.ren.AddActor(self.ball_actor)

    # def SetCrossFocalPoint(self, position):
    #     self.UpdateCameraBallPosition(None, position)

    def UpdateCameraBallPosition(self, position):
        #if not self.actor_peel:
        coord_flip = list(position[:3])
        coord_flip[1] = -coord_flip[1]
        self.ball_actor.SetPosition(coord_flip)
        if self.set_camera_position:
            self.SetVolumeCamera(coord_flip)

    def CreateObjectPolyData(self, filename):
        """
        Coil for navigation rendered in volume viewer.
        """
        filename = utils.decode(filename, const.FS_ENCODE)
        if filename:
            if filename.lower().endswith('.stl'):
                reader = vtkSTLReader()
            elif filename.lower().endswith('.ply'):
                reader = vtkPLYReader()
            elif filename.lower().endswith('.obj'):
                reader = vtkOBJReader()
            elif filename.lower().endswith('.vtp'):
                reader = vtkXMLPolyDataReader()
            else:
                wx.MessageBox(_("File format not reconized by InVesalius"), _("Import surface error"))
                return
        else:
            filename = os.path.join(inv_paths.OBJ_DIR, "magstim_fig8_coil.stl")
            reader = vtkSTLReader()

        if _has_win32api:
            obj_name = win32api.GetShortPathName(filename).encode(const.FS_ENCODE)
        else:
            obj_name = filename.encode(const.FS_ENCODE)

        reader.SetFileName(obj_name)
        reader.Update()
        obj_polydata = reader.GetOutput()

        if obj_polydata.GetNumberOfPoints() == 0:
            wx.MessageBox(_("InVesalius was not able to import this surface"), _("Import surface error"))
            obj_polydata = None

        return obj_polydata

    def AddObjectActor(self, obj_name):
        """
        Coil for navigation rendered in volume viewer.
        """
        vtk_colors = vtkNamedColors()
        obj_polydata = self.CreateObjectPolyData(obj_name)

        transform = vtkTransform()
        transform.RotateZ(90)

        transform_filt = vtkTransformPolyDataFilter()
        transform_filt.SetTransform(transform)
        transform_filt.SetInputData(obj_polydata)
        transform_filt.Update()

        normals = vtkPolyDataNormals()
        normals.SetInputData(transform_filt.GetOutput())
        normals.SetFeatureAngle(80)
        normals.AutoOrientNormalsOn()
        normals.Update()

        obj_mapper = vtkPolyDataMapper()
        obj_mapper.SetInputData(normals.GetOutput())
        obj_mapper.ScalarVisibilityOff()
        #obj_mapper.ImmediateModeRenderingOn()  # improve performance

        self.obj_actor = vtkActor()
        self.obj_actor.SetMapper(obj_mapper)
        self.obj_actor.GetProperty().SetAmbientColor(vtk_colors.GetColor3d('GhostWhite'))
        self.obj_actor.GetProperty().SetSpecular(30)
        self.obj_actor.GetProperty().SetSpecularPower(80)
        self.obj_actor.GetProperty().SetOpacity(.4)
        self.obj_actor.SetVisibility(0)

        self.x_actor = self.add_line([0., 0., 0.], [1., 0., 0.], color=[.0, .0, 1.0])
        self.y_actor = self.add_line([0., 0., 0.], [0., 1., 0.], color=[.0, 1.0, .0])
        self.z_actor = self.add_line([0., 0., 0.], [0., 0., 1.], color=[1.0, .0, .0])

        self.obj_projection_arrow_actor = self.CreateActorArrow([0., 0., 0.], [0., 0., 0.], vtk_colors.GetColor3d('Red'),
                                                                8)
        self.object_orientation_torus_actor = self.Add_Torus([0., 0., 0.], [0., 0., 0.],
                                                             vtk_colors.GetColor3d('Red'))

        #self.obj_projection_arrow_actor.SetVisibility(False)
        #self.object_orientation_torus_actor.SetVisibility(False)
        self.ren.AddActor(self.obj_actor)
        self.ren.AddActor(self.x_actor)
        self.ren.AddActor(self.y_actor)
        self.ren.AddActor(self.z_actor)
        self.x_actor.SetVisibility(0)
        self.y_actor.SetVisibility(0)
        self.z_actor.SetVisibility(0)
        #self.ren.AddActor(self.obj_projection_arrow_actor)
        #self.ren.AddActor(self.object_orientation_torus_actor)
        # self.obj_axes = vtk.vtkAxesActor()
        # self.obj_axes.SetShaftTypeToCylinder()
        # self.obj_axes.SetXAxisLabelText("x")
        # self.obj_axes.SetYAxisLabelText("y")
        # self.obj_axes.SetZAxisLabelText("z")
        # self.obj_axes.SetTotalLength(50.0, 50.0, 50.0)

        # self.ren.AddActor(self.obj_axes)

    def Add_Object_Orientation_Disk(self, position, orientation, color=[0.0, 0.0, 1.0]):
        # Create a disk to show target
        disk = vtkDiskSource()
        disk.SetInnerRadius(5)
        disk.SetOuterRadius(15)
        disk.SetRadialResolution(100)
        disk.SetCircumferentialResolution(100)
        disk.Update()

        disk_mapper = vtkPolyDataMapper()
        disk_mapper.SetInputData(disk.GetOutput())
        disk_actor = vtkActor()
        disk_actor.SetMapper(disk_mapper)
        disk_actor.GetProperty().SetColor(color)
        disk_actor.GetProperty().SetOpacity(1)
        disk_actor.SetPosition(position)
        disk_actor.SetOrientation(orientation)

        return disk_actor

    def Add_Torus(self, position, orientation, color=[0.0, 0.0, 1.0]):
        torus = vtkParametricTorus()
        torus.SetRingRadius(2)
        torus.SetCrossSectionRadius(1)

        torusSource = vtkParametricFunctionSource()
        torusSource.SetParametricFunction(torus)
        torusSource.Update()

        torusMapper = vtkPolyDataMapper()
        torusMapper.SetInputConnection(torusSource.GetOutputPort())
        torusMapper.SetScalarRange(0, 360)

        torusActor = vtkActor()
        torusActor.SetMapper(torusMapper)
        torusActor.GetProperty().SetDiffuseColor(color)
        torusActor.SetPosition(position)
        torusActor.SetOrientation(orientation)

        return torusActor

    def CreateActorBall(self, coord_flip, colour=[0.0, 0.0, 1.0], size=2):
        ball_ref = vtkSphereSource()
        ball_ref.SetRadius(size)
        ball_ref.SetCenter(coord_flip)

        mapper = vtkPolyDataMapper()
        mapper.SetInputConnection(ball_ref.GetOutputPort())

        prop = vtkProperty()
        prop.SetColor(colour)

        actor = vtkActor()
        actor.SetMapper(mapper)
        actor.SetProperty(prop)
        actor.PickableOff()

        return actor

    def CreateActorArrow(self, direction, orientation, colour=[0.0, 0.0, 1.0], size=const.ARROW_MARKER_SIZE):
<<<<<<< HEAD
        arrow = vtk.vtkArrowSource()
        arrow.SetArrowOriginToCenter()
=======
        arrow = vtkArrowSource()
>>>>>>> c0d3d03f
        arrow.SetTipResolution(40)
        arrow.SetShaftResolution(40)
        arrow.SetShaftRadius(0.05)
        arrow.SetTipRadius(0.15)
        arrow.SetTipLength(0.35)

        mapper = vtkPolyDataMapper()
        mapper.SetInputConnection(arrow.GetOutputPort())

        actor = vtkActor()
        actor.SetMapper(mapper)
        actor.GetProperty().SetColor(colour)
        actor.GetProperty().SetLineWidth(5)
        actor.AddPosition(0, 0, 0)
        actor.SetScale(size)

        m_img_vtk = self.CreateVTKObjectMatrix(direction, orientation)
        actor.SetUserMatrix(m_img_vtk)

        return actor

    def ObjectArrowLocation(self, m_img, coord):
        # m_img[:3, 0] is from posterior to anterior direction of the coil
        # m_img[:3, 1] is from left to right direction of the coil
        # m_img[:3, 2] is from bottom to up direction of the coil
        vec_length = 70
        m_img_flip = m_img.copy()
        m_img_flip[1, -1] = -m_img_flip[1, -1]
        p1 = m_img_flip[:-1, -1]  # coil center
        coil_dir = m_img_flip[:-1, 0]
        coil_face = m_img_flip[:-1, 1]

        coil_norm = np.cross(coil_dir, coil_face)
        p2_norm = p1 - vec_length * coil_norm # point normal to the coil away from the center by vec_length
        coil_dir = np.array([coord[3], coord[4], coord[5]])

        return coil_dir, p2_norm, coil_norm, p1


    def add_line(self, p1, p2, color=[0.0, 0.0, 1.0]):
        line = vtkLineSource()
        line.SetPoint1(p1)
        line.SetPoint2(p2)

        mapper = vtkPolyDataMapper()
        mapper.SetInputConnection(line.GetOutputPort())

        actor = vtkActor()
        actor.SetMapper(mapper)
        actor.GetProperty().SetColor(color)

        return actor

    def AddPeeledSurface(self, flag, actor):
        if self.actor_peel:
            self.ren.RemoveActor(self.actor_peel)
            self.ren.RemoveActor(self.object_orientation_torus_actor)
            self.ren.RemoveActor(self.obj_projection_arrow_actor)
            self.actor_peel = None
            if self.ball_actor:
                self.ball_actor.SetVisibility(1)

        if flag and actor:
            self.ren.AddActor(actor)
            self.actor_peel = actor
            self.ren.AddActor(self.object_orientation_torus_actor)
            self.ren.AddActor(self.obj_projection_arrow_actor)
        self.Refresh()

    def GetPeelCenters(self, centers, normals):
        self.peel_centers = centers
        self.peel_normals = normals

    def Initlocator_viewer(self, locator):
        self.locator = locator

    def GetCellIDsfromlistPoints(self, vlist, mesh):
        cell_ids_array = []
        pts1 = vtkIdList()
        for i in range(vlist.GetNumberOfIds()):
            mesh.GetPointCells(vlist.GetId(i), pts1)
            for j in range(pts1.GetNumberOfIds()):
                cell_ids_array.append(pts1.GetId(j))
        return cell_ids_array

    def GetCellIntersection(self, p1, p2, locator):
        vtk_colors = vtkNamedColors()
        # This find store the triangles that intersect the coil's normal
        intersectingCellIds = vtkIdList()
        #for debugging
        self.x_actor = self.add_line(p1,p2,vtk_colors.GetColor3d('Blue'))
        #self.ren.AddActor(self.x_actor) # remove comment for testing
        locator.FindCellsAlongLine(p1, p2, .001, intersectingCellIds)
        return intersectingCellIds

    def ShowCoilProjection(self, intersectingCellIds, p1, coil_norm, coil_dir):
        vtk_colors = vtkNamedColors()
        closestDist = 50

        #if find intersection , calculate angle and add actors
        if intersectingCellIds.GetNumberOfIds() != 0:
            for i in range(intersectingCellIds.GetNumberOfIds()):
                cellId = intersectingCellIds.GetId(i)
                point = np.array(self.peel_centers.GetPoint(cellId))
                distance = np.linalg.norm(point - p1)

                #print('distance:', distance, point - p1)
                self.ren.RemoveActor(self.y_actor)

                if distance < closestDist:
                    closestDist = distance
                    closestPoint = point
                    pointnormal = np.array(self.peel_normals.GetTuple(cellId))
                    angle = np.rad2deg(np.arccos(np.dot(pointnormal, coil_norm)))
                    #print('the angle:', angle)

                    #for debbuging
                    self.y_actor = self.add_line(closestPoint, closestPoint + 75 * pointnormal,
                                                         vtk_colors.GetColor3d('Yellow'))

                    #self.ren.AddActor(self.y_actor)# remove comment for testing


                    self.ren.AddActor(self.obj_projection_arrow_actor)
                    self.ren.AddActor(self.object_orientation_torus_actor)
                    self.ball_actor.SetVisibility(0)
                    self.obj_projection_arrow_actor.SetPosition(closestPoint)
                    self.obj_projection_arrow_actor.SetOrientation(coil_dir)

                    self.object_orientation_torus_actor.SetPosition(closestPoint)
                    self.object_orientation_torus_actor.SetOrientation(coil_dir)

                    # change color of arrow and disk according to angle
                    if angle < self.angle_arrow_projection_threshold:
                        self.object_orientation_torus_actor.GetProperty().SetDiffuseColor([51/255,176/255,102/255])
                        self.obj_projection_arrow_actor.GetProperty().SetColor([55/255,120/255,163/255])
                    else:
                        self.object_orientation_torus_actor.GetProperty().SetDiffuseColor([240/255,146/255,105/255])
                        self.obj_projection_arrow_actor.GetProperty().SetColor([240/255,146/255,105/255])
                else:
                    self.ren.RemoveActor(self.y_actor)

        else:
            self.ren.RemoveActor(self.obj_projection_arrow_actor)
            self.ren.RemoveActor(self.object_orientation_torus_actor)
            self.ren.RemoveActor(self.x_actor)
            self.ball_actor.SetVisibility(1)

            #self.ren.RemoveActor(self.y_actor)
        self.Refresh()

    def OnNavigationStatus(self, nav_status, vis_status):
        self.nav_status = nav_status
        self.tracts_status = vis_status[1]

        if self.nav_status:
            self.pTarget = self.CenterOfMass()
            if self.obj_actor:
                self.obj_actor.SetVisibility(self.obj_state)
                #self.x_actor.SetVisibility(self.obj_state)
                #self.y_actor.SetVisibility(self.obj_state)
                #self.z_actor.SetVisibility(self.obj_state)
                #self.object_orientation_torus_actor.SetVisibility(self.obj_state)
                #self.obj_projection_arrow_actor.SetVisibility(self.obj_state)
        self.Refresh()

    def UpdateSeedOffset(self, data):
        self.seed_offset = data

    def UpdateMarkerOffsetState(self, create=False):
        if create:
            if not self.mark_actor:
                self.mark_actor = self.add_marker([0., 0., 0.], color=[0., 1., 1.])
                self.ren.AddActor(self.mark_actor)
        else:
            if self.mark_actor:
                self.ren.RemoveActor(self.mark_actor)
                self.mark_actor = None
        self.Refresh()

    def CreateMarkerOffset(self):
        self.mark_actor = self.add_marker([0., 0., 0.], color=[0., 1., 1.])
        self.ren.AddActor(self.mark_actor)
        self.Refresh()

    def UpdateObjectOrientation(self, m_img, coord):
        # print("Update object orientation")

        m_img_flip = m_img.copy()
        m_img_flip[1, -1] = -m_img_flip[1, -1]

        # translate coregistered coordinate to display a marker where Trekker seed is computed
        # coord_offset = m_img_flip[:3, -1] - self.seed_offset * m_img_flip[:3, 2]

        # print("m_img copy in viewer_vol: {}".format(m_img_copy))

        # m_img[:3, 0] is from posterior to anterior direction of the coil
        # m_img[:3, 1] is from left to right direction of the coil
        # m_img[:3, 2] is from bottom to up direction of the coil

        m_img_vtk = vtku.numpy_to_vtkMatrix4x4(m_img_flip)

        self.obj_actor.SetUserMatrix(m_img_vtk)
        # self.obj_axes.SetUserMatrix(m_rot_vtk)
        self.x_actor.SetUserMatrix(m_img_vtk)
        self.y_actor.SetUserMatrix(m_img_vtk)
        self.z_actor.SetUserMatrix(m_img_vtk)

        self.Refresh()

    def UpdateObjectArrowOrientation(self, m_img, coord, flag):
        [coil_dir, norm, coil_norm, p1 ]= self.ObjectArrowLocation(m_img,coord)

        if flag:
            self.ren.RemoveActor(self.x_actor)
            #self.ren.RemoveActor(self.y_actor)
            self.ren.RemoveActor(self.obj_projection_arrow_actor)
            self.ren.RemoveActor(self.object_orientation_torus_actor)
            intersectingCellIds = self.GetCellIntersection(p1, norm, self.locator)
            self.ShowCoilProjection(intersectingCellIds, p1, coil_norm, coil_dir)
        self.Refresh()

    def UpdateTrackObjectState(self, evt=None, flag=None, obj_name=None, polydata=None, use_default_object=True):
        if flag:
            self.obj_name = obj_name
            self.polydata = polydata
            self.use_default_object = use_default_object
            if not self.obj_actor:
                self.AddObjectActor(self.obj_name)
        else:
            if self.obj_actor:
                self.ren.RemoveActor(self.obj_actor)
                self.ren.RemoveActor(self.x_actor)
                self.ren.RemoveActor(self.y_actor)
                self.ren.RemoveActor(self.z_actor)
                self.ren.RemoveActor(self.mark_actor)
                self.ren.RemoveActor(self.obj_projection_arrow_actor)
                self.ren.RemoveActor(self.object_orientation_torus_actor)
                self.obj_actor = None
                self.x_actor = None
                self.y_actor = None
                self.z_actor = None
                self.mark_actor = None
                self.obj_projection_arrow_actor = None
                self.object_orientation_torus_actor=None
        self.Refresh()

    def UpdateShowObjectState(self, state):
        self.obj_state = state
        if self.obj_actor and not self.obj_state:
            self.obj_actor.SetVisibility(self.obj_state)
            self.x_actor.SetVisibility(self.obj_state)
            self.y_actor.SetVisibility(self.obj_state)
            self.z_actor.SetVisibility(self.obj_state)
            #if self.actor_peel:
            #    self.ball_actor.SetVisibility(0)
            #else:
            #    self.ball_actor.SetVisibility(1)
        self.Refresh()

    def OnUpdateTracts(self, root=None, affine_vtk=None, coord_offset=None, coord_offset_w=None):
        mapper = vtkCompositePolyDataMapper2()
        mapper.SetInputDataObject(root)

        self.actor_tracts = vtkActor()
        self.actor_tracts.SetMapper(mapper)
        self.actor_tracts.SetUserMatrix(affine_vtk)

        self.ren.AddActor(self.actor_tracts)
        if self.mark_actor:
            self.mark_actor.SetPosition(coord_offset)
        self.Refresh()

    def OnRemoveTracts(self):
        if self.actor_tracts:
            self.ren.RemoveActor(self.actor_tracts)
            self.actor_tracts = None
            self.Refresh()

    def ActivateRobotMode(self, robot_mode=None):
        if robot_mode:
            self.ren_robot = vtkRenderer()
            self.ren_robot.SetLayer(1)

            self.interactor.GetRenderWindow().AddRenderer(self.ren_robot)
            self.ren_robot.SetViewport(0.02, 0.82, 0.08, 0.92)
            filename = os.path.join(inv_paths.OBJ_DIR, "robot.stl")

            reader = vtkSTLReader()
            reader.SetFileName(filename)
            mapper = vtkPolyDataMapper()
            mapper.SetInputConnection(reader.GetOutputPort())

            dummy_robot_actor = vtkActor()
            dummy_robot_actor.SetMapper(mapper)
            dummy_robot_actor.GetProperty().SetColor(1, 1, 1)
            dummy_robot_actor.GetProperty().SetOpacity(1.)
            self.dummy_robot_actor = dummy_robot_actor

            self.ren_robot.AddActor(dummy_robot_actor)
            self.ren_robot.InteractiveOff()

            self.interactor.Render()
        else:
            self.DisableRobotMode()

    def OnUpdateRobotStatus(self, robot_status):
        if self.dummy_robot_actor:
            if robot_status:
                self.dummy_robot_actor.GetProperty().SetColor(0, 1, 0)
            else:
                self.dummy_robot_actor.GetProperty().SetColor(1, 0, 0)
            self.Refresh()

    def DisableRobotMode(self):
        if self.dummy_robot_actor:
            self.ren_robot.RemoveActor(self.dummy_robot_actor)
            self.interactor.GetRenderWindow().RemoveRenderer(self.ren_robot)
            self.interactor.Render()

    def __bind_events_wx(self):
        #self.Bind(wx.EVT_SIZE, self.OnSize)
        #  self.canvas.subscribe_event('LeftButtonPressEvent', self.on_insert_point)
        pass

    def on_insert_point(self, evt):
        pos = evt.position
        self.polygon.append_point(pos)
        self.canvas.Refresh()

        arr = self.canvas.draw_element_to_array([self.polygon,])
        imsave('/tmp/polygon.png', arr)

    def SetInteractorStyle(self, state):
        cleanup = getattr(self.style, 'CleanUp', None)
        if cleanup:
            self.style.CleanUp()

        del self.style

        style = styles.Styles.get_style(state)(self)

        setup = getattr(style, 'SetUp', None)
        if setup:
            style.SetUp()

        self.style = style
        self.interactor.SetInteractorStyle(style)
        self.interactor.Render()

        self.state = state

    def enable_style(self, style):
        if styles.Styles.has_style(style):
            new_state = self.interaction_style.AddState(style)
            self.SetInteractorStyle(new_state)
        else:
            new_state = self.interaction_style.RemoveState(style)
            self.SetInteractorStyle(new_state)

    def OnDisableStyle(self, style):
        new_state = self.interaction_style.RemoveState(style)
        self.SetInteractorStyle(new_state)

    def ResetCamClippingRange(self):
        self.ren.ResetCamera()
        self.ren.ResetCameraClippingRange()

    def SetVolumeCameraState(self, camera_state):
        self.camera_state = camera_state

    # def SetVolumeCamera(self, arg, position):
    def SetVolumeCamera(self, cam_focus):
        if self.camera_state:
            # TODO: exclude dependency on initial focus
            # cam_focus = np.array(bases.flip_x(position[:3]))
            # cam_focus = np.array(bases.flip_x(position))
            cam = self.ren.GetActiveCamera()

            if self.initial_focus is None:
                self.initial_focus = np.array(cam.GetFocalPoint())

            cam_pos0 = np.array(cam.GetPosition())
            cam_focus0 = np.array(cam.GetFocalPoint())
            v0 = cam_pos0 - cam_focus0
            v0n = np.sqrt(inner1d(v0, v0))

            if self.obj_state:
                v1 = (cam_focus[0] - self.pTarget[0], cam_focus[1] - self.pTarget[1], cam_focus[2] - self.pTarget[2])
            else:
                v1 = (cam_focus - self.initial_focus)

            v1n = np.sqrt(inner1d(v1, v1))
            if not v1n:
                v1n = 1.0
            cam_pos = (v1/v1n)*v0n + cam_focus

            cam.SetFocalPoint(cam_focus)
            cam.SetPosition(cam_pos)

        # It works without doing the reset. Check with trackers if there is any difference.
        # Need to be outside condition for sphere marker position update
        # self.ren.ResetCameraClippingRange()
        # self.ren.ResetCamera()
        if sys.platform == 'win32':
            self.Refresh()
        else:
            self.interactor.Render()

    def OnExportSurface(self, filename, filetype):
        if filetype not in (const.FILETYPE_STL,
                            const.FILETYPE_VTP,
                            const.FILETYPE_PLY,
                            const.FILETYPE_STL_ASCII):
            if _has_win32api:
                utils.touch(filename)
                win_filename = win32api.GetShortPathName(filename)
                self._export_surface(win_filename, filetype)
            else:
                self._export_surface(filename, filetype)

    def _export_surface(self, filename, filetype):
        fileprefix = filename.split(".")[-2]
        renwin = self.interactor.GetRenderWindow()

        if filetype == const.FILETYPE_RIB:
            writer = vtkRIBExporter()
            writer.SetFilePrefix(fileprefix)
            writer.SetTexturePrefix(fileprefix)
            writer.SetInput(renwin)
            writer.Write()
        elif filetype == const.FILETYPE_VRML:
            writer = vtkVRMLExporter()
            writer.SetFileName(filename)
            writer.SetInput(renwin)
            writer.Write()
        elif filetype == const.FILETYPE_X3D:
            writer = vtkX3DExporter()
            writer.SetInput(renwin)
            writer.SetFileName(filename)
            writer.Update()
            writer.Write()
        elif filetype == const.FILETYPE_OBJ:
            writer = vtkOBJExporter()
            writer.SetFilePrefix(fileprefix)
            writer.SetInput(renwin)
            writer.Write()
        elif filetype == const.FILETYPE_IV:
            writer = vtkIVExporter()
            writer.SetFileName(filename)
            writer.SetInput(renwin)
            writer.Write()

    def OnEnableBrightContrast(self):
        style = self.style
        style.AddObserver("MouseMoveEvent", self.OnMove)
        style.AddObserver("LeftButtonPressEvent", self.OnClick)
        style.AddObserver("LeftButtonReleaseEvent", self.OnRelease)

    def OnDisableBrightContrast(self):
        style = vtkInteractorStyleTrackballCamera()
        self.interactor.SetInteractorStyle(style)
        self.style = style

    def OnSetWindowLevelText(self, ww, wl):
        if self.raycasting_volume:
            self.text.SetValue("WL: %d  WW: %d"%(wl, ww))
            #  self.canvas.modified = True

    def OnShowRaycasting(self):
        if not self.raycasting_volume:
            self.raycasting_volume = True
            # self._to_show_ball += 1
            # self._check_and_set_ball_visibility()
            if self.on_wl:
                self.text.Show()

    def OnHideRaycasting(self):
        self.raycasting_volume = False
        self.text.Hide()
        # self._to_show_ball -= 1
        # self._check_and_set_ball_visibility()

    def OnSize(self, evt):
        self.UpdateRender()
        self.Refresh()
        self.interactor.UpdateWindowUI()
        self.interactor.Update()
        evt.Skip()

    def ChangeBackgroundColour(self, colour):
        self.ren.SetBackground(colour[:3])
        self.UpdateRender()

    def LoadActor(self, actor):
        print(actor)
        self.added_actor = 1
        ren = self.ren
        ren.AddActor(actor)

        if not (self.view_angle):
            self.SetViewAngle(const.VOL_FRONT)
            self.view_angle = 1
        else:
            ren.ResetCamera()
            ren.ResetCameraClippingRange()

        #self.ShowOrientationCube()
        self.interactor.Render()
        # self._to_show_ball += 1
        # self._check_and_set_ball_visibility()

    def RemoveActor(self, actor):
        utils.debug("RemoveActor")
        ren = self.ren
        ren.RemoveActor(actor)
        self.interactor.Render()
        # self._to_show_ball -= 1
        # self._check_and_set_ball_visibility()

    def RemoveAllActor(self):
        utils.debug("RemoveAllActor")
        self.ren.RemoveAllProps()
        Publisher.sendMessage('Render volume viewer')

    def LoadSlicePlane(self):
        self.slice_plane = SlicePlane()

    def LoadVolume(self, volume, colour, ww, wl):
        self.raycasting_volume = True
        # self._to_show_ball += 1
        # self._check_and_set_ball_visibility()

        self.light = self.ren.GetLights().GetNextItem()

        self.ren.AddVolume(volume)
        self.text.SetValue("WL: %d  WW: %d"%(wl, ww))

        if self.on_wl:
            self.text.Show()
        else:
            self.text.Hide()

        self.ren.SetBackground(colour)

        if not (self.view_angle):
            self.SetViewAngle(const.VOL_FRONT)
        else:
            self.ren.ResetCamera()
            self.ren.ResetCameraClippingRange()

        self.UpdateRender()

    def UnloadVolume(self, volume):
        self.ren.RemoveVolume(volume)
        del volume
        self.raycasting_volume = False
        # self._to_show_ball -= 1
        # self._check_and_set_ball_visibility()

    def load_mask_preview(self, mask_3d_actor, flag=True):
        if flag:
            self.ren.AddVolume(mask_3d_actor)
        else:
            self.ren.RemoveVolume(mask_3d_actor)

        if self.ren.GetActors().GetNumberOfItems() == 0 and self.ren.GetVolumes().GetNumberOfItems() == 1:
            self.ren.ResetCamera()
            self.ren.ResetCameraClippingRange()

    def remove_mask_preview(self, mask_3d_actor):
        self.ren.RemoveVolume(mask_3d_actor)

    def OnSetViewAngle(self, view):
        self.SetViewAngle(view)

    def SetViewAngle(self, view):
        cam = self.ren.GetActiveCamera()
        cam.SetFocalPoint(0,0,0)

        proj = prj.Project()
        orig_orien = proj.original_orientation

        xv,yv,zv = const.VOLUME_POSITION[const.AXIAL][0][view]
        xp,yp,zp = const.VOLUME_POSITION[const.AXIAL][1][view]

        cam.SetViewUp(xv,yv,zv)
        cam.SetPosition(xp,yp,zp)

        self.ren.ResetCameraClippingRange()
        self.ren.ResetCamera()
        self.interactor.Render()

    def ShowOrientationCube(self):
        cube = vtkAnnotatedCubeActor()
        cube.GetXMinusFaceProperty().SetColor(1,0,0)
        cube.GetXPlusFaceProperty().SetColor(1,0,0)
        cube.GetYMinusFaceProperty().SetColor(0,1,0)
        cube.GetYPlusFaceProperty().SetColor(0,1,0)
        cube.GetZMinusFaceProperty().SetColor(0,0,1)
        cube.GetZPlusFaceProperty().SetColor(0,0,1)
        cube.GetTextEdgesProperty().SetColor(0,0,0)

        # anatomic labelling
        cube.SetXPlusFaceText ("A")
        cube.SetXMinusFaceText("P")
        cube.SetYPlusFaceText ("L")
        cube.SetYMinusFaceText("R")
        cube.SetZPlusFaceText ("S")
        cube.SetZMinusFaceText("I")

        axes = vtkAxesActor()
        axes.SetShaftTypeToCylinder()
        axes.SetTipTypeToCone()
        axes.SetXAxisLabelText("X")
        axes.SetYAxisLabelText("Y")
        axes.SetZAxisLabelText("Z")
        #axes.SetNormalizedLabelPosition(.5, .5, .5)

        orientation_widget = vtkOrientationMarkerWidget()
        orientation_widget.SetOrientationMarker(cube)
        orientation_widget.SetViewport(0.85,0.85,1.0,1.0)
        #orientation_widget.SetOrientationMarker(axes)
        orientation_widget.SetInteractor(self.interactor)
        orientation_widget.SetEnabled(1)
        orientation_widget.On()
        orientation_widget.InteractiveOff()

    def UpdateRender(self):
        self.interactor.Render()

    def SetWidgetInteractor(self, widget=None):
        widget.SetInteractor(self.interactor._Iren)

    def AppendActor(self, actor):
        self.ren.AddActor(actor)

    def Reposition3DPlane(self, plane_label):
        if not(self.added_actor) and not(self.raycasting_volume):
            if not(self.repositioned_axial_plan) and (plane_label == 'Axial'):
                self.SetViewAngle(const.VOL_ISO)
                self.repositioned_axial_plan = 1

            elif not(self.repositioned_sagital_plan) and (plane_label == 'Sagital'):
                self.SetViewAngle(const.VOL_ISO)
                self.repositioned_sagital_plan = 1

            elif not(self.repositioned_coronal_plan) and (plane_label == 'Coronal'):
                self.SetViewAngle(const.VOL_ISO)
                self.repositioned_coronal_plan = 1

    # def _check_and_set_ball_visibility(self):
    #     #TODO: When creating Raycasting volume and cross is pressed, it is not
    #     # automatically creating the ball reference.
    #     # print("mode_cross, show_ball, ball_vis ", self._mode_cross, self._to_show_ball, self._ball_ref_visibility)
    #     if self._mode_cross:
    #         if self._to_show_ball > 0 and not self._ball_ref_visibility:
    #             self.ActivateBallReference()
    #             self.interactor.Render()
    #         elif not self._to_show_ball and self._ball_ref_visibility:
    #             self.RemoveBallReference()
    #             self.interactor.Render()

class SlicePlane:
    def __init__(self):
        project = prj.Project()
        self.original_orientation = project.original_orientation
        self.Create()
        self.enabled = False
        self.__bind_evt()

    def __bind_evt(self):
        Publisher.subscribe(self.Enable, 'Enable plane')
        Publisher.subscribe(self.Disable, 'Disable plane')
        Publisher.subscribe(self.ChangeSlice, 'Change slice from slice plane')
        Publisher.subscribe(self.UpdateAllSlice, 'Update all slice')

    def Create(self):
        plane_x = self.plane_x = vtkImagePlaneWidget()
        plane_x.InteractionOff()
        #Publisher.sendMessage('Input Image in the widget', 
                                                #(plane_x, 'SAGITAL'))
        plane_x.SetPlaneOrientationToXAxes()
        plane_x.TextureVisibilityOn()
        plane_x.SetLeftButtonAction(0)
        plane_x.SetRightButtonAction(0)
        plane_x.SetMiddleButtonAction(0)
        cursor_property = plane_x.GetCursorProperty()
        cursor_property.SetOpacity(0)

        plane_y = self.plane_y = vtkImagePlaneWidget()
        plane_y.DisplayTextOff()
        #Publisher.sendMessage('Input Image in the widget', 
                                                #(plane_y, 'CORONAL'))
        plane_y.SetPlaneOrientationToYAxes()
        plane_y.TextureVisibilityOn()
        plane_y.SetLeftButtonAction(0)
        plane_y.SetRightButtonAction(0)
        plane_y.SetMiddleButtonAction(0)
        prop1 = plane_y.GetPlaneProperty()
        cursor_property = plane_y.GetCursorProperty()
        cursor_property.SetOpacity(0) 

        plane_z = self.plane_z = vtkImagePlaneWidget()
        plane_z.InteractionOff()
        #Publisher.sendMessage('Input Image in the widget', 
                                                #(plane_z, 'AXIAL'))
        plane_z.SetPlaneOrientationToZAxes()
        plane_z.TextureVisibilityOn()
        plane_z.SetLeftButtonAction(0)
        plane_z.SetRightButtonAction(0)
        plane_z.SetMiddleButtonAction(0)
       
        cursor_property = plane_z.GetCursorProperty()
        cursor_property.SetOpacity(0) 


        prop3 = plane_z.GetPlaneProperty()
        prop3.SetColor(1, 0, 0)
        
        selected_prop3 = plane_z.GetSelectedPlaneProperty() 
        selected_prop3.SetColor(1,0,0)
    
        prop1 = plane_x.GetPlaneProperty()
        prop1.SetColor(0, 0, 1)

        selected_prop1 = plane_x.GetSelectedPlaneProperty()           
        selected_prop1.SetColor(0, 0, 1)
        
        prop2 = plane_y.GetPlaneProperty()
        prop2.SetColor(0, 1, 0)

        selected_prop2 = plane_y.GetSelectedPlaneProperty()           
        selected_prop2.SetColor(0, 1, 0)

        Publisher.sendMessage('Set Widget Interactor', widget=plane_x)
        Publisher.sendMessage('Set Widget Interactor', widget=plane_y)
        Publisher.sendMessage('Set Widget Interactor', widget=plane_z)

        self.Render()

    def Enable(self, plane_label=None):
        if plane_label:
            if(plane_label == "Axial"):
                self.plane_z.On()
            elif(plane_label == "Coronal"):
                self.plane_y.On()
            elif(plane_label == "Sagital"):
                self.plane_x.On()
            Publisher.sendMessage('Reposition 3D Plane', plane_label=plane_label)
        else:
            self.plane_z.On()
            self.plane_x.On()
            self.plane_y.On()
            Publisher.sendMessage('Set volume view angle',
                                  view=const.VOL_ISO)
        self.Render()

    def Disable(self, plane_label=None):
        if plane_label:
            if(plane_label == "Axial"):
                self.plane_z.Off()
            elif(plane_label == "Coronal"):
                self.plane_y.Off()
            elif(plane_label == "Sagital"):
                self.plane_x.Off()
        else:
            self.plane_z.Off()
            self.plane_x.Off()
            self.plane_y.Off()

        self.Render()

    def Render(self):
        Publisher.sendMessage('Render volume viewer')    

    def ChangeSlice(self, orientation, index):
        if  orientation == "CORONAL" and self.plane_y.GetEnabled():
            Publisher.sendMessage('Update slice 3D',
                                  widget=self.plane_y,
                                  orientation=orientation)
            self.Render()
        elif orientation == "SAGITAL" and self.plane_x.GetEnabled():
            Publisher.sendMessage('Update slice 3D', 
                                  widget=self.plane_x,
                                  orientation=orientation)
            self.Render()
        elif orientation == 'AXIAL' and self.plane_z.GetEnabled() :
            Publisher.sendMessage('Update slice 3D',
                                  widget=self.plane_z,
                                  orientation=orientation)
            self.Render()

    def UpdateAllSlice(self):
        Publisher.sendMessage('Update slice 3D',
                              widget=self.plane_y,
                              orientation="CORONAL")
        Publisher.sendMessage('Update slice 3D',
                              widget=self.plane_x,
                              orientation="SAGITAL")
        Publisher.sendMessage('Update slice 3D',
                              widget=self.plane_z,
                              orientation="AXIAL")

    def DeletePlanes(self):
        del self.plane_x
        del self.plane_y
        del self.plane_z
<|MERGE_RESOLUTION|>--- conflicted
+++ resolved
@@ -1511,12 +1511,8 @@
         return actor
 
     def CreateActorArrow(self, direction, orientation, colour=[0.0, 0.0, 1.0], size=const.ARROW_MARKER_SIZE):
-<<<<<<< HEAD
-        arrow = vtk.vtkArrowSource()
+        arrow = vtkArrowSource()
         arrow.SetArrowOriginToCenter()
-=======
-        arrow = vtkArrowSource()
->>>>>>> c0d3d03f
         arrow.SetTipResolution(40)
         arrow.SetShaftResolution(40)
         arrow.SetShaftRadius(0.05)
