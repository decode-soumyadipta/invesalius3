--- conflicted
+++ resolved
@@ -75,13 +75,9 @@
     z_offset: float = 0.0
     visualization: dict = dataclasses.field(default_factory=dict)
     marker_uuid: str = ""
-<<<<<<< HEAD
-
     # #TODO: add a reference to original coil marker to relate it to MEP
     # in micro Volts (but scale in milli Volts for display)
     mep_value: float = dataclasses.field(default=None)
-=======
->>>>>>> 1f59027c
 
     # x, y, z can be jointly accessed as position
     @property
@@ -224,10 +220,7 @@
             "cortex_position_orientation": self.cortex_position_orientation,
             "z_rotation": self.z_rotation,
             "z_offset": self.z_offset,
-<<<<<<< HEAD
             "mep_value": self.mep_value,
-=======
->>>>>>> 1f59027c
         }
 
     def from_dict(self, d):
@@ -283,11 +276,7 @@
         z_offset = d.get("z_offset", 0.0)
         z_rotation = d.get("z_rotation", 0.0)
         is_point_of_interest = d.get("is_point_of_interest", False)
-<<<<<<< HEAD
-
         mep_value = d.get("mep_value", None)
-=======
->>>>>>> 1f59027c
 
         self.size = d["size"]
         self.label = d["label"]
