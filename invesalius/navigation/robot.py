#--------------------------------------------------------------------------
# Software:     InVesalius - Software de Reconstrucao 3D de Imagens Medicas
# Copyright:    (C) 2001  Centro de Pesquisas Renato Archer
# Homepage:     http://www.softwarepublico.gov.br
# Contact:      invesalius@cti.gov.br
# License:      GNU - GPL 2 (LICENSE.txt/LICENCA.txt)
#--------------------------------------------------------------------------
#    Este programa e software livre; voce pode redistribui-lo e/ou
#    modifica-lo sob os termos da Licenca Publica Geral GNU, conforme
#    publicada pela Free Software Foundation; de acordo com a versao 2
#    da Licenca.
#
#    Este programa eh distribuido na expectativa de ser util, mas SEM
#    QUALQUER GARANTIA; sem mesmo a garantia implicita de
#    COMERCIALIZACAO ou de ADEQUACAO A QUALQUER PROPOSITO EM
#    PARTICULAR. Consulte a Licenca Publica Geral GNU para obter mais
#    detalhes.
#--------------------------------------------------------------------------

import threading

from wx import ID_OK
import numpy as np
import wx

import invesalius.constants as const
import invesalius.gui.dialogs as dlg
import invesalius.session as ses
from invesalius.pubsub import pub as Publisher
<<<<<<< HEAD
from invesalius.i18n import tr as _
=======
from invesalius.utils import Singleton
from invesalius.navigation.tracker import Tracker
>>>>>>> 3eda4890

# Only one robot will be initialized per time. Therefore, we use
# Singleton design pattern for implementing it
class Robot(metaclass=Singleton):
    def __init__(self):
        self.tracker = Tracker()

        self.robot_status = None
        self.robot_ip = None
        self.matrix_tracker_to_robot = None
        self.robot_coregistration_dialog = None

        success = self.LoadConfig()
        if success:
            self.ConnectToRobot()
            self.InitializeRobot()

        self.__bind_events()

    def __bind_events(self):
        Publisher.subscribe(self.AbortRobotConfiguration, 'Dialog robot destroy')
        Publisher.subscribe(self.OnRobotStatus, 'Robot connection status')

    def SaveConfig(self):
        matrix_tracker_to_robot = self.matrix_tracker_to_robot.tolist()

        state = {
            'robot_ip': self.robot_ip,
            'tracker_to_robot': matrix_tracker_to_robot
        }
        session = ses.Session()
        session.SetConfig('robot', state)

    def LoadConfig(self):
        session = ses.Session()
        state = session.GetConfig('robot')

        if state is None:
            return False

        self.robot_ip = state['robot_ip']
        self.matrix_tracker_to_robot = np.array(state['tracker_to_robot'])

        return True
        
    def OnRobotStatus(self, data):
        if data:
            self.robot_status = data

    def RegisterRobot(self):
        Publisher.sendMessage('End busy cursor')
        if not self.robot_status:
            wx.MessageBox(_("Unable to connect to the robot."), _("InVesalius 3"))
            return
        self.robot_coregistration_dialog = dlg.RobotCoregistrationDialog(self, self.tracker)

        # Show dialog and store relevant output values.
        status = self.robot_coregistration_dialog.ShowModal()
        matrix_tracker_to_robot = self.robot_coregistration_dialog.GetValue()

        # Destroy the dialog.
        self.robot_coregistration_dialog.Destroy()

        if status != wx.ID_OK:
            wx.MessageBox(_("Unable to connect to the robot."), _("InVesalius 3"))
            return False

        self.matrix_tracker_to_robot = matrix_tracker_to_robot
        self.SaveConfig()
        self.InitializeRobot()

    def AbortRobotConfiguration(self):
        if self.robot_coregistration_dialog:
            self.robot_coregistration_dialog.Destroy()

    def IsConnected(self):
        return self.robot_status
    
    def SetRobotIP(self, data):
        if data is not None:
            self.robot_ip = data

    def ConnectToRobot(self):
        Publisher.sendMessage('Connect to robot', robot_IP=self.robot_ip)
        print("Connected to Robot!")

    def InitializeRobot(self):
        Publisher.sendMessage('Robot navigation mode', robot_mode=True)
        Publisher.sendMessage('Load robot transformation matrix', data=self.matrix_tracker_to_robot.tolist())
        print("Robot Initialized!")

    def DisconnectRobot(self):
        Publisher.sendMessage('Robot navigation mode', robot_mode=False)


'''
Deprecated Code

    def ConfigureRobot(self):
        if self.tracker.tracker_connection and self.tracker.tracker_connection.IsConnected():
            select_ip_dialog = dlg.SetRobotIP()
            status = select_ip_dialog.ShowModal()

            if status == ID_OK:
                robot_ip = select_ip_dialog.GetValue()
                self.robot_ip = robot_ip
                self.configuration = {
                    'tracker_id': self.tracker.GetTrackerId(),
                    'robot_ip': robot_ip,
                    'tracker_configuration': self.tracker.tracker_connection.GetConfiguration(),
                }
                self.connection = self.tracker.tracker_connection
                Publisher.sendMessage('Connect to robot', robot_IP=self.robot_ip)
                select_ip_dialog.Destroy()
                return True
            else:
                select_ip_dialog.Destroy()
                return False
        else:
            wx.MessageBox(_("Select Tracker first"), _("InVesalius 3"))
            return False
'''<|MERGE_RESOLUTION|>--- conflicted
+++ resolved
@@ -27,12 +27,9 @@
 import invesalius.gui.dialogs as dlg
 import invesalius.session as ses
 from invesalius.pubsub import pub as Publisher
-<<<<<<< HEAD
 from invesalius.i18n import tr as _
-=======
 from invesalius.utils import Singleton
 from invesalius.navigation.tracker import Tracker
->>>>>>> 3eda4890
 
 # Only one robot will be initialized per time. Therefore, we use
 # Singleton design pattern for implementing it
