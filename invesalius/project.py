--- conflicted
+++ resolved
@@ -311,13 +311,9 @@
         self.level = project["window_level"]
         self.threshold_range = project["scalar_range"]
         self.spacing = project["spacing"]
-<<<<<<< HEAD
-        if project.get("affine"):
-            self.affine = project.get("affine")
-=======
         if project.get("affine", ""):
             self.affine = project["affine"]
->>>>>>> e7500894
+            # self.affine = project.get("affine")
             Publisher.sendMessage('Update affine matrix',
                                   affine=np.asarray(self.affine).reshape(4, 4), status=True)
 
