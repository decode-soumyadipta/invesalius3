#--------------------------------------------------------------------------
# Software:     InVesalius - Software de Reconstrucao 3D de Imagens Medicas
# Copyright:    (C) 2001  Centro de Pesquisas Renato Archer
# Homepage:     http://www.softwarepublico.gov.br
# Contact:      invesalius@cti.gov.br
# License:      GNU - GPL 2 (LICENSE.txt/LICENCA.txt)
#--------------------------------------------------------------------------
#    Este programa e software livre; voce pode redistribui-lo e/ou
#    modifica-lo sob os termos da Licenca Publica Geral GNU, conforme
#    publicada pela Free Software Foundation; de acordo com a versao 2
#    da Licenca.
#
#    Este programa eh distribuido na expectativa de ser util, mas SEM
#    QUALQUER GARANTIA; sem mesmo a garantia implicita de
#    COMERCIALIZACAO ou de ADEQUACAO A QUALQUER PROPOSITO EM
#    PARTICULAR. Consulte a Licenca Publica Geral GNU para obter mais
#    detalhes.
#--------------------------------------------------------------------------

import threading
import queue
from time import sleep

import wx
import numpy as np

import invesalius.constants as const
import invesalius.project as prj
import invesalius.data.bases as db
import invesalius.data.coregistration as dcr
import invesalius.data.serial_port_connection as spc
import invesalius.data.slice_ as sl
import invesalius.data.tractography as dti
import invesalius.data.transformations as tr
import invesalius.data.vtk_utils as vtk_utils
from invesalius.pubsub import pub as Publisher
from invesalius.utils import Singleton


class QueueCustom(queue.Queue):
    """
    A custom queue subclass that provides a :meth:`clear` method.
    https://stackoverflow.com/questions/6517953/clear-all-items-from-the-queue
    Modified to a LIFO Queue type (Last-in-first-out). Seems to make sense for the navigation
    threads, as the last added coordinate should be the first to be processed.
    In the first tests in a short run, seems to increase the coord queue size considerably,
    possibly limiting the queue size is good.
    """

    def clear(self):
        """
        Clears all items from the queue.
        """

        with self.mutex:
            unfinished = self.unfinished_tasks - len(self.queue)
            if unfinished <= 0:
                if unfinished < 0:
                    raise ValueError('task_done() called too many times')
                self.all_tasks_done.notify_all()
            self.unfinished_tasks = unfinished
            self.queue.clear()
            self.not_full.notify_all()


class UpdateNavigationScene(threading.Thread):

    def __init__(self, vis_queues, vis_components, event, sle, neuronavigation_api):
        """Class (threading) to update the navigation scene with all graphical elements.

        Sleep function in run method is used to avoid blocking GUI and more fluent, real-time navigation

        :param affine_vtk: Affine matrix in vtkMatrix4x4 instance to update objects position in 3D scene
        :type affine_vtk: vtkMatrix4x4
        :param visualization_queue: Queue instance that manage coordinates to be visualized
        :type visualization_queue: queue.Queue
        :param event: Threading event to coordinate when tasks as done and allow UI release
        :type event: threading.Event
        :param sle: Sleep pause in seconds
        :type sle: float
        :param neuronavigation_api: An API object for communicating the coil position.
        :type neuronavigation_api: invesalius.net.neuronavigation_api.NeuronavigationAPI
        """

        threading.Thread.__init__(self, name='UpdateScene')
        self.serial_port_enabled, self.view_tracts, self.peel_loaded = vis_components
        self.coord_queue, self.serial_port_queue, self.tracts_queue, self.icp_queue = vis_queues
        self.sle = sle
        self.event = event
        self.neuronavigation_api = neuronavigation_api

    def run(self):
        # count = 0
        while not self.event.is_set():
            got_coords = False
            try:
                coord, markers_flag, m_img, view_obj = self.coord_queue.get_nowait()
                got_coords = True

                # print('UpdateScene: get {}'.format(count))

                # use of CallAfter is mandatory otherwise crashes the wx interface
                if self.view_tracts:
                    bundle, affine_vtk, coord_offset, coord_offset_w = self.tracts_queue.get_nowait()
                    #TODO: Check if possible to combine the Remove tracts with Update tracts in a single command
                    wx.CallAfter(Publisher.sendMessage, 'Remove tracts')
                    wx.CallAfter(Publisher.sendMessage, 'Update tracts', root=bundle, affine_vtk=affine_vtk,
                                 coord_offset=coord_offset, coord_offset_w=coord_offset_w)
                    self.tracts_queue.task_done()

                if self.serial_port_enabled:
                    trigger_on = self.serial_port_queue.get_nowait()
                    if trigger_on:
                        wx.CallAfter(Publisher.sendMessage, 'Create marker')
                    self.serial_port_queue.task_done()

                #TODO: If using the view_tracts substitute the raw coord from the offset coordinate, so the user
                # see the red cross in the position of the offset marker
                wx.CallAfter(Publisher.sendMessage, 'Update slices position', position=coord[:3])
                wx.CallAfter(Publisher.sendMessage, 'Set cross focal point', position=coord)
                wx.CallAfter(Publisher.sendMessage, 'Update slice viewer')
                wx.CallAfter(Publisher.sendMessage, 'Sensor ID', markers_flag=markers_flag)

                if view_obj:
                    wx.CallAfter(Publisher.sendMessage, 'Update object matrix', m_img=m_img, coord=coord)
                    wx.CallAfter(Publisher.sendMessage, 'Update object arrow matrix', m_img=m_img, coord=coord, flag= self.peel_loaded)
<<<<<<< HEAD
                    wx.CallAfter(Publisher.sendMessage, 'Update point location for e-field calculation', m_img=m_img, coord=coord, flag = self.e_field_loaded)
                    cp, T_rot = self.Get_coil_position(m_img)
                    print('T_rot:', T_rot)
                    print('cp:', cp)
                    enorm = self.neuronavigation_api.update_efield(position=cp, orientation=coord[3:], T_rot=T_rot)
                    self.neuronavigation_api.update_coil_pose(
                        position=coord[:3],
                        orientation=coord[3:],
                    )
                    print('vector', len(enorm))
                    max = np.amax(enorm )
                    min = np.amin(enorm)
                    Publisher.sendMessage('Get min max norms', min=min, max=max,e_field_norms=enorm)
                    Publisher.sendMessage('Update efield vis')
=======

                self.neuronavigation_api.update_coil_pose(
                    position=coord[:3],
                    orientation=coord[3:],
                )

>>>>>>> 02eb1c2c
                self.coord_queue.task_done()
                # print('UpdateScene: done {}'.format(count))
                # count += 1

                sleep(self.sle)
            except queue.Empty:
                if got_coords:
                    self.coord_queue.task_done()

    def Get_coil_position(self, m_img):
        # coil position cp : the center point at the bottom of the coil casing,
        # corresponds to the origin of the coil template.
        # coil normal cn: outer normal of the coil, i.e. away from the head
        # coil tangent 1 ct1: long axis
        # coil tangent 2 ct2: short axis ~ direction of primary E under the coil
        # % rotation matrix for the coil coordinates
        # T = [ct1;ct2;cn];
        m_img_flip = m_img.copy()
        m_img_flip[1, -1] = -m_img_flip[1, -1]
        cp = m_img_flip[:-1, -1]  # coil center
        cp = cp * 0.001  # convert to meters
        cp = cp.tolist()

        ct1 = m_img_flip[:3, 1]  # is from posterior to anterior direction of the coil
        ct2 = m_img_flip[:3, 0]  # is from left to right direction of the coil
        coil_dir = m_img_flip[:-1, 0]
        coil_face = m_img_flip[:-1, 1]
        cn = np.cross(coil_dir, coil_face)
        T_rot = np.append(ct1,ct2, axis = 0)
        T_rot = np.append(T_rot,cn, axis = 0)* 0.001  # append and convert to meters
        T_rot = T_rot.tolist()  # to list
        return cp, T_rot


class Navigation(metaclass=Singleton):
    def __init__(self, pedal_connection, neuronavigation_api):
        self.pedal_connection = pedal_connection
        self.neuronavigation_api = neuronavigation_api

        self.image_fiducials = np.full([3, 3], np.nan)
        self.correg = None
        self.target = None
        self.obj_reg = None
        self.track_obj = False
        self.m_change = None
        self.all_fiducials = np.zeros((6, 6))

        self.event = threading.Event()
        self.coord_queue = QueueCustom(maxsize=1)
        self.icp_queue = QueueCustom(maxsize=1)
        self.object_at_target_queue = QueueCustom(maxsize=1)
        # self.visualization_queue = QueueCustom(maxsize=1)
        self.serial_port_queue = QueueCustom(maxsize=1)
        self.coord_tracts_queue = QueueCustom(maxsize=1)
        self.tracts_queue = QueueCustom(maxsize=1)

        # Tracker parameters
        self.ref_mode_id = const.DEFAULT_REF_MODE

        # Tractography parameters
        self.trk_inp = None
        self.trekker = None
        self.n_threads = None
        self.view_tracts = False
        self.peel_loaded = False
        self.enable_act = False
        self.act_data = None
        self.n_tracts = const.N_TRACTS
        self.seed_offset = const.SEED_OFFSET
        self.seed_radius = const.SEED_RADIUS
        self.sleep_nav = const.SLEEP_NAVIGATION

        # Serial port
        self.serial_port_in_use = False
        self.com_port = None
        self.baud_rate = None
        self.serial_port_connection = None

        # During navigation
        self.lock_to_target = False
        self.coil_at_target = False

        self.__bind_events()

    def __bind_events(self):
        Publisher.subscribe(self.CoilAtTarget, 'Coil at target')
        Publisher.subscribe(self.UpdateSerialPort, 'Update serial port')

    def CoilAtTarget(self, state):
        self.coil_at_target = state

    def UpdateSleep(self, sleep):
        self.sleep_nav = sleep
        # self.serial_port_connection.sleep_nav = sleep

    def UpdateSerialPort(self, serial_port_in_use, com_port=None, baud_rate=None):
        self.serial_port_in_use = serial_port_in_use
        self.com_port = com_port
        self.baud_rate = baud_rate

    def SetLockToTarget(self, value):
        self.lock_to_target = value

    def SetReferenceMode(self, value):
        self.ref_mode_id = value

    def GetReferenceMode(self):
        return self.ref_mode_id

    def SetImageFiducial(self, fiducial_index, position):
        self.image_fiducials[fiducial_index, :] = position

        print("Set image fiducial {} to coordinates {}".format(fiducial_index, position))

    def AreImageFiducialsSet(self):
        return not np.isnan(self.image_fiducials).any()

    def UpdateFiducialRegistrationError(self, tracker):
        tracker_fiducials, tracker_fiducials_raw = tracker.GetTrackerFiducials()

        self.all_fiducials = np.vstack([self.image_fiducials, tracker_fiducials])

        self.fre = db.calculate_fre(tracker_fiducials_raw, self.all_fiducials, self.ref_mode_id, self.m_change)

    def GetFiducialRegistrationError(self, icp):
        fre = icp.icp_fre if icp.use_icp else self.fre
        return fre, fre <= const.FIDUCIAL_REGISTRATION_ERROR_THRESHOLD

    def PedalStateChanged(self, state):
        if not self.serial_port_in_use:
            return

        permission_to_stimulate = (self.lock_to_target and self.coil_at_target) or \
                                  not self.lock_to_target

        if state and permission_to_stimulate:
            self.serial_port_connection.SendPulse()

    def EstimateTrackerToInVTransformationMatrix(self, tracker):
        tracker_fiducials, tracker_fiducials_raw = tracker.GetTrackerFiducials()
        self.all_fiducials = np.vstack([self.image_fiducials, tracker_fiducials])

        self.m_change = tr.affine_matrix_from_points(self.all_fiducials[3:, :].T, self.all_fiducials[:3, :].T,
                                                shear=False, scale=False)

    def StartNavigation(self, tracker, icp):
        # initialize jobs list
        jobs_list = []

        if self.event.is_set():
            self.event.clear()

        vis_components = [self.serial_port_in_use, self.view_tracts, self.peel_loaded]
        vis_queues = [self.coord_queue, self.serial_port_queue, self.tracts_queue, self.icp_queue]

        Publisher.sendMessage("Navigation status", nav_status=True, vis_status=vis_components)
        errors = False

        if self.track_obj:
            # if object tracking is selected
            if self.obj_reg is None:
                # check if object registration was performed
                wx.MessageBox(_("Perform coil registration before navigation."), _("InVesalius 3"))
                errors = True
            else:
                # if object registration was correctly performed continue with navigation
                # obj_reg[0] is object 3x3 fiducial matrix and obj_reg[1] is 3x3 orientation matrix
                obj_fiducials, obj_orients, obj_ref_mode, obj_name = self.obj_reg

                coreg_data = [self.m_change, obj_ref_mode]

                if self.ref_mode_id:
                    coord_raw, markers_flag = tracker.TrackerCoordinates.GetCoordinates()
                else:
                    coord_raw = np.array([None])

                obj_data = db.object_registration(obj_fiducials, obj_orients, coord_raw, self.m_change)
                coreg_data.extend(obj_data)

                queues = [self.coord_queue, self.coord_tracts_queue, self.icp_queue, self.object_at_target_queue]
                jobs_list.append(dcr.CoordinateCorregistrate(self.ref_mode_id, tracker, coreg_data,
                                                                self.view_tracts, queues,
                                                                self.event, self.sleep_nav, tracker.tracker_id,
                                                                self.target, icp))
        else:
            coreg_data = (self.m_change, 0)
            queues = [self.coord_queue, self.coord_tracts_queue, self.icp_queue]
            jobs_list.append(dcr.CoordinateCorregistrateNoObject(self.ref_mode_id, tracker, coreg_data,
                                                                    self.view_tracts, queues,
                                                                    self.event, self.sleep_nav, icp))

        if not errors:
            #TODO: Test the serial port thread
            if self.serial_port_in_use:
                self.serial_port_connection = spc.SerialPortConnection(
                    com_port=self.com_port,
                    baud_rate=self.baud_rate,
                    serial_port_queue=self.serial_port_queue,
                    event=self.event,
                    sleep_nav=self.sleep_nav,
                )
                self.serial_port_connection.Connect()
                jobs_list.append(self.serial_port_connection)

            if self.view_tracts:
                # initialize Trekker parameters
                # TODO: This affine and affine_vtk are created 4 times. To improve, create a new affine object inside
                #  Slice() that contains the transformation with the img_shift. Rename it to avoid confusion to the
                #  affine, for instance it can be: affine_world_to_invesalius_vtk
                slic = sl.Slice()
                prj_data = prj.Project()
                matrix_shape = tuple(prj_data.matrix_shape)
                spacing = tuple(prj_data.spacing)
                img_shift = spacing[1] * (matrix_shape[1] - 1)
                affine = slic.affine.copy()
                affine[1, -1] -= img_shift
                affine_vtk = vtk_utils.numpy_to_vtkMatrix4x4(affine)

                Publisher.sendMessage("Update marker offset state", create=True)

                self.trk_inp = self.trekker, affine, self.seed_offset, self.n_tracts, self.seed_radius,\
                                self.n_threads, self.act_data, affine_vtk, img_shift
                # print("Appending the tract computation thread!")
                queues = [self.coord_tracts_queue, self.tracts_queue]
                if self.enable_act:
                    jobs_list.append(dti.ComputeTractsACTThread(self.trk_inp, queues, self.event, self.sleep_nav))
                else:
                    jobs_list.append(dti.ComputeTractsThread(self.trk_inp, queues, self.event, self.sleep_nav))

            jobs_list.append(
                UpdateNavigationScene(
                    vis_queues=vis_queues,
                    vis_components=vis_components,
                    event=self.event,
                    sle=self.sleep_nav,
                    neuronavigation_api=self.neuronavigation_api,
                )
            )

            for jobs in jobs_list:
                # jobs.daemon = True
                jobs.start()
                # del jobs

            if self.pedal_connection is not None:
                self.pedal_connection.add_callback(name='navigation', callback=self.PedalStateChanged)

    def StopNavigation(self):
        self.event.set()

        if self.pedal_connection is not None:
            self.pedal_connection.remove_callback(name='navigation')

        self.coord_queue.clear()
        self.coord_queue.join()

        if self.serial_port_connection is not None:
            self.serial_port_connection.join()

        if self.serial_port_in_use:
            self.serial_port_queue.clear()
            self.serial_port_queue.join()

        if self.view_tracts:
            self.coord_tracts_queue.clear()
            self.coord_tracts_queue.join()

            self.tracts_queue.clear()
            self.tracts_queue.join()

        vis_components = [self.serial_port_in_use, self.view_tracts,  self.peel_loaded]
        Publisher.sendMessage("Navigation status", nav_status=False, vis_status=vis_components)<|MERGE_RESOLUTION|>--- conflicted
+++ resolved
@@ -124,7 +124,6 @@
                 if view_obj:
                     wx.CallAfter(Publisher.sendMessage, 'Update object matrix', m_img=m_img, coord=coord)
                     wx.CallAfter(Publisher.sendMessage, 'Update object arrow matrix', m_img=m_img, coord=coord, flag= self.peel_loaded)
-<<<<<<< HEAD
                     wx.CallAfter(Publisher.sendMessage, 'Update point location for e-field calculation', m_img=m_img, coord=coord, flag = self.e_field_loaded)
                     cp, T_rot = self.Get_coil_position(m_img)
                     print('T_rot:', T_rot)
@@ -139,14 +138,7 @@
                     min = np.amin(enorm)
                     Publisher.sendMessage('Get min max norms', min=min, max=max,e_field_norms=enorm)
                     Publisher.sendMessage('Update efield vis')
-=======
-
-                self.neuronavigation_api.update_coil_pose(
-                    position=coord[:3],
-                    orientation=coord[3:],
-                )
-
->>>>>>> 02eb1c2c
+
                 self.coord_queue.task_done()
                 # print('UpdateScene: done {}'.format(count))
                 # count += 1
