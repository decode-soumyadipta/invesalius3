--- conflicted
+++ resolved
@@ -54,15 +54,7 @@
 import invesalius.gui.dialogs as dlg
 import invesalius.project as prj
 
-<<<<<<< HEAD
 from invesalius import inv_paths
-=======
-HAS_PEDAL_CONNECTION = True
-try:
-    from invesalius.net.pedal_connection import PedalConnection
-except ImportError:
-    HAS_PEDAL_CONNECTION = False
->>>>>>> da44bfda
 
 from concurrent.futures import wait, FIRST_COMPLETED, ThreadPoolExecutor
 import multiprocessing
