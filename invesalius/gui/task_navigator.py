# --------------------------------------------------------------------------
# Software:     InVesalius - Software de Reconstrucao 3D de Imagens Medicas
# Copyright:    (C) 2001  Centro de Pesquisas Renato Archer
# Homepage:     http://www.softwarepublico.gov.br
# Contact:      invesalius@cti.gov.br
# License:      GNU - GPL 2 (LICENSE.txt/LICENCA.txt)
# --------------------------------------------------------------------------
#    Este programa e software livre; voce pode redistribui-lo e/ou
#    modifica-lo sob os termos da Licenca Publica Geral GNU, conforme
#    publicada pela Free Software Foundation; de acordo com a versao 2
#    da Licenca.
#
#    Este programa eh distribuido na expectativa de ser util, mas SEM
#    QUALQUER GARANTIA; sem mesmo a garantia implicita de
#    COMERCIALIZACAO ou de ADEQUACAO A QUALQUER PROPOSITO EM
#    PARTICULAR. Consulte a Licenca Publica Geral GNU para obter mais
#    detalhes.
# --------------------------------------------------------------------------
import itertools
import os
import time
from functools import partial

import numpy as np

try:
    # TODO: the try-except could be done inside the mTMS() method call
    from invesalius.navigation.mtms import mTMS

    mTMS()
    has_mTMS = True
except:
    has_mTMS = False

import sys
import uuid

import wx

try:
    import wx.lib.agw.foldpanelbar as fpb
except ImportError:
    import wx.lib.foldpanelbar as fpb

import wx.lib.colourselect as csel
import wx.lib.masked.numctrl
import wx.lib.platebtn as pbtn
from wx.lib.mixins.listctrl import ColumnSorterMixin

import invesalius.constants as const
import invesalius.gui.dialogs as dlg
import invesalius.project as prj
import invesalius.session as ses
from invesalius import inv_paths, utils
from invesalius.data.markers.marker import Marker, MarkerType
from invesalius.navigation.navigation import NavigationHub
from invesalius.navigation.robot import RobotObjective
from invesalius.pubsub import pub as Publisher

BTN_NEW = wx.NewIdRef()
BTN_IMPORT_LOCAL = wx.NewIdRef()


def GetBitMapForBackground():
    image_file = os.path.join("head.png")
    bmp = wx.Bitmap(str(inv_paths.ICON_DIR.joinpath(image_file)), wx.BITMAP_TYPE_PNG)
    return bmp


class TaskPanel(wx.Panel):
    def __init__(self, parent):
        wx.Panel.__init__(self, parent)

        inner_panel = InnerTaskPanel(self)

        sizer = wx.BoxSizer(wx.HORIZONTAL)
        sizer.Add(inner_panel, 1, wx.EXPAND | wx.GROW | wx.BOTTOM | wx.RIGHT | wx.LEFT, 7)
        sizer.Fit(self)

        self.SetSizer(sizer)
        self.Update()
        self.SetAutoLayout(1)


class InnerTaskPanel(wx.Panel):
    def __init__(self, parent):
        wx.Panel.__init__(self, parent)
        default_colour = self.GetBackgroundColour()
        background_colour = wx.Colour(255, 255, 255)
        self.SetBackgroundColour(background_colour)

        # Fold panel which contains navigation configurations
        fold_panel = FoldPanel(self)
        fold_panel.SetBackgroundColour(default_colour)

        # Add line sizer into main sizer
        main_sizer = wx.BoxSizer(wx.VERTICAL)
        main_sizer.Add(fold_panel, 1, wx.GROW | wx.EXPAND | wx.LEFT | wx.RIGHT, 5)
        main_sizer.AddSpacer(5)
        main_sizer.Fit(self)

        self.SetSizerAndFit(main_sizer)
        self.Update()
        self.SetAutoLayout(1)

        self.sizer = main_sizer


class FoldPanel(wx.Panel):
    def __init__(self, parent):
        wx.Panel.__init__(self, parent)

        inner_panel = InnerFoldPanel(self)

        sizer = wx.BoxSizer(wx.VERTICAL)
        sizer.Add(inner_panel, 0, wx.EXPAND | wx.GROW)
        sizer.Fit(self)

        self.SetSizerAndFit(sizer)
        self.Update()
        self.SetAutoLayout(1)


class InnerFoldPanel(wx.Panel):
    def __init__(self, parent):
        wx.Panel.__init__(self, parent)
        try:
            default_colour = wx.SystemSettings.GetColour(wx.SYS_COLOUR_MENUBAR)
        except AttributeError:
            default_colour = wx.SystemSettings_GetColour(wx.SYS_COLOUR_MENUBAR)
        self.SetBackgroundColour(default_colour)

        self.__bind_events()
        # Fold panel and its style settings
        # FIXME: If we dont insert a value in size or if we set wx.DefaultSize,
        # the fold_panel doesnt show. This means that, for some reason, Sizer
        # is not working properly in this panel. It might be on some child or
        # parent panel. Perhaps we need to insert the item into the sizer also...
        # Study this.

        fold_panel = fpb.FoldPanelBar(
            self, -1, wx.DefaultPosition, (10, 800), 0, fpb.FPB_SINGLE_FOLD
        )
        gbs = wx.GridBagSizer(5, 5)
        gbs.AddGrowableCol(0, 1)
        self.gbs = gbs

        # Initialize Navigation, Tracker, Robot, Image, and PedalConnection objects here to make them
        # available to several panels.
        nav_hub = NavigationHub(window=self)

        self.nav_hub = nav_hub
        self.tracker = nav_hub.tracker
        self.image = nav_hub.image
        self.navigation = nav_hub.navigation

        # Fold panel style
        style = fpb.CaptionBarStyle()
        style.SetCaptionStyle(fpb.CAPTIONBAR_GRADIENT_V)
        style.SetFirstColour(default_colour)
        style.SetSecondColour(default_colour)

        item = fold_panel.AddFoldPanel(_("Coregistration"), collapsed=True)
        ntw = CoregistrationPanel(parent=item, nav_hub=nav_hub)
        self.fold_panel = fold_panel
        self.__calc_best_size(ntw)
        fold_panel.ApplyCaptionStyle(item, style)
        fold_panel.AddFoldPanelWindow(item, ntw, spacing=0, leftSpacing=0, rightSpacing=0)
        fold_panel.Expand(fold_panel.GetFoldPanel(0))

        item = fold_panel.AddFoldPanel(_("Navigation"), collapsed=True)
        self.__id_nav = item.GetId()
        ntw = NavigationPanel(parent=item, nav_hub=nav_hub)

        fold_panel.ApplyCaptionStyle(item, style)
        fold_panel.AddFoldPanelWindow(item, ntw, spacing=0, leftSpacing=0, rightSpacing=0)
        self.fold_panel.Bind(fpb.EVT_CAPTIONBAR, self.OnFoldPressCaption)

        sizer = wx.BoxSizer(wx.VERTICAL)
        sizer.Add(gbs, 1, wx.GROW | wx.EXPAND)
        self.SetSizer(sizer)
        sizer.Fit(self)

        self.track_obj = False
        gbs.Add(fold_panel, (0, 0), flag=wx.EXPAND)
        gbs.Layout()
        sizer.Fit(self)
        self.Fit()

        self.__bind_events()
        self.Update()
        self.SetAutoLayout(1)

    def __bind_events(self):
        # Publisher.subscribe(self.OnShowDbs, "Show dbs folder")
        # Publisher.subscribe(self.OnHideDbs, "Hide dbs folder")
        Publisher.subscribe(self.OpenNavigation, "Open navigation menu")
        Publisher.subscribe(self.OnEnableState, "Enable state project")

    def __calc_best_size(self, panel):
        parent = panel.GetParent()
        panel.Reparent(self)

        gbs = self.gbs
        fold_panel = self.fold_panel

        # Calculating the size
        gbs.AddGrowableRow(1, 1)
        # gbs.AddGrowableRow(0, 1)
        gbs.Add(fold_panel, (0, 0), flag=wx.EXPAND)
        gbs.Add(panel, (1, 0), flag=wx.EXPAND)
        gbs.Layout()
        self.Fit()
        size = panel.GetSize()

        gbs.Remove(1)
        gbs.Remove(0)
        gbs.RemoveGrowableRow(1)

        panel.Reparent(parent)
        panel.SetInitialSize(size)
        self.SetInitialSize(self.GetSize())

    def OnEnableState(self, state):
        if not state:
            self.fold_panel.Expand(self.fold_panel.GetFoldPanel(0))
            Publisher.sendMessage("Move to image page")

    def OnShowDbs(self):
        self.dbs_item.Show()

    def OnHideDbs(self):
        self.dbs_item.Hide()

    def OnCheckStatus(self, nav_status, vis_status):
        if nav_status:
            self.checkbox_serial_port.Enable(False)
        else:
            self.checkbox_serial_port.Enable(True)

    def OnEnableSerialPort(self, evt, ctrl):
        if ctrl.GetValue():
            from wx import ID_OK

            dlg_port = dlg.SetCOMPort(select_baud_rate=False)

            if dlg_port.ShowModal() != ID_OK:
                ctrl.SetValue(False)
                return

            com_port = dlg_port.GetCOMPort()
            baud_rate = 115200

            Publisher.sendMessage(
                "Update serial port",
                serial_port_in_use=True,
                com_port=com_port,
                baud_rate=baud_rate,
            )
        else:
            Publisher.sendMessage("Update serial port", serial_port_in_use=False)

    # 'Show coil' button

    # Called when the 'Show coil' button is pressed elsewhere in code.
    def PressShowCoilButton(self, pressed=False):
        self.show_coil_button.SetValue(pressed)
        self.OnShowCoil()

    def EnableShowCoilButton(self, enabled=False):
        self.show_coil_button.Enable(enabled)

    def OnShowCoil(self, evt=None):
        pressed = self.show_coil_button.GetValue()
        Publisher.sendMessage("Show coil in viewer volume", state=pressed)

    def OnFoldPressCaption(self, evt):
        id = evt.GetTag().GetId()
        expanded = evt.GetFoldStatus()

        if id == self.__id_nav:
            status = self.CheckRegistration()

        if not expanded:
            self.fold_panel.Expand(evt.GetTag())
        else:
            self.fold_panel.Collapse(evt.GetTag())

    def ResizeFPB(self):
        sizeNeeded = self.fold_panel.GetPanelsLength(0, 0)[2]
        self.fold_panel.SetMinSize((self.fold_panel.GetSize()[0], sizeNeeded))
        self.fold_panel.SetSize((self.fold_panel.GetSize()[0], sizeNeeded))

    def CheckRegistration(self):
        return (
            self.tracker.AreTrackerFiducialsSet()
            and self.image.AreImageFiducialsSet()
            and self.navigation.GetObjectRegistration() is not None
        )

    def OpenNavigation(self):
        self.fold_panel.Expand(self.fold_panel.GetFoldPanel(1))


class CoregistrationPanel(wx.Panel):
    def __init__(self, parent, nav_hub):
        wx.Panel.__init__(self, parent)
        try:
            default_colour = wx.SystemSettings.GetColour(wx.SYS_COLOUR_MENUBAR)
        except AttributeError:
            default_colour = wx.SystemSettings_GetColour(wx.SYS_COLOUR_MENUBAR)
        # Changed from default color for OSX
        background_colour = (255, 255, 255)
        self.SetBackgroundColour(background_colour)

        book = wx.Notebook(self, -1, style=wx.BK_DEFAULT)
        book.Bind(wx.EVT_BOOKCTRL_PAGE_CHANGING, self.OnPageChanging)
        book.Bind(wx.EVT_BOOKCTRL_PAGE_CHANGED, self.OnPageChanged)
        if sys.platform != "win32":
            book.SetWindowVariant(wx.WINDOW_VARIANT_SMALL)

        self.nav_hub = nav_hub
        self.tracker = nav_hub.tracker
        self.image = nav_hub.image

        book.AddPage(ImagePage(book, nav_hub), _("Image"))
        book.AddPage(TrackerPage(book, nav_hub), _("Tracker"))
        book.AddPage(RefinePage(book, nav_hub), _("Refine"))
        book.AddPage(StimulatorPage(book, nav_hub), _("Stimulator"))

        book.SetSelection(0)

        sizer = wx.BoxSizer(wx.VERTICAL)
        sizer.Add(book, 0, wx.EXPAND)
        self.SetSizer(sizer)

        book.Refresh()
        self.book = book
        self.__bind_events()

    def __bind_events(self):
        Publisher.subscribe(self._FoldTracker, "Move to tracker page")
        Publisher.subscribe(self._FoldRefine, "Move to refine page")
        Publisher.subscribe(self._FoldStimulator, "Move to stimulator page")
        Publisher.subscribe(self._FoldImage, "Move to image page")

    def OnPageChanging(self, evt):
        page = evt.GetOldSelection()

    def OnPageChanged(self, evt):
        old_page = evt.GetOldSelection()
        new_page = evt.GetSelection()

        # old page validations
        if old_page == 0:
            # Do not allow user to move to other (forward) tabs if image fiducials not done.
            if not self.image.AreImageFiducialsSet():
                self.book.SetSelection(0)
                wx.MessageBox(_("Please do the image registration first."), _("InVesalius 3"))
        if old_page != 2:
            # Load data into refine tab
            Publisher.sendMessage("Update UI for refine tab")

        # new page validations
        if (old_page == 1) and (new_page == 2 or new_page == 3):
            # Do not allow user to move to other (forward) tabs if tracker fiducials not done.
            if self.image.AreImageFiducialsSet() and not self.tracker.AreTrackerFiducialsSet():
                self.book.SetSelection(1)
                wx.MessageBox(_("Please do the tracker registration first."), _("InVesalius 3"))

    def _FoldImage(self):
        """
        Fold image notebook page.
        """
        self.book.SetSelection(0)

    def _FoldTracker(self):
        """
        Fold tracker notebook page.
        """
        Publisher.sendMessage("Disable style", style=const.SLICE_STATE_CROSS)
        self.book.SetSelection(1)

    def _FoldRefine(self):
        """
        Fold refine notebook page.
        """
        self.book.SetSelection(2)

    def _FoldStimulator(self):
        """
        Fold mask notebook page.
        """
        self.book.SetSelection(3)


class ImagePage(wx.Panel):
    def __init__(self, parent, nav_hub):
        wx.Panel.__init__(self, parent)

        self.image = nav_hub.image
        self.btns_set_fiducial = [None, None, None]
        self.numctrls_fiducial = [[], [], []]
        self.current_coord = 0, 0, 0, None, None, None

        self.bg_bmp = GetBitMapForBackground()
        # Toggle buttons for image fiducials
        background = wx.StaticBitmap(self, -1, self.bg_bmp, (0, 0))
        for n, fiducial in enumerate(const.IMAGE_FIDUCIALS):
            button_id = fiducial["button_id"]
            label = fiducial["label"]
            tip = fiducial["tip"]

            ctrl = wx.ToggleButton(self, button_id, label=label, style=wx.BU_EXACTFIT)
            ctrl.SetToolTip(tip)
            ctrl.Bind(wx.EVT_TOGGLEBUTTON, partial(self.OnImageFiducials, n))
            ctrl.Disable()

            self.btns_set_fiducial[n] = ctrl

        for m in range(len(self.btns_set_fiducial)):
            for n in range(3):
                self.numctrls_fiducial[m].append(
                    wx.lib.masked.numctrl.NumCtrl(parent=self, integerWidth=4, fractionWidth=1)
                )
                self.numctrls_fiducial[m][n].Hide()

        start_button = wx.ToggleButton(self, label="Start Registration")
        start_button.Bind(wx.EVT_TOGGLEBUTTON, partial(self.OnStartRegistration, ctrl=start_button))
        self.start_button = start_button

        reset_button = wx.Button(self, label="Reset", style=wx.BU_EXACTFIT)
        reset_button.Bind(wx.EVT_BUTTON, partial(self.OnReset, ctrl=reset_button))
        self.reset_button = reset_button

        next_button = wx.Button(self, label="Next")
        next_button.Bind(wx.EVT_BUTTON, partial(self.OnNext))
        next_button.Disable()
        self.next_button = next_button

        top_sizer = wx.BoxSizer(wx.HORIZONTAL)
        top_sizer.AddMany([(start_button), (reset_button)])

        bottom_sizer = wx.BoxSizer(wx.HORIZONTAL)
        bottom_sizer.Add(next_button)

        sizer = wx.GridBagSizer(5, 5)
        sizer.Add(
            self.btns_set_fiducial[1],
            wx.GBPosition(1, 0),
            span=wx.GBSpan(1, 2),
            flag=wx.ALIGN_CENTER_VERTICAL,
        )
        sizer.Add(
            self.btns_set_fiducial[2],
            wx.GBPosition(0, 2),
            span=wx.GBSpan(1, 2),
            flag=wx.ALIGN_CENTER_HORIZONTAL,
        )
        sizer.Add(
            self.btns_set_fiducial[0],
            wx.GBPosition(1, 3),
            span=wx.GBSpan(1, 2),
            flag=wx.ALIGN_CENTER_VERTICAL,
        )
        sizer.Add(background, wx.GBPosition(1, 2))

        main_sizer = wx.BoxSizer(wx.VERTICAL)
        main_sizer.AddMany(
            [
                (top_sizer, 0, wx.ALIGN_CENTER_HORIZONTAL | wx.ALL, 10),
                (sizer, 0, wx.ALIGN_CENTER_HORIZONTAL | wx.LEFT | wx.RIGHT, 5),
                (bottom_sizer, 0, wx.ALIGN_RIGHT | wx.RIGHT | wx.TOP, 30),
            ]
        )
        self.sizer = main_sizer
        self.SetSizerAndFit(main_sizer)
        self.__bind_events()

    def __bind_events(self):
        Publisher.subscribe(self.LoadImageFiducials, "Load image fiducials")
        Publisher.subscribe(self.SetImageFiducial, "Set image fiducial")
        Publisher.subscribe(self.UpdateImageCoordinates, "Set cross focal point")
        Publisher.subscribe(self.OnResetImageFiducials, "Reset image fiducials")
        Publisher.subscribe(self._OnStateProject, "Enable state project")

    def _OnStateProject(self, state):
        self.UpdateData()

    def UpdateData(self):
        """
        Update UI elements based on fiducial data in self.image
        """
        for m, btn in enumerate(self.btns_set_fiducial):
            btn.SetValue(self.image.IsImageFiducialSet(m))

            for n in range(3):
                value = self.image.GetImageFiducialForUI(m, n)
                self.numctrls_fiducial[m][n].SetValue(value)

        self.UpdateNextButton()

    def LoadImageFiducials(self, label, position):
        fiducial = self.GetFiducialByAttribute(const.IMAGE_FIDUCIALS, "fiducial_name", label[:2])

        fiducial_index = fiducial["fiducial_index"]
        fiducial_name = fiducial["fiducial_name"]

        Publisher.sendMessage("Set image fiducial", fiducial_name=fiducial_name, position=position)

        self.btns_set_fiducial[fiducial_index].SetValue(True)
        for m in [0, 1, 2]:
            self.numctrls_fiducial[fiducial_index][m].SetValue(position[m])

        self.UpdateNextButton()

    def GetFiducialByAttribute(self, fiducials, attribute_name, attribute_value):
        found = [fiducial for fiducial in fiducials if fiducial[attribute_name] == attribute_value]

        assert len(found) != 0, "No fiducial found for which {} = {}".format(
            attribute_name, attribute_value
        )
        return found[0]

    def SetImageFiducial(self, fiducial_name, position):
        fiducial = self.GetFiducialByAttribute(
            const.IMAGE_FIDUCIALS, "fiducial_name", fiducial_name
        )
        fiducial_index = fiducial["fiducial_index"]

        self.image.SetImageFiducial(fiducial_index, position)
        self.UpdateNextButton()

    def UpdateImageCoordinates(self, position):
        self.current_coord = position

        for m in [0, 1, 2]:
            if not self.btns_set_fiducial[m].GetValue():
                for n in [0, 1, 2]:
                    self.numctrls_fiducial[m][n].SetValue(float(position[n]))

    def OnImageFiducials(self, n, evt):
        fiducial_name = const.IMAGE_FIDUCIALS[n]["fiducial_name"]

        if self.btns_set_fiducial[n].GetValue():
            position = (
                self.numctrls_fiducial[n][0].GetValue(),
                self.numctrls_fiducial[n][1].GetValue(),
                self.numctrls_fiducial[n][2].GetValue(),
            )
        else:
            for m in [0, 1, 2]:
                self.numctrls_fiducial[n][m].SetValue(float(self.current_coord[m]))
            position = np.nan

        Publisher.sendMessage("Set image fiducial", fiducial_name=fiducial_name, position=position)

    def OnNext(self, evt):
        Publisher.sendMessage("Move to tracker page")

    def UpdateNextButton(self):
        self.next_button.Enable(self.image.AreImageFiducialsSet())

    def OnReset(self, evt, ctrl):
        self.image.ResetImageFiducials()
        self.OnResetImageFiducials()

    def OnResetImageFiducials(self):
        self.next_button.Disable()
        for ctrl in self.btns_set_fiducial:
            ctrl.SetValue(False)
        self.start_button.SetValue(False)
        self.OnStartRegistration(self.start_button, self.start_button)

    def OnStartRegistration(self, evt, ctrl):
        value = ctrl.GetValue()
        if value:
            Publisher.sendMessage("Enable style", style=const.STATE_REGISTRATION)
            for button in self.btns_set_fiducial:
                button.Enable()
            self.start_button.SetLabel("Stop Registration")
        else:
            self.start_button.SetLabel("Start Registration")
            for button in self.btns_set_fiducial:
                button.Disable()
            Publisher.sendMessage("Disable style", style=const.STATE_REGISTRATION)


class TrackerPage(wx.Panel):
    def __init__(self, parent, nav_hub):
        wx.Panel.__init__(self, parent)

        self.icp = nav_hub.icp
        self.tracker = nav_hub.tracker
        self.navigation = nav_hub.navigation
        self.pedal_connector = nav_hub.pedal_connector

        self.btns_set_fiducial = [None, None, None]
        self.numctrls_fiducial = [[], [], []]
        self.current_coord = 0, 0, 0, None, None, None
        self.tracker_fiducial_being_set = None
        for n in [0, 1, 2]:
            if not self.tracker.IsTrackerFiducialSet(n):
                self.tracker_fiducial_being_set = n
                break

        self.bg_bmp = GetBitMapForBackground()
        RED_COLOR = const.RED_COLOR_RGB
        self.RED_COLOR = RED_COLOR
        GREEN_COLOR = const.GREEN_COLOR_RGB
        self.GREEN_COLOR = GREEN_COLOR
        YELLOW_COLOR = (255, 196, 0)
        self.YELLOW_COLOR = YELLOW_COLOR

        # Toggle buttons for image fiducials
        background = wx.StaticBitmap(self, -1, self.bg_bmp, (0, 0))
        for n, fiducial in enumerate(const.TRACKER_FIDUCIALS):
            button_id = fiducial["button_id"]
            label = fiducial["label"]
            tip = fiducial["tip"]

            # ctrl = wx.ToggleButton(self, button_id, label=label, style=wx.BU_EXACTFIT)
            # ctrl.SetToolTip(tip)
            # ctrl.SetBackgroundColour((255, 0, 0))
            # ctrl.Bind(wx.EVT_TOGGLEBUTTON, partial(self.OnTrackerFiducials, i=n, ctrl=ctrl))
            # ctrl.SetValue(self.tracker.IsTrackerFiducialSet(n))
            # ctrl.Disable()
            w, h = wx.ScreenDC().GetTextExtent("M" * len(label))
            ctrl = wx.StaticText(
                self,
                button_id,
                label="",
                style=wx.TE_READONLY | wx.ALIGN_CENTER | wx.ST_NO_AUTORESIZE,
                size=(55, h + 5),
            )
            ctrl.SetLabel(label)
            ctrl.SetToolTip(tip)
            if self.tracker.IsTrackerFiducialSet(n):
                ctrl.SetBackgroundColour(GREEN_COLOR)
            else:
                ctrl.SetBackgroundColour(RED_COLOR)

            self.btns_set_fiducial[n] = ctrl

        for m in range(len(self.btns_set_fiducial)):
            for n in range(3):
                value = self.tracker.GetTrackerFiducialForUI(m, n)
                self.numctrls_fiducial[m].append(
                    wx.lib.masked.numctrl.NumCtrl(
                        parent=self,
                        integerWidth=4,
                        fractionWidth=1,
                        value=value,
                    )
                )
                self.numctrls_fiducial[m][n].Hide()

        register_button = wx.Button(self, label="Record Fiducial")
        register_button.Bind(wx.EVT_BUTTON, partial(self.OnRegister, ctrl=register_button))
        register_button.Disable()
        self.register_button = register_button

        start_button = wx.ToggleButton(self, label="Start Patient Registration")
        start_button.Bind(wx.EVT_TOGGLEBUTTON, partial(self.OnStartRegistration, ctrl=start_button))
        self.start_button = start_button

        reset_button = wx.Button(self, label="Reset", style=wx.BU_EXACTFIT)
        reset_button.Bind(wx.EVT_BUTTON, partial(self.OnReset, ctrl=reset_button))
        self.reset_button = reset_button

        back_button = wx.Button(self, label="Back")
        back_button.Bind(wx.EVT_BUTTON, partial(self.OnBack))
        self.back_button = back_button

        preferences_button = wx.Button(self, label="Change tracker")
        preferences_button.Bind(wx.EVT_BUTTON, partial(self.OnPreferences))
        self.preferences_button = preferences_button

        next_button = wx.Button(self, label="Next")
        next_button.Bind(wx.EVT_BUTTON, partial(self.OnNext))
        if not self.tracker.AreTrackerFiducialsSet():
            next_button.Disable()
        self.next_button = next_button

        tracker_status = self.tracker.IsTrackerInitialized()
        current_label = wx.StaticText(self, -1, _("Current tracker: "))
        current_label.SetFont(wx.Font(9, wx.DEFAULT, wx.NORMAL, wx.BOLD))
        main_label = wx.StaticText(self, -1, _("No tracker selected"))

        if tracker_status:
            main_label.SetLabel(self.tracker.get_trackers()[self.tracker.GetTrackerId() - 1])

        self.main_label = main_label

        top_sizer = wx.BoxSizer(wx.HORIZONTAL)
        top_sizer.AddMany([(start_button), (reset_button)])

        middle_sizer = wx.BoxSizer(wx.HORIZONTAL)
        middle_sizer.AddMany([(current_label), (main_label)])

        bottom_sizer = wx.BoxSizer(wx.HORIZONTAL)
        bottom_sizer.AddMany(
            [
                (back_button, 0, wx.EXPAND),
                (preferences_button, 0, wx.EXPAND),
                (next_button, 0, wx.EXPAND),
            ]
        )

        sizer = wx.GridBagSizer(5, 5)
        sizer.Add(
            self.btns_set_fiducial[1],
            wx.GBPosition(1, 0),
            span=wx.GBSpan(1, 2),
            flag=wx.ALIGN_CENTER_VERTICAL,
        )
        sizer.Add(
            self.btns_set_fiducial[2],
            wx.GBPosition(0, 2),
            span=wx.GBSpan(1, 2),
            flag=wx.ALIGN_CENTER_HORIZONTAL,
        )
        sizer.Add(
            self.btns_set_fiducial[0],
            wx.GBPosition(1, 3),
            span=wx.GBSpan(1, 2),
            flag=wx.ALIGN_CENTER_VERTICAL,
        )
        sizer.Add(background, wx.GBPosition(1, 2))
        sizer.Add(
            register_button,
            wx.GBPosition(2, 2),
            span=wx.GBSpan(1, 2),
            flag=wx.ALIGN_CENTER_VERTICAL | wx.EXPAND,
        )

        main_sizer = wx.BoxSizer(wx.VERTICAL)
        main_sizer.AddMany(
            [
                (top_sizer, 0, wx.ALIGN_CENTER_HORIZONTAL | wx.ALL, 10),
                (sizer, 0, wx.ALIGN_CENTER_HORIZONTAL | wx.LEFT | wx.RIGHT, 5),
                (middle_sizer, 0, wx.ALIGN_CENTER_HORIZONTAL | wx.TOP, 20),
                (5, 5),
                (bottom_sizer, 0, wx.ALIGN_CENTER_HORIZONTAL | wx.LEFT | wx.RIGHT | wx.BOTTOM, 20),
            ]
        )

        self.sizer = main_sizer
        self.SetSizerAndFit(main_sizer)
        self.Layout()
        self.__bind_events()

    def __bind_events(self):
        Publisher.subscribe(self.SetTrackerFiducial, "Set tracker fiducial")
        Publisher.subscribe(self.OnNextEnable, "Next enable for tracker fiducials")
        Publisher.subscribe(self.OnNextDisable, "Next disable for tracker fiducials")
        Publisher.subscribe(self.OnTrackerChanged, "Tracker changed")
        Publisher.subscribe(self.OnResetTrackerFiducials, "Reset tracker fiducials")

    def LabelHandler(self, ctrl, n=None):
        if self.tracker.IsTrackerFiducialSet(n):
            ctrl.SetBackgroundColour(self.GREEN_COLOR)
        elif n == self.tracker_fiducial_being_set:
            ctrl.SetBackgroundColour(self.YELLOW_COLOR)
        else:
            ctrl.SetBackgroundColour(self.RED_COLOR)

        ctrl.Refresh()

    def GetFiducialByAttribute(self, fiducials, attribute_name, attribute_value):
        found = [fiducial for fiducial in fiducials if fiducial[attribute_name] == attribute_value]

        assert len(found) != 0, "No fiducial found for which {} = {}".format(
            attribute_name, attribute_value
        )
        return found[0]

    def SetTrackerFiducial(self, fiducial_name):
        # if not self.tracker.IsTrackerInitialized():
        #     dlg.ShowNavigationTrackerWarning(0, 'choose')
        #     return

        fiducial = self.GetFiducialByAttribute(
            const.TRACKER_FIDUCIALS, "fiducial_name", fiducial_name
        )
        fiducial_index = fiducial["fiducial_index"]

        # XXX: The reference mode is fetched from navigation object, however it seems like not quite
        #      navigation-related attribute here, as the reference mode used during the fiducial registration
        #      is more concerned with the calibration than the navigation.
        #
        ref_mode_id = self.navigation.GetReferenceMode()
        success = self.tracker.SetTrackerFiducial(ref_mode_id, fiducial_index)

        # Setting the fiducial is not successful if head or probe markers are not visible.
        # In that case, return early and do not move to the next fiducial.
        if not success:
            return

        self.ResetICP()
        if self.tracker.AreTrackerFiducialsSet():
            # All tracker fiducials are set; publish a message to pass the fiducials to, e.g., robot.
            Publisher.sendMessage("Tracker fiducials set")

            self.OnNextEnable()
            self.OnRegisterDisable()
        else:
            self.OnNextDisable()
            self.OnRegisterEnable()
        # self.tracker.UpdateUI(self.select_tracker_elem, self.numctrls_fiducial, self.txtctrl_fre)

    def set_fiducial_callback(self, state, index=None):
        if state:
            if index is None:
                index = self.tracker_fiducial_being_set
                fiducial_name = const.TRACKER_FIDUCIALS[index]["fiducial_name"]
                Publisher.sendMessage("Set tracker fiducial", fiducial_name=fiducial_name)
                self.LabelHandler(self.btns_set_fiducial[index], index)
            else:
                fiducial_name = const.TRACKER_FIDUCIALS[index]["fiducial_name"]
                Publisher.sendMessage("Set tracker fiducial", fiducial_name=fiducial_name)

        if self.tracker.AreTrackerFiducialsSet():
            self.pedal_connector.remove_callback("fiducial")

            self.tracker_fiducial_being_set = None
        else:
            for n in [0, 1, 2]:
                if not self.tracker.IsTrackerFiducialSet(n):
                    self.tracker_fiducial_being_set = n
                    self.LabelHandler(self.btns_set_fiducial[n], n)
                    break
            else:
                self.tracker_fiducial_being_set = None

    def OnTrackerFiducials(self, evt, i, ctrl):
        value = ctrl.GetValue()
        self.set_fiducial_callback(True, index=i)
        self.btns_set_fiducial[i].SetValue(self.tracker.IsTrackerFiducialSet(i))
        if self.tracker.AreTrackerFiducialsSet():
            if self.start_button.GetValue():
                self.start_button.SetValue(False)
                self.OnStartRegistration(self.start_button, self.start_button)

    def OnRegister(self, evt, ctrl):
        self.set_fiducial_callback(True)
        if self.tracker.AreTrackerFiducialsSet():
            if self.start_button.GetValue():
                self.start_button.SetValue(False)

    def ResetICP(self):
        self.icp.ResetICP()
        # self.checkbox_icp.Enable(False)
        # self.checkbox_icp.SetValue(False)

    def OnReset(self, evt, ctrl):
        self.tracker.ResetTrackerFiducials()
        self.OnResetTrackerFiducials()

    def OnResetTrackerFiducials(self):
        self.tracker_fiducial_being_set = None
        self.OnNextDisable()
        self.OnRegisterDisable()
        for i, button in enumerate(self.btns_set_fiducial):
            self.LabelHandler(button, i)
        self.start_button.SetValue(False)
        self.OnStartRegistration(self.start_button, self.start_button)

    def OnNext(self, evt):
        Publisher.sendMessage("Move to refine page")

    def OnBack(self, evt):
        Publisher.sendMessage("Move to image page")

    def OnPreferences(self, evt):
        Publisher.sendMessage("Open preferences menu", page=2)

    def OnRegisterEnable(self):
        self.register_button.Enable()

    def OnRegisterDisable(self):
        self.register_button.Disable()

    def OnNextEnable(self):
        self.next_button.Enable()

    def OnNextDisable(self):
        self.next_button.Disable()

    def OnStartRegistration(self, evt, ctrl):
        value = ctrl.GetValue()
        for n in [0, 1, 2]:
            if not self.tracker.IsTrackerFiducialSet(n):
                self.tracker_fiducial_being_set = n
                break
        if value:
            if not self.tracker.IsTrackerInitialized():
                print(self.tracker.tracker_connection, self.tracker.tracker_id)
                self.start_button.SetValue(False)
                dlg.ShowNavigationTrackerWarning(0, "choose")
            else:
                self.pedal_connector.add_callback(
                    "fiducial", self.set_fiducial_callback, remove_when_released=False
                )

                if self.tracker_fiducial_being_set is None:
                    return
                else:
                    self.LabelHandler(
                        self.btns_set_fiducial[self.tracker_fiducial_being_set],
                        self.tracker_fiducial_being_set,
                    )

                if not self.tracker.AreTrackerFiducialsSet():
                    self.OnRegisterEnable()

    def OnTrackerChanged(self):
        if self.tracker.GetTrackerId() != const.DEFAULT_TRACKER:
            self.main_label.SetLabel(self.tracker.get_trackers()[self.tracker.GetTrackerId() - 1])
        else:
            self.main_label.SetLabel(_("No tracker selected"))


class RefinePage(wx.Panel):
    def __init__(self, parent, nav_hub):
        wx.Panel.__init__(self, parent)
        self.icp = nav_hub.icp
        self.tracker = nav_hub.tracker
        self.image = nav_hub.image
        self.navigation = nav_hub.navigation

        self.numctrls_fiducial = [[], [], [], [], [], []]
        const_labels = [label for label in const.FIDUCIAL_LABELS]
        labels = const_labels + const_labels  # duplicate labels for image and tracker
        self.labels = [wx.StaticText(self, -1, _(label)) for label in labels]

        for m in range(6):
            for n in range(3):
                if m <= 2:
                    value = self.image.GetImageFiducialForUI(m, n)
                else:
                    value = self.tracker.GetTrackerFiducialForUI(m - 3, n)

                self.numctrls_fiducial[m].append(
                    wx.lib.masked.numctrl.NumCtrl(
                        parent=self, integerWidth=4, fractionWidth=1, value=value
                    )
                )

        txt_label_image = wx.StaticText(self, -1, _("Image Fiducials:"))
        txt_label_image.SetFont(wx.Font(9, wx.DEFAULT, wx.NORMAL, wx.BOLD))
        coord_sizer = wx.GridBagSizer(hgap=5, vgap=0)

        for m in range(3):
            coord_sizer.Add(self.labels[m], pos=wx.GBPosition(m, 0))
            for n in range(3):
                coord_sizer.Add(self.numctrls_fiducial[m][n], pos=wx.GBPosition(m, n + 1))
                if m in range(6):
                    self.numctrls_fiducial[m][n].SetEditable(False)

        txt_label_track = wx.StaticText(self, -1, _("Tracker Fiducials:"))
        txt_label_track.SetFont(wx.Font(9, wx.DEFAULT, wx.NORMAL, wx.BOLD))
        coord_sizer_track = wx.GridBagSizer(hgap=5, vgap=0)

        for m in range(3, 6):
            coord_sizer_track.Add(self.labels[m], pos=wx.GBPosition(m - 3, 0))
            for n in range(3):
                coord_sizer_track.Add(self.numctrls_fiducial[m][n], pos=wx.GBPosition(m - 3, n + 1))
                if m in range(1, 6):
                    self.numctrls_fiducial[m][n].SetEditable(False)

        txt_fre = wx.StaticText(self, -1, _("FRE:"))
        tooltip = _("Fiducial registration error")
        txt_fre.SetToolTip(tooltip)

        value = self.icp.GetFreForUI()
        txtctrl_fre = wx.TextCtrl(self, value=value, size=wx.Size(60, -1), style=wx.TE_CENTRE)
        txtctrl_fre.SetFont(wx.Font(9, wx.DEFAULT, wx.NORMAL, wx.BOLD))
        txtctrl_fre.SetBackgroundColour("WHITE")
        txtctrl_fre.SetEditable(0)
        txtctrl_fre.SetToolTip(tooltip)
        self.txtctrl_fre = txtctrl_fre

        self.OnUpdateUI()

        fre_sizer = wx.FlexGridSizer(rows=1, cols=2, hgap=5, vgap=5)
        fre_sizer.AddMany(
            [
                (txt_fre, 0, wx.ALIGN_CENTER_HORIZONTAL | wx.ALIGN_CENTER_VERTICAL),
                (txtctrl_fre, 0, wx.ALIGN_CENTER_HORIZONTAL | wx.ALIGN_CENTER_VERTICAL),
            ]
        )

        back_button = wx.Button(self, label="Back")
        back_button.Bind(wx.EVT_BUTTON, partial(self.OnBack))
        self.back_button = back_button

        refine_button = wx.Button(self, label="Refine")
        refine_button.Bind(wx.EVT_BUTTON, partial(self.OnRefine))
        self.refine_button = refine_button

        next_button = wx.Button(self, label="Next")
        next_button.Bind(wx.EVT_BUTTON, partial(self.OnNext))
        self.next_button = next_button

        button_sizer = wx.BoxSizer(wx.HORIZONTAL)
        button_sizer.AddMany(
            [
                (back_button, 0, wx.EXPAND),
                (refine_button, 0, wx.EXPAND),
                (next_button, 0, wx.EXPAND),
            ]
        )

        main_sizer = wx.BoxSizer(wx.VERTICAL)
        main_sizer.AddMany(
            [
                (txt_label_image, 0, wx.EXPAND | wx.ALL, 10),
                (coord_sizer, 0, wx.ALIGN_CENTER_HORIZONTAL),
                (txt_label_track, 0, wx.EXPAND | wx.ALL, 10),
                (coord_sizer_track, 0, wx.ALIGN_CENTER_HORIZONTAL),
                (10, 10, 0),
                (fre_sizer, 0, wx.ALIGN_CENTER_HORIZONTAL),
                (button_sizer, 0, wx.ALIGN_CENTER_HORIZONTAL | wx.ALL, 20),
                (10, 10, 0),
            ]
        )
        self.sizer = main_sizer
        self.SetSizerAndFit(main_sizer)
        self.__bind_events()

    def __bind_events(self):
        Publisher.subscribe(self.OnUpdateUI, "Update UI for refine tab")
        Publisher.subscribe(self.OnResetTrackerFiducials, "Reset tracker fiducials")

    def OnUpdateUI(self):
        for m in range(6):
            for n in range(3):
                if m <= 2:
                    value = self.image.GetImageFiducialForUI(m, n)
                else:
                    value = self.tracker.GetTrackerFiducialForUI(m - 3, n)
                self.numctrls_fiducial[m][n].SetValue(value)

        if self.tracker.AreTrackerFiducialsSet() and self.image.AreImageFiducialsSet():
            self.navigation.EstimateTrackerToInVTransformationMatrix(self.tracker, self.image)
            self.navigation.UpdateFiducialRegistrationError(self.tracker, self.image)
            fre, fre_ok = self.navigation.GetFiducialRegistrationError(self.icp)

            self.txtctrl_fre.SetValue(str(round(fre, 2)))
            if fre_ok:
                self.txtctrl_fre.SetBackgroundColour(const.GREEN_COLOR_RGB)
            else:
                self.txtctrl_fre.SetBackgroundColour(const.RED_COLOR_RGB)

    def OnResetTrackerFiducials(self):
        for m in range(3):
            for n in range(3):
                value = self.tracker.GetTrackerFiducialForUI(m, n)
                self.numctrls_fiducial[m + 3][n].SetValue(value)

    def OnBack(self, evt):
        Publisher.sendMessage("Move to tracker page")

    def OnNext(self, evt):
        Publisher.sendMessage("Move to stimulator page")

    def OnRefine(self, evt):
        self.icp.RegisterICP(self.navigation, self.tracker)
        if self.icp.use_icp:
            self.OnUpdateUI()


class StimulatorPage(wx.Panel):
    def __init__(self, parent, nav_hub):
        wx.Panel.__init__(self, parent)
        self.navigation = nav_hub.navigation

        border = wx.FlexGridSizer(2, 3, 5)
        object_reg = self.navigation.GetObjectRegistration()
        self.object_reg = object_reg

        lbl = wx.StaticText(self, -1, _("No stimulator selected!"))
        lbl.SetFont(wx.Font(9, wx.DEFAULT, wx.NORMAL, wx.BOLD))
        self.lbl = lbl

        config_txt = wx.StaticText(self, -1, "")
        self.config_txt = config_txt
        self.config_txt.Hide()

        lbl_edit = wx.StaticText(self, -1, _("Edit Configuration:"))
        btn_edit = wx.Button(self, -1, _("Preferences"))
        btn_edit.SetToolTip("Open preferences menu")
        btn_edit.Bind(wx.EVT_BUTTON, self.OnEditPreferences)

        border.AddMany(
            [
                (lbl, 1, wx.EXPAND | wx.ALL | wx.ALIGN_CENTER_VERTICAL, 10),
                (0, 0),
                (config_txt, 1, wx.EXPAND | wx.LEFT | wx.ALIGN_CENTER_VERTICAL, 10),
                (0, 0),
                (lbl_edit, 1, wx.EXPAND | wx.ALL | wx.ALIGN_CENTER_VERTICAL, 10),
                (btn_edit, 0, wx.EXPAND | wx.ALL | wx.ALIGN_LEFT, 10),
            ]
        )

        next_button = wx.Button(self, label="Proceed to navigation")
        next_button.Bind(wx.EVT_BUTTON, partial(self.OnNext))
        if self.object_reg is None:
            next_button.Disable()
        self.next_button = next_button

        bottom_sizer = wx.BoxSizer(wx.HORIZONTAL)
        bottom_sizer.Add(next_button)

        if self.object_reg is not None:
            self.OnObjectUpdate()

        main_sizer = wx.BoxSizer(wx.VERTICAL)
        main_sizer.AddMany(
            [
                (border, 0, wx.ALIGN_CENTER_HORIZONTAL | wx.ALL, 10),
                (bottom_sizer, 0, wx.ALIGN_RIGHT | wx.RIGHT | wx.TOP, 20),
            ]
        )

        self.SetSizerAndFit(main_sizer)
        self.Layout()
        self.__bind_events()

    def __bind_events(self):
        Publisher.subscribe(self.OnObjectUpdate, "Update object registration")
        Publisher.subscribe(self.OnCloseProject, "Close project data")
        Publisher.subscribe(self.OnCloseProject, "Remove object data")

    def OnCloseProject(self):
        Publisher.sendMessage("Press track object button", pressed=False)
        Publisher.sendMessage("Enable track object button", enabled=False)

    def UpdateObjectRegistration(self):
        self.object_reg = self.navigation.GetObjectRegistration()

    def OnObjectUpdate(self, data=None):
        self.lbl.SetLabel("Current Configuration:")
        self.UpdateObjectRegistration()
        if self.object_reg is not None:
            self.config_txt.SetLabelText(os.path.basename(self.object_reg[-1]))
        else:
            self.config_txt.SetLabelText("None")
        self.lbl.Show()
        self.config_txt.Show()
        self.next_button.Enable()

    def OnEditPreferences(self, evt):
        Publisher.sendMessage("Open preferences menu", page=3)

    def OnNext(self, evt):
        Publisher.sendMessage("Open navigation menu")


class NavigationPanel(wx.Panel):
    def __init__(self, parent, nav_hub):
        wx.Panel.__init__(self, parent)

        self.nav_hub = nav_hub
        self.navigation = nav_hub.navigation
        self.tracker = nav_hub.tracker
        self.icp = nav_hub.icp
        self.image = nav_hub.image
        self.pedal_connector = nav_hub.pedal_connector
        self.neuronavigation_api = nav_hub.neuronavigation_api

        self.__bind_events()

        self.control_panel = ControlPanel(self, nav_hub)
        self.marker_panel = MarkersPanel(self, nav_hub)

        top_sizer = wx.BoxSizer(wx.HORIZONTAL)
        top_sizer.Add(self.marker_panel, 1, wx.GROW | wx.EXPAND)

        bottom_sizer = wx.BoxSizer(wx.HORIZONTAL)
        bottom_sizer.Add(self.control_panel, 0, wx.EXPAND | wx.TOP, 5)

        main_sizer = wx.BoxSizer(wx.VERTICAL)
        main_sizer.AddMany(
            [(top_sizer, 1, wx.EXPAND | wx.GROW), (bottom_sizer, 0, wx.ALIGN_CENTER_HORIZONTAL)]
        )
        self.sizer = main_sizer
        self.SetSizerAndFit(main_sizer)
        self.Update()

    def __bind_events(self):
        Publisher.subscribe(self.OnCloseProject, "Close project data")

    def OnCloseProject(self):
        self.tracker.ResetTrackerFiducials()
        self.image.ResetImageFiducials()

        Publisher.sendMessage("Disconnect tracker")
        Publisher.sendMessage("Delete all markers")
        Publisher.sendMessage("Update marker offset state", create=False)
        Publisher.sendMessage("Remove tracts")
        Publisher.sendMessage("Disable style", style=const.SLICE_STATE_CROSS)
        # TODO: Reset camera initial focus
        Publisher.sendMessage("Reset cam clipping range")
        self.navigation.StopNavigation()
        self.navigation.__init__(
            pedal_connector=self.pedal_connector, neuronavigation_api=self.neuronavigation_api
        )
        self.tracker.__init__()
        self.icp.__init__()


class ControlPanel(wx.Panel):
    def __init__(self, parent, nav_hub):
        wx.Panel.__init__(self, parent)

        self.navigation = nav_hub.navigation
        self.tracker = nav_hub.tracker
        self.robot = nav_hub.robot
        self.icp = nav_hub.icp
        self.image = nav_hub.image

        self.nav_status = False
        self.target_mode = False
        self.track_obj = False

        self.navigation_status = False

        self.target_selected = False

        # Toggle button for neuronavigation
        tooltip = _("Start navigation")
        btn_nav = wx.ToggleButton(self, -1, _("Start neuronavigation"), size=wx.Size(80, -1))
        btn_nav.SetFont(wx.Font(9, wx.DEFAULT, wx.NORMAL, wx.BOLD))
        btn_nav.SetToolTip(tooltip)
        self.btn_nav = btn_nav
        self.btn_nav.Bind(
            wx.EVT_TOGGLEBUTTON, partial(self.OnStartNavigationButton, btn_nav=self.btn_nav)
        )

        # Constants for bitmap parent toggle button
        ICON_SIZE = (48, 48)
        RED_COLOR = const.RED_COLOR_RGB
        self.RED_COLOR = RED_COLOR
        GREEN_COLOR = const.GREEN_COLOR_RGB
        self.GREEN_COLOR = GREEN_COLOR
        GREY_COLOR = (217, 217, 217)
        self.GREY_COLOR = GREY_COLOR

        # Toggle Button for Tractography
        tooltip = _("Control Tractography")
        BMP_TRACT = wx.Bitmap(str(inv_paths.ICON_DIR.joinpath("tract.png")), wx.BITMAP_TYPE_PNG)
        tractography_checkbox = wx.ToggleButton(
            self, -1, "", style=pbtn.PB_STYLE_SQUARE, size=ICON_SIZE
        )
        tractography_checkbox.SetBackgroundColour(GREY_COLOR)
        tractography_checkbox.SetBitmap(BMP_TRACT)
        tractography_checkbox.SetValue(False)
        tractography_checkbox.Enable(False)
        tractography_checkbox.SetToolTip(tooltip)
        tractography_checkbox.Bind(
            wx.EVT_TOGGLEBUTTON, partial(self.OnTractographyCheckbox, ctrl=tractography_checkbox)
        )
        self.tractography_checkbox = tractography_checkbox

        # Toggle button to track the coil
        tooltip = _("Track coil")
        BMP_TRACK = wx.Bitmap(str(inv_paths.ICON_DIR.joinpath("coil.png")), wx.BITMAP_TYPE_PNG)
        track_object_button = wx.ToggleButton(
            self, -1, "", style=pbtn.PB_STYLE_SQUARE, size=ICON_SIZE
        )
        track_object_button.SetBackgroundColour(GREY_COLOR)
        track_object_button.SetBitmap(BMP_TRACK)
        track_object_button.SetValue(False)
        if not self.track_obj:
            track_object_button.Enable(False)
        track_object_button.SetToolTip(tooltip)
        track_object_button.Bind(
            wx.EVT_TOGGLEBUTTON, partial(self.OnTrackObjectButton, ctrl=track_object_button)
        )
        self.track_object_button = track_object_button

        # Toggle button for allowing triggering only if coil is at target
        tooltip = _("Allow triggering only if the coil is at the target")
        BMP_LOCK = wx.Bitmap(
            str(inv_paths.ICON_DIR.joinpath("lock_to_target.png")), wx.BITMAP_TYPE_PNG
        )
        lock_to_target_button = wx.ToggleButton(
            self, -1, "", style=pbtn.PB_STYLE_SQUARE, size=ICON_SIZE
        )
        lock_to_target_button.SetBackgroundColour(GREY_COLOR)
        lock_to_target_button.SetBitmap(BMP_LOCK)
        lock_to_target_button.SetValue(False)
        lock_to_target_button.Enable(False)
        lock_to_target_button.Bind(
            wx.EVT_TOGGLEBUTTON, partial(self.OnLockToTargetButton, ctrl=lock_to_target_button)
        )
        lock_to_target_button.SetToolTip(tooltip)
        self.lock_to_target_button = lock_to_target_button

        # Toggle button for showing coil during navigation
        tooltip = _("Show coil")
        BMP_SHOW_COIL = wx.Bitmap(
            str(inv_paths.ICON_DIR.joinpath("coil_eye.png")), wx.BITMAP_TYPE_PNG
        )
        show_coil_button = wx.ToggleButton(self, -1, "", style=pbtn.PB_STYLE_SQUARE, size=ICON_SIZE)
        show_coil_button.SetBackgroundColour(GREY_COLOR)
        show_coil_button.SetBitmap(BMP_SHOW_COIL)
        show_coil_button.SetToolTip(tooltip)
        show_coil_button.SetValue(False)
        show_coil_button.Enable(False)
        show_coil_button.Bind(wx.EVT_TOGGLEBUTTON, self.OnShowCoil)
        self.show_coil_button = show_coil_button

        # Toggle Button to use serial port to trigger pulse signal and create markers
        tooltip = _("Enable serial port communication to trigger pulse and create markers")
        BMP_PORT = wx.Bitmap(str(inv_paths.ICON_DIR.joinpath("wave.png")), wx.BITMAP_TYPE_PNG)
        checkbox_serial_port = wx.ToggleButton(
            self, -1, "", style=pbtn.PB_STYLE_SQUARE, size=ICON_SIZE
        )
        checkbox_serial_port.SetBackgroundColour(RED_COLOR)
        checkbox_serial_port.SetBitmap(BMP_PORT)
        checkbox_serial_port.SetToolTip(tooltip)
        checkbox_serial_port.SetValue(False)
        checkbox_serial_port.Bind(
            wx.EVT_TOGGLEBUTTON, partial(self.OnEnableSerialPort, ctrl=checkbox_serial_port)
        )
        self.checkbox_serial_port = checkbox_serial_port

        # Toggle Button for Efield
        tooltip = _("Control E-Field")
        BMP_FIELD = wx.Bitmap(str(inv_paths.ICON_DIR.joinpath("field.png")), wx.BITMAP_TYPE_PNG)
        efield_checkbox = wx.ToggleButton(self, -1, "", style=pbtn.PB_STYLE_SQUARE, size=ICON_SIZE)
        efield_checkbox.SetBackgroundColour(GREY_COLOR)
        efield_checkbox.SetBitmap(BMP_FIELD)
        efield_checkbox.SetValue(False)
        efield_checkbox.Enable(False)
        efield_checkbox.Bind(
            wx.EVT_TOGGLEBUTTON, partial(self.OnEfieldCheckbox, ctrl=efield_checkbox)
        )
        efield_checkbox.SetToolTip(tooltip)
        self.efield_checkbox = efield_checkbox

        # Toggle Button for Target Mode
        tooltip = _("Target mode")
        BMP_TARGET = wx.Bitmap(str(inv_paths.ICON_DIR.joinpath("target.png")), wx.BITMAP_TYPE_PNG)
        target_mode_button = wx.ToggleButton(
            self, -1, "", style=pbtn.PB_STYLE_SQUARE, size=ICON_SIZE
        )
        target_mode_button.SetBackgroundColour(GREY_COLOR)
        target_mode_button.SetBitmap(BMP_TARGET)
        target_mode_button.SetValue(False)
        target_mode_button.Enable(False)
        target_mode_button.Bind(wx.EVT_TOGGLEBUTTON, partial(self.OnTargetButton))
        target_mode_button.SetToolTip(tooltip)
        self.target_mode_button = target_mode_button
        self.UpdateTargetButton()

        # Toggle button for tracking target with robot during navigation
        tooltip = _("Track target with robot")
        BMP_TRACK_TARGET = wx.Bitmap(
            str(inv_paths.ICON_DIR.joinpath("robot_track_target.png")), wx.BITMAP_TYPE_PNG
        )
        robot_track_target_button = wx.ToggleButton(
            self, -1, "", style=pbtn.PB_STYLE_SQUARE, size=ICON_SIZE
        )
        robot_track_target_button.SetBackgroundColour(GREY_COLOR)
        robot_track_target_button.SetBitmap(BMP_TRACK_TARGET)
        robot_track_target_button.SetToolTip(tooltip)
        robot_track_target_button.SetValue(False)
        robot_track_target_button.Enable(False)
        robot_track_target_button.Bind(
            wx.EVT_TOGGLEBUTTON,
            partial(self.OnRobotTrackTargetButton, ctrl=robot_track_target_button),
        )
        self.robot_track_target_button = robot_track_target_button

        # Toggle button for moving robot away from head
        tooltip = _("Move robot away from head")
        BMP_ENABLE_MOVE_AWAY = wx.Bitmap(
            str(inv_paths.ICON_DIR.joinpath("robot_move_away.png")), wx.BITMAP_TYPE_PNG
        )
        robot_move_away_button = wx.ToggleButton(
            self, -1, "", style=pbtn.PB_STYLE_SQUARE, size=ICON_SIZE
        )
        robot_move_away_button.SetBackgroundColour(GREY_COLOR)
        robot_move_away_button.SetBitmap(BMP_ENABLE_MOVE_AWAY)
        robot_move_away_button.SetToolTip(tooltip)
        robot_move_away_button.SetValue(False)
        robot_move_away_button.Enable(False)

        robot_move_away_button.Bind(
            wx.EVT_TOGGLEBUTTON, partial(self.OnRobotMoveAwayButton, ctrl=robot_move_away_button)
        )
        self.robot_move_away_button = robot_move_away_button

        # Sizers
        start_navigation_button_sizer = wx.BoxSizer(wx.VERTICAL)
        start_navigation_button_sizer.AddMany(
            [
                (btn_nav, 0, wx.EXPAND | wx.GROW),
            ]
        )

        navigation_buttons_sizer = wx.FlexGridSizer(4, 5, 5)
        navigation_buttons_sizer.AddMany(
            [
                (tractography_checkbox),
                (target_mode_button),
                (track_object_button),
                (checkbox_serial_port),
                (efield_checkbox),
                (lock_to_target_button),
                (show_coil_button),
            ]
        )

        robot_buttons_sizer = wx.FlexGridSizer(2, 5, 5)
        robot_buttons_sizer.AddMany(
            [
                (robot_track_target_button),
                (robot_move_away_button),
            ]
        )

        main_sizer = wx.BoxSizer(wx.VERTICAL)
        main_sizer.AddMany(
            [
                (start_navigation_button_sizer, 0, wx.EXPAND | wx.ALL, 10),
                (navigation_buttons_sizer, 0, wx.ALIGN_CENTER_HORIZONTAL | wx.TOP | wx.BOTTOM, 10),
                (robot_buttons_sizer, 0, wx.ALIGN_LEFT | wx.TOP | wx.BOTTOM, 5),
            ]
        )

        self.sizer = main_sizer
        self.SetSizerAndFit(main_sizer)

        self.__bind_events()
        self.Update()
        self.LoadConfig()

    def __bind_events(self):
        Publisher.subscribe(self.OnStartNavigation, "Start navigation")
        Publisher.subscribe(self.OnStopNavigation, "Stop navigation")
        Publisher.subscribe(self.OnCheckStatus, "Navigation status")
        Publisher.subscribe(self.SetTarget, "Set target")
        Publisher.subscribe(self.UnsetTarget, "Unset target")
        Publisher.subscribe(self.UpdateNavigationStatus, "Navigation status")

        Publisher.subscribe(self.OnRobotStatus, "Robot to Neuronavigation: Robot connection status")
        Publisher.subscribe(self.SetTargetMode, "Set target mode")

        Publisher.subscribe(self.UpdateTractsVisualization, "Update tracts visualization")

        # Externally press/unpress and enable/disable buttons.
        Publisher.subscribe(self.PressShowCoilButton, "Press show-coil button")
        Publisher.subscribe(self.EnableShowCoilButton, "Enable show-coil button")

        Publisher.subscribe(self.PressTrackObjectButton, "Press track object button")
        Publisher.subscribe(self.EnableTrackObjectButton, "Enable track object button")

        Publisher.subscribe(self.PressRobotTrackTargetButton, "Press robot button")
        Publisher.subscribe(self.EnableRobotTrackTargetButton, "Enable robot button")

        Publisher.subscribe(self.PressRobotMoveAwayButton, "Press move away button")
        Publisher.subscribe(self.EnableRobotMoveAwayButton, "Enable move away button")

        Publisher.subscribe(self.ShowTargetButton, "Show target button")
        Publisher.subscribe(self.HideTargetButton, "Hide target button")
        Publisher.subscribe(self.PressTargetModeButton, "Press target mode button")

        # Conditions for enabling 'target mode' button:
        Publisher.subscribe(self.TrackObject, "Track object")

        # Tractography
        Publisher.subscribe(self.UpdateTrekkerObject, "Update Trekker object")
        Publisher.subscribe(self.UpdateNumTracts, "Update number of tracts")
        Publisher.subscribe(self.UpdateSeedOffset, "Update seed offset")
        Publisher.subscribe(self.UpdateSeedRadius, "Update seed radius")
        Publisher.subscribe(self.UpdateNumberThreads, "Update number of threads")
        Publisher.subscribe(self.UpdateTractsVisualization, "Update tracts visualization")
        Publisher.subscribe(self.UpdatePeelVisualization, "Update peel visualization")
        Publisher.subscribe(self.UpdateEfieldVisualization, "Update e-field visualization")
        Publisher.subscribe(self.EnableACT, "Enable ACT")
        Publisher.subscribe(self.UpdateACTData, "Update ACT data")

    # Config
    def SaveConfig(self):
        track_object = self.track_object_button
        state = {
            "track_object": {
                "checked": track_object.GetValue(),
                "enabled": track_object.IsEnabled(),
            }
        }

        session = ses.Session()
        session.SetConfig("object_registration_panel", state)

    def LoadConfig(self):
        session = ses.Session()
        state = session.GetConfig("object_registration_panel")

        if state is None:
            return

        track_object = state["track_object"]

        self.EnableTrackObjectButton(track_object["enabled"])
        self.PressTrackObjectButton(track_object["checked"])

    # Toggle Button Helpers
    def UpdateToggleButton(self, ctrl, state=None):
        # Changes background colour based on current state of toggle button if state is not set,
        # otherwise, uses state to set value.
        if state is None:
            state = ctrl.GetValue()

        ctrl.SetValue(state)

        if state:
            ctrl.SetBackgroundColour(self.GREEN_COLOR)
        else:
            ctrl.SetBackgroundColour(self.RED_COLOR)

    def EnableToggleButton(self, ctrl, state):
        # Check if the button state is not changed, if so, return early. This is to prevent
        # unnecessary updates to the button.
        if ctrl.IsEnabled() == state:
            return

        ctrl.Enable(state)
        ctrl.SetBackgroundColour(self.GREY_COLOR)

    # Navigation
    def OnStartNavigation(self):
        if not self.tracker.AreTrackerFiducialsSet() or not self.image.AreImageFiducialsSet():
            wx.MessageBox(_("Invalid fiducials, select all coordinates."), _("InVesalius 3"))

        elif not self.tracker.IsTrackerInitialized():
            dlg.ShowNavigationTrackerWarning(0, "choose")
            errors = True

        else:
            # Prepare GUI for navigation.
            Publisher.sendMessage("Enable style", style=const.STATE_NAVIGATION)
            Publisher.sendMessage("Hide current mask")

            self.navigation.EstimateTrackerToInVTransformationMatrix(self.tracker, self.image)
            self.navigation.StartNavigation(self.tracker, self.icp)

            # Ensure that the target is sent to robot when navigation starts.
            self.robot.SendTargetToRobot()

    def OnStartNavigationButton(self, evt, btn_nav):
        nav_id = btn_nav.GetValue()
        if not nav_id:
            wx.CallAfter(Publisher.sendMessage, "Stop navigation")
            tooltip = _("Start neuronavigation")
            btn_nav.SetToolTip(tooltip)
            btn_nav.SetLabelText(_("Start neuronavigation"))
        else:
            Publisher.sendMessage("Start navigation")
            if self.nav_status:
                tooltip = _("Stop neuronavigation")
                btn_nav.SetToolTip(tooltip)
                btn_nav.SetLabelText(_("Stop neuronavigation"))
            else:
                btn_nav.SetValue(False)

    def OnStopNavigation(self):
        Publisher.sendMessage("Disable style", style=const.STATE_NAVIGATION)

        # Set robot objective to NONE when stopping navigation.
        self.robot.SetObjective(RobotObjective.NONE)

        self.navigation.StopNavigation()

    def UnsetTarget(self, marker):
        self.navigation.target = None
        self.target_selected = False
        self.UpdateTargetButton()

    def SetTarget(self, marker):
        coord = marker.position + marker.orientation

        # TODO: The coordinate systems of slice viewers and volume viewer should be unified, so that this coordinate
        #   flip wouldn't be needed.
        coord[1] = -coord[1]

        self.navigation.target = coord

        self.EnableToggleButton(self.lock_to_target_button, 1)
        self.UpdateToggleButton(self.lock_to_target_button, True)
        self.navigation.SetLockToTarget(True)

        self.target_selected = True
        self.UpdateTargetButton()
        self.UpdateRobotButtons()

    def UpdateNavigationStatus(self, nav_status, vis_status):
        if not nav_status:
            self.nav_status = False
            self.current_orientation = None, None, None
        else:
            self.nav_status = True

        # Update robot button when navigation status is changed.
        self.UpdateRobotButtons()

    def OnCheckStatus(self, nav_status, vis_status):
        if nav_status:
            self.UpdateToggleButton(self.checkbox_serial_port)
            self.EnableToggleButton(self.checkbox_serial_port, 0)
        else:
            self.EnableToggleButton(self.checkbox_serial_port, 1)
            self.UpdateToggleButton(self.checkbox_serial_port)

        # Enable/Disable track-object checkbox if navigation is off/on and object registration is valid.
        obj_registration = self.navigation.GetObjectRegistration()
        enable_track_object = (
            obj_registration is not None and obj_registration[0] is not None and not nav_status
        )
        self.EnableTrackObjectButton(enable_track_object)

    # Robot
    def OnRobotStatus(self, data):
        if data:
            self.Layout()

    def UpdateRobotButtons(self):
        # Enable 'track target' robot button if:
        #
        #   - Navigation is on
        #   - Target is set
        #   - Target mode is on
        #   - Robot is connected
        track_target_button_enabled = (
            self.nav_status
            and self.target_selected
            and self.target_mode
            and self.robot.IsConnected()
        )
        self.EnableRobotTrackTargetButton(enabled=track_target_button_enabled)

        # Enable 'move away' robot button if robot is connected.
        move_away_button_enabled = self.robot.IsConnected()
        self.EnableRobotMoveAwayButton(enabled=move_away_button_enabled)

    def SetTargetMode(self, enabled=False):
        self.target_mode = enabled

        # Update robot button state when target mode is changed.
        self.UpdateRobotButtons()

        # Set robot objective to NONE when target mode is off.
        if not enabled:
            self.robot.SetObjective(RobotObjective.NONE)

    # Tractography
    def OnTractographyCheckbox(self, evt, ctrl):
        self.view_tracts = ctrl.GetValue()
        self.UpdateToggleButton(ctrl)
        Publisher.sendMessage("Update tracts visualization", data=self.view_tracts)
        if not self.view_tracts:
            Publisher.sendMessage("Remove tracts")
            Publisher.sendMessage("Update marker offset state", create=False)

    def UpdateTractsVisualization(self, data):
        self.navigation.view_tracts = data
        self.EnableToggleButton(self.tractography_checkbox, 1)
        self.UpdateToggleButton(self.tractography_checkbox, data)

    def UpdatePeelVisualization(self, data):
        self.navigation.peel_loaded = data

    def UpdateEfieldVisualization(self, data):
        self.navigation.e_field_loaded = data

    def UpdateTrekkerObject(self, data):
        # self.trk_inp = data
        self.navigation.trekker = data

    def UpdateNumTracts(self, data):
        self.navigation.n_tracts = data

    def UpdateSeedOffset(self, data):
        self.navigation.seed_offset = data

    def UpdateSeedRadius(self, data):
        self.navigation.seed_radius = data

    def UpdateNumberThreads(self, data):
        self.navigation.n_threads = data

    def UpdateACTData(self, data):
        self.navigation.act_data = data

    def EnableACT(self, data):
        self.navigation.enable_act = data

    # 'Track object' button
    def EnableTrackObjectButton(self, enabled):
        self.EnableToggleButton(self.track_object_button, enabled)
        self.UpdateToggleButton(self.track_object_button)
        self.SaveConfig()

    def PressTrackObjectButton(self, pressed):
        self.UpdateToggleButton(self.track_object_button, pressed)
        self.OnTrackObjectButton()
        self.SaveConfig()

    def OnTrackObjectButton(self, evt=None, ctrl=None):
        if ctrl is not None:
            self.UpdateToggleButton(ctrl)
        pressed = self.track_object_button.GetValue()
        Publisher.sendMessage("Track object", enabled=pressed)

        # Disable or enable 'Show coil' button, based on if 'Track object' button is pressed.
        Publisher.sendMessage("Enable show-coil button", enabled=pressed)

        # Also, automatically press or unpress 'Show coil' button.
        Publisher.sendMessage("Press show-coil button", pressed=pressed)

        self.SaveConfig()

    # 'Lock to Target' button
    def OnLockToTargetButton(self, evt, ctrl):
        self.UpdateToggleButton(ctrl)
        value = ctrl.GetValue()
        self.navigation.SetLockToTarget(value)

    # 'Show coil' button
    def PressShowCoilButton(self, pressed=False):
        self.UpdateToggleButton(self.show_coil_button, pressed)
        self.OnShowCoil()

    def EnableShowCoilButton(self, enabled=False):
        self.EnableToggleButton(self.show_coil_button, enabled)
        self.UpdateToggleButton(self.show_coil_button)

    def OnShowCoil(self, evt=None):
        self.UpdateToggleButton(self.show_coil_button)
        pressed = self.show_coil_button.GetValue()
        Publisher.sendMessage("Show coil in viewer volume", state=pressed)

    # 'Serial Port Com'
    def OnEnableSerialPort(self, evt, ctrl):
        self.UpdateToggleButton(ctrl)
        if ctrl.GetValue():
            from wx import ID_OK

            dlg_port = dlg.SetCOMPort(select_baud_rate=False)

            if dlg_port.ShowModal() != ID_OK:
                self.UpdateToggleButton(ctrl, False)
                return

            com_port = dlg_port.GetCOMPort()
            baud_rate = 115200

            Publisher.sendMessage(
                "Update serial port",
                serial_port_in_use=True,
                com_port=com_port,
                baud_rate=baud_rate,
            )
        else:
            Publisher.sendMessage("Update serial port", serial_port_in_use=False)

    # 'E Field'
    def OnEfieldCheckbox(self, evt, ctrl):
        self.UpdateToggleButton(ctrl)

    # 'Target mode' button
    def TrackObject(self, enabled):
        self.track_obj = enabled
        self.UpdateTargetButton()

    def ShowTargetButton(self):
        self.target_mode_button.Show()

    def HideTargetButton(self):
        self.target_mode_button.Hide()

    def UpdateTargetButton(self):
        # Enable or disable 'Target mode' button based on if target is selected and if 'Track object' button is pressed.
        enabled = self.target_selected and self.track_obj
        self.EnableToggleButton(self.target_mode_button, enabled)

    def PressTargetModeButton(self, pressed):
        # If pressed, ensure that the button is also enabled.
        if pressed:
            self.EnableToggleButton(self.target_mode_button, True)

        self.UpdateToggleButton(self.target_mode_button, pressed)
        self.OnTargetButton()

    def OnTargetButton(self, evt=None):
        pressed = self.target_mode_button.GetValue()
        self.UpdateToggleButton(self.target_mode_button, pressed)

        Publisher.sendMessage("Set target mode", enabled=pressed)
        if pressed:
            # Set robot objective to NONE when target mode is enabled.
            self.robot.SetObjective(RobotObjective.NONE)

    # Robot-related buttons

    # 'Track target with robot' button
    def EnableRobotTrackTargetButton(self, enabled=False):
        self.EnableToggleButton(self.robot_track_target_button, enabled)
        self.UpdateToggleButton(self.robot_track_target_button)

    def PressRobotTrackTargetButton(self, pressed):
        self.UpdateToggleButton(self.robot_track_target_button, pressed)
        self.OnRobotTrackTargetButton()

    def OnRobotTrackTargetButton(self, evt=None, ctrl=None):
        self.UpdateToggleButton(self.robot_track_target_button)
        pressed = self.robot_track_target_button.GetValue()
        if pressed:
            self.robot.SetObjective(RobotObjective.TRACK_TARGET)
        else:
            # If 'Robot' button is unpressed, set robot objective to NONE, but do not override
            # objective set by another button; hence this check.
            if self.robot.objective == RobotObjective.TRACK_TARGET:
                self.robot.SetObjective(RobotObjective.NONE)

    # 'Move away' button
    def EnableRobotMoveAwayButton(self, enabled=False):
        self.EnableToggleButton(self.robot_move_away_button, enabled)
        self.UpdateToggleButton(self.robot_move_away_button)

    def PressRobotMoveAwayButton(self, pressed):
        self.UpdateToggleButton(self.robot_move_away_button, pressed)
        self.OnRobotMoveAwayButton()

    def OnRobotMoveAwayButton(self, evt=None, ctrl=None):
        self.UpdateToggleButton(self.robot_move_away_button)
        pressed = self.robot_move_away_button.GetValue()
        if pressed:
            self.robot.SetObjective(RobotObjective.MOVE_AWAY_FROM_HEAD)
        else:
            # If 'Move away' button is unpressed, set robot objective to NONE, but do not override
            # objective set by another button; hence this check.
            if self.robot.objective == RobotObjective.MOVE_AWAY_FROM_HEAD:
                self.robot.SetObjective(RobotObjective.NONE)


class MarkersPanel(wx.Panel, ColumnSorterMixin):
    def __init__(self, parent, nav_hub):
        wx.Panel.__init__(self, parent)
        try:
            default_colour = wx.SystemSettings.GetColour(wx.SYS_COLOUR_MENUBAR)
        except AttributeError:
            default_colour = wx.SystemSettings_GetColour(wx.SYS_COLOUR_MENUBAR)
        self.SetBackgroundColour(default_colour)

        self.SetAutoLayout(1)

        self.navigation = nav_hub.navigation
        self.markers = nav_hub.markers

        if has_mTMS:
            self.mTMS = mTMS()
        else:
            self.mTMS = None

        self.__bind_events()

        self.session = ses.Session()

        self.currently_focused_marker = None
        self.current_position = [0, 0, 0]
        self.current_orientation = [None, None, None]
        self.current_seed = 0, 0, 0
        self.cortex_position_orientation = [None, None, None, None, None, None]
        self.nav_status = False
        self.efield_data_saved = False
        self.efield_target_idx = None

        self.marker_colour = const.MARKER_COLOUR
        self.marker_size = const.MARKER_SIZE
        self.arrow_marker_size = const.ARROW_MARKER_SIZE
        self.current_session = 1

        """ 
        Stores all the marker data that is visible in the GUI, as well as the marker UUID.
        Sorting the marker list in the GUI by column is based on values stored here. 
        """
        self.itemDataMap = {}

        self.brain_actor = None
        # Change session
        spin_session = wx.SpinCtrl(self, -1, "", size=wx.Size(40, 23))
        spin_session.SetRange(1, 99)
        spin_session.SetValue(self.current_session)
        spin_session.SetToolTip("Set session")
        spin_session.Bind(wx.EVT_TEXT, partial(self.OnSessionChanged, ctrl=spin_session))
        spin_session.Bind(wx.EVT_SPINCTRL, partial(self.OnSessionChanged, ctrl=spin_session))

        # Marker colour select
        select_colour = csel.ColourSelect(
            self, -1, colour=[255 * s for s in self.marker_colour], size=wx.Size(20, 23)
        )
        select_colour.SetToolTip("Set colour")
        select_colour.Bind(csel.EVT_COLOURSELECT, partial(self.OnSelectColour, ctrl=select_colour))

        btn_create = wx.Button(self, -1, label=_("Create marker"), size=wx.Size(135, 23))
        btn_create.Bind(wx.EVT_BUTTON, self.OnCreateMarker)

        sizer_create = wx.FlexGridSizer(rows=1, cols=3, hgap=5, vgap=5)
        sizer_create.AddMany([(spin_session, 1), (select_colour, 0), (btn_create, 0)])

        # Buttons to save and load markers and to change its visibility as well
        btn_save = wx.Button(self, -1, label=_("Save"), size=wx.Size(65, 23))
        btn_save.Bind(wx.EVT_BUTTON, self.OnSaveMarkers)

        btn_load = wx.Button(self, -1, label=_("Load"), size=wx.Size(65, 23))
        btn_load.Bind(wx.EVT_BUTTON, self.OnLoadMarkers)

        btn_show_hide_all = wx.ToggleButton(self, -1, _("Hide all"), size=wx.Size(65, 23))
        btn_show_hide_all.Bind(
            wx.EVT_TOGGLEBUTTON, partial(self.OnShowHideAllMarkers, ctrl=btn_show_hide_all)
        )

        sizer_btns = wx.FlexGridSizer(rows=1, cols=3, hgap=5, vgap=5)
        sizer_btns.AddMany(
            [
                (btn_save, 1, wx.RIGHT),
                (btn_load, 0, wx.LEFT | wx.RIGHT),
                (btn_show_hide_all, 0, wx.LEFT),
            ]
        )

        # Buttons to delete markers
        btn_delete_single = wx.Button(self, -1, label=_("Delete"), size=wx.Size(65, 23))
        btn_delete_single.Bind(wx.EVT_BUTTON, self.OnDeleteSelectedMarkers)

        btn_delete_all = wx.Button(self, -1, label=_("Delete all"), size=wx.Size(135, 23))
        btn_delete_all.Bind(wx.EVT_BUTTON, self.OnDeleteAllMarkers)

        sizer_delete = wx.FlexGridSizer(rows=1, cols=2, hgap=5, vgap=5)
        sizer_delete.AddMany([(btn_delete_single, 1, wx.RIGHT), (btn_delete_all, 0, wx.LEFT)])

        screen_width, screen_height = wx.DisplaySize()

        # The marker list height is set to 120 pixels (accommodating 4 markers) if the screen height is
        # at most 1080 pixels (a commonly used height in laptops). Otherwise, the height grows linearly with
        # the screen height.
        marker_list_height = max(120, int(screen_height / 4))

        marker_list_ctrl = wx.ListCtrl(
            self, -1, style=wx.LC_REPORT, size=wx.Size(0, marker_list_height)
        )
        marker_list_ctrl.InsertColumn(const.ID_COLUMN, "#")
        marker_list_ctrl.SetColumnWidth(const.ID_COLUMN, 24)

        marker_list_ctrl.InsertColumn(const.SESSION_COLUMN, "Session")
        marker_list_ctrl.SetColumnWidth(const.SESSION_COLUMN, 51)

        marker_list_ctrl.InsertColumn(const.MARKER_TYPE_COLUMN, "Type")
        marker_list_ctrl.SetColumnWidth(const.MARKER_TYPE_COLUMN, 77)

        marker_list_ctrl.InsertColumn(const.LABEL_COLUMN, "Label")
        marker_list_ctrl.SetColumnWidth(const.LABEL_COLUMN, 95)

        marker_list_ctrl.InsertColumn(const.TARGET_COLUMN, "Target")
        marker_list_ctrl.SetColumnWidth(const.TARGET_COLUMN, 45)

        marker_list_ctrl.InsertColumn(const.Z_OFFSET_COLUMN, "Z-offset")
        marker_list_ctrl.SetColumnWidth(const.Z_OFFSET_COLUMN, 45)

        marker_list_ctrl.InsertColumn(const.POINT_OF_INTEREST_TARGET_COLUMN, "Efield Target")
        marker_list_ctrl.SetColumnWidth(const.POINT_OF_INTEREST_TARGET_COLUMN, 45)

        if self.session.GetConfig("debug"):
            marker_list_ctrl.InsertColumn(const.X_COLUMN, "X")
            marker_list_ctrl.SetColumnWidth(const.X_COLUMN, 45)

            marker_list_ctrl.InsertColumn(const.Y_COLUMN, "Y")
            marker_list_ctrl.SetColumnWidth(const.Y_COLUMN, 45)

            marker_list_ctrl.InsertColumn(const.Z_COLUMN, "Z")
            marker_list_ctrl.SetColumnWidth(const.Z_COLUMN, 45)

        marker_list_ctrl.Bind(wx.EVT_LIST_ITEM_RIGHT_CLICK, self.OnMouseRightDown)
        marker_list_ctrl.Bind(wx.EVT_LIST_ITEM_SELECTED, self.OnMarkerFocused)
        marker_list_ctrl.Bind(wx.EVT_LIST_ITEM_DESELECTED, self.OnMarkerUnfocused)
        marker_list_ctrl.Bind(wx.EVT_LIST_ITEM_ACTIVATED, self.SetCameraToFocusOnMarker)

        self.marker_list_ctrl = marker_list_ctrl
        self.column_sorter = ColumnSorterMixin.__init__(
            self, self.marker_list_ctrl.GetColumnCount()
        )

        # In the future, it would be better if the panel could initialize itself based on markers in MarkersControl
        self.markers.LoadState()

        # Add all lines into main sizer
        group_sizer = wx.BoxSizer(wx.VERTICAL)
        group_sizer.Add(sizer_create, 0, wx.TOP | wx.BOTTOM | wx.ALIGN_CENTER_HORIZONTAL, 5)
        group_sizer.Add(sizer_btns, 0, wx.BOTTOM | wx.ALIGN_CENTER_HORIZONTAL, 5)
        group_sizer.Add(sizer_delete, 0, wx.BOTTOM | wx.ALIGN_CENTER_HORIZONTAL, 5)
        group_sizer.Add(marker_list_ctrl, 0, wx.EXPAND | wx.ALL, 5)
        group_sizer.Fit(self)

        self.SetSizer(group_sizer)
        self.Update()

    # Required function for sorting the marker list
    def GetListCtrl(self):
        return self.marker_list_ctrl

    # Show ascending or descending indicator in the column after sorting
    def OnSortOrderChanged(self):
        column, ascending = self.GetSortState()
        self.marker_list_ctrl.ShowSortIndicator(column, ascending)

    def __bind_events(self):
        Publisher.subscribe(self.UpdateCurrentCoord, "Set cross focal point")

        # Called when selecting a marker in the volume viewer.
        Publisher.subscribe(self.OnSelectMarkerByActor, "Select marker by actor")

        Publisher.subscribe(self.OnDeleteFiducialMarker, "Delete fiducial marker")
        Publisher.subscribe(self.OnDeleteSelectedMarkers, "Delete selected markers")
        Publisher.subscribe(self.OnDeleteAllMarkers, "Delete all markers")
        Publisher.subscribe(self.OnCreateMarker, "Create marker")
        Publisher.subscribe(self.UpdateNavigationStatus, "Navigation status")
        Publisher.subscribe(self.UpdateSeedCoordinates, "Update tracts")
        Publisher.subscribe(self.OnChangeCurrentSession, "Current session changed")
        Publisher.subscribe(self.UpdateMarker, "Update marker")
        Publisher.subscribe(self.UpdateMarkerOrientation, "Open marker orientation dialog")
        Publisher.subscribe(self.AddPeeledSurface, "Update peel")
        Publisher.subscribe(self.GetEfieldDataStatus, "Get status of Efield saved data")
        Publisher.subscribe(self.GetIdList, "Get ID list")
        Publisher.subscribe(self.GetRotationPosition, "Send coil position and rotation")
        Publisher.subscribe(self.CreateMarkerEfield, "Create Marker from tangential")
        Publisher.subscribe(self.UpdateCortexMarker, "Update Cortex Marker")

        # Update marker_list_ctrl
        Publisher.subscribe(self._AddMarker, "Add marker")
        Publisher.subscribe(self._DeleteMarker, "Delete marker")
        Publisher.subscribe(self._DeleteMultiple, "Delete markers")
        Publisher.subscribe(self._SetPointOfInterest, "Set point of interest")
        Publisher.subscribe(self._SetTarget, "Set target")
        Publisher.subscribe(self._UnsetTarget, "Unset target")
        Publisher.subscribe(self._UnsetPointOfInterest, "Unset point of interest")
        Publisher.subscribe(self._UpdateMarkerLabel, "Update marker label")

    def __get_selected_items(self):
        """
        Returns a (possibly empty) list of the selected items in the list control.
        """
        selection = []

        next = self.marker_list_ctrl.GetFirstSelected()

        while next != -1:
            selection.append(next)
            next = self.marker_list_ctrl.GetNextSelected(next)

        return selection

    def __delete_multiple_markers(self, indexes):
        marker_ids = [self.__get_marker_id(idx) for idx in indexes]
        self.markers.DeleteMultiple(marker_ids)

    def _DeleteMarker(self, marker):
        deleted_marker_id = marker.marker_id
        deleted_marker_uuid = marker.marker_uuid
        idx = self.__find_marker_index(deleted_marker_id)
        self.marker_list_ctrl.DeleteItem(idx)
        print("_DeleteMarker:", deleted_marker_uuid)

        # Delete the marker from itemDataMap
        for key, data in self.itemDataMap.items():
            current_uuid = data[-1]
            if current_uuid == deleted_marker_uuid:
                self.itemDataMap.pop(key)

        num_items = self.marker_list_ctrl.GetItemCount()
        for n in range(num_items):
            m_id = self.__get_marker_id(n)
            if m_id > deleted_marker_id:
                self.marker_list_ctrl.SetItem(n, const.ID_COLUMN, str(m_id - 1))

    def _DeleteMultiple(self, markers):
        if len(markers) == self.marker_list_ctrl.GetItemCount():
            self.marker_list_ctrl.DeleteAllItems()
            self.itemDataMap.clear()
            return

        min_for_fast_deletion = 10
        if len(markers) > min_for_fast_deletion:
            self.marker_list_ctrl.Hide()

        deleted_ids = []
        deleted_keys = []
        for marker in markers:
            idx = self.__find_marker_index(marker.marker_id)
            deleted_uuid = marker.marker_uuid
            for key, data in self.itemDataMap.items():
                current_uuid = data[-1]

                if current_uuid == deleted_uuid:
                    deleted_keys.append(key)

            self.marker_list_ctrl.DeleteItem(idx)
            deleted_ids.append(marker.marker_id)

        # Remove all the deleted markers from itemDataMap
        for key in deleted_keys:
            try:
                self.itemDataMap.pop(key)
            except KeyError:
                print("Invalid itemDataMap key:", key)

        num_items = self.marker_list_ctrl.GetItemCount()
        for n in range(num_items):
            m_id = self.__get_marker_id(n)
            reduction_in_m_id = 0
            for d_id in deleted_ids:
                if m_id > d_id:
                    reduction_in_m_id += 1
            self.marker_list_ctrl.SetItem(n, const.ID_COLUMN, str(m_id - reduction_in_m_id))

        self.marker_list_ctrl.Show()

    def _SetPointOfInterest(self, marker):
        idx = self.__find_marker_index(marker.marker_id)
        self.marker_list_ctrl.SetItemBackgroundColour(idx, "PURPLE")
        self.marker_list_ctrl.SetItem(idx, const.POINT_OF_INTEREST_TARGET_COLUMN, _("Yes"))
        uuid = marker.marker_uuid

        # Set the point of interest in itemDataMap
        for key, data in self.itemDataMap.items():
            current_uuid = data[-1]
            if current_uuid == uuid:
                self.itemDataMap[key][const.POINT_OF_INTEREST_TARGET_COLUMN] = "Yes"

    def _UnsetPointOfInterest(self, marker):
        idx = self.__find_marker_index(marker.marker_id)

        self.marker_list_ctrl.SetItemBackgroundColour(idx, "white")
        self.marker_list_ctrl.SetItem(idx, const.POINT_OF_INTEREST_TARGET_COLUMN, "")
        uuid = marker.marker_uuid

        # Unset the point of interest in itemDataMap
        for key, data in self.itemDataMap.items():
            current_uuid = data[-1]
            if current_uuid == uuid:
                self.itemDataMap[key][const.POINT_OF_INTEREST_TARGET_COLUMN] = ""

    def _UpdateMarkerLabel(self, marker):
        idx = self.__find_marker_index(marker.marker_id)
        self.marker_list_ctrl.SetItem(idx, const.LABEL_COLUMN, marker.label)

        # Update the marker label in self.itemDataMap so that sorting works
        uuid = marker.marker_uuid
        for key, data in self.itemDataMap.items():
            current_uuid = data[-1]
            if current_uuid == uuid:
                self.itemDataMap[key][const.LABEL_COLUMN] = marker.label

    @staticmethod
    def __list_fiducial_labels():
        """Return the list of marker labels denoting fiducials."""
        return list(
            itertools.chain(*(const.BTNS_IMG_MARKERS[i].values() for i in const.BTNS_IMG_MARKERS))
        )

    def UpdateCurrentCoord(self, position):
        self.current_position = list(position[:3])
        self.current_orientation = list(position[3:])
        if not self.navigation.track_obj:
            self.current_orientation = None, None, None

    def UpdateNavigationStatus(self, nav_status, vis_status):
        if not nav_status:
            self.nav_status = False
            self.current_orientation = None, None, None
        else:
            self.nav_status = True

    def UpdateSeedCoordinates(
        self, root=None, affine_vtk=None, coord_offset=(0, 0, 0), coord_offset_w=(0, 0, 0)
    ):
        self.current_seed = coord_offset_w

    def UpdateCortexMarker(self, CoGposition, CoGorientation):
        self.cortex_position_orientation = CoGposition + CoGorientation

    def OnMouseRightDown(self, evt):
        focused_marker_idx = self.marker_list_ctrl.GetFocusedItem()
        focused_marker = self.__get_marker(focused_marker_idx)
        marker_type = focused_marker.marker_type
        unique_menu_id = 1

        # Check if the currently focused marker is the active target.
        is_active_target = focused_marker.is_target

        # Check if the currently focused marker is of the type 'coil target'.
        is_coil_target = marker_type == MarkerType.COIL_TARGET

        # Check if the currently focused marker is of the type 'coil pose'.
        is_coil_pose = marker_type == MarkerType.COIL_POSE

        # Check if the currently focused marker is of the type 'landmark'.
        is_landmark = marker_type == MarkerType.LANDMARK

        # Check if the currently focused marker is of the type 'fiducial'.
        is_fiducial = marker_type == MarkerType.FIDUCIAL

        # Create the context menu.
        menu_id = wx.Menu()

        edit_id = menu_id.Append(unique_menu_id, _("Change label"))  # Use non-zero ID
        menu_id.Bind(wx.EVT_MENU, self.ChangeLabel, edit_id)

        color_id = menu_id.Append(
            unique_menu_id + 1, _("Change color")
        )  # Increment the unique_menu_id
        menu_id.Bind(wx.EVT_MENU, self.ChangeColor, color_id)

        delete_id = menu_id.Append(unique_menu_id + 2, _('Delete'))
        menu_id.Bind(wx.EVT_MENU, self.OnDeleteSelectedMarkers, delete_id)

        # Allow duplicate only for markers that are not fiducials.
        if not is_fiducial:
<<<<<<< HEAD
            duplicate_menu_item = menu_id.Append(unique_menu_id + 2, _("Duplicate"))
=======
            duplicate_menu_item = menu_id.Append(unique_menu_id + 3, _('Duplicate'))
>>>>>>> 5d86d8d1
            menu_id.Bind(wx.EVT_MENU, self.OnMenuDuplicateMarker, duplicate_menu_item)

        menu_id.AppendSeparator()

        # Show 'Set as target'/'Unset target' menu item only if the marker is a coil target.
        if is_coil_target:
            if is_active_target:
<<<<<<< HEAD
                target_menu_item = menu_id.Append(unique_menu_id + 3, _("Unset target"))
                menu_id.Bind(wx.EVT_MENU, self.OnMenuUnsetTarget, target_menu_item)
                if has_mTMS:
                    brain_target_menu_item = menu_id.Append(
                        unique_menu_id + 3, _("Set brain target")
                    )
                    menu_id.Bind(wx.EVT_MENU, self.OnSetBrainTarget, brain_target_menu_item)
            else:
                target_menu_item = menu_id.Append(unique_menu_id + 3, _("Set as target"))
=======
                target_menu_item = menu_id.Append(unique_menu_id + 4, _('Unset target'))
                menu_id.Bind(wx.EVT_MENU, self.OnMenuUnsetTarget, target_menu_item)
                if has_mTMS:
                    brain_target_menu_item= menu_id.Append(unique_menu_id + 4, _('Set brain target'))
                    menu_id.Bind(wx.EVT_MENU, self.OnSetBrainTarget, brain_target_menu_item)
            else:
                target_menu_item = menu_id.Append(unique_menu_id + 4, _('Set as target'))
>>>>>>> 5d86d8d1
                menu_id.Bind(wx.EVT_MENU, self.OnMenuSetTarget, target_menu_item)

        # Show 'Create coil target' menu item if the marker is a coil pose.
        if is_coil_pose:
            # 'Create coil target' menu item.
            create_coil_target_menu_item = menu_id.Append(
                unique_menu_id + 6, _("Create coil target")
            )
            menu_id.Bind(
                wx.EVT_MENU, self.OnCreateCoilTargetFromCoilPose, create_coil_target_menu_item
            )

        # Show 'Create brain target' and 'Create coil target' menu items only if the marker is a landmark.
        if is_landmark:
            # 'Create brain target' menu item.
            create_brain_target_menu_item = menu_id.Append(
                unique_menu_id + 5, _("Create brain target")
            )
            menu_id.Bind(
                wx.EVT_MENU, self.OnCreateBrainTargetFromLandmark, create_brain_target_menu_item
            )

            # 'Create coil target' menu item.
            create_coil_target_menu_item = menu_id.Append(
                unique_menu_id + 6, _("Create coil target")
            )
            menu_id.Bind(
                wx.EVT_MENU, self.OnCreateCoilTargetFromLandmark, create_coil_target_menu_item
            )

        is_brain_target = focused_marker.marker_type == MarkerType.BRAIN_TARGET
        if is_brain_target and has_mTMS:
            send_brain_target_menu_item = menu_id.Append(
                unique_menu_id + 7, _("Send brain target to mTMS")
            )
            menu_id.Bind(wx.EVT_MENU, self.OnSendBrainTarget, send_brain_target_menu_item)

        if self.nav_status and self.navigation.e_field_loaded:
            # Publisher.sendMessage('Check efield data')
            # if not tuple(np.argwhere(self.indexes_saved_lists == self.marker_list_ctrl.GetFocusedItem())):
            if is_active_target:
                efield_menu_item = menu_id.Append(unique_menu_id + 8, _("Save Efield target Data"))
                menu_id.Bind(wx.EVT_MENU, self.OnMenuSaveEfieldTargetData, efield_menu_item)

        if self.navigation.e_field_loaded:
            efield_target_menu_item = menu_id.Append(
                unique_menu_id + 9, _("Set as Efield target 1 (origin)")
            )
            menu_id.Bind(wx.EVT_MENU, self.OnMenuSetEfieldTarget, efield_target_menu_item)

            efield_target_menu_item = menu_id.Append(
                unique_menu_id + 10, _("Set as Efield target 2")
            )
            menu_id.Bind(wx.EVT_MENU, self.OnMenuSetEfieldTarget2, efield_target_menu_item)
            # Publisher.sendMessage('Check efield data')
            # if self.efield_data_saved:
            #     if tuple(np.argwhere(self.indexes_saved_lists==self.marker_list_ctrl.GetFocusedItem())):
            #         if self.efield_target_idx  == self.marker_list_ctrl.GetFocusedItem():
            #             efield_target_menu_item  = menu_id.Append(unique_menu_id + 9, _('Remove Efield target'))
            #             menu_id.Bind(wx.EVT_MENU, self.OnMenuRemoveEfieldTarget, efield_target_menu_item )
            #         else:
            #             efield_target_menu_item = menu_id.Append(unique_menu_id + 9, _('Set as Efield target(compare)'))
            #             menu_id.Bind(wx.EVT_MENU, self.OnMenuSetEfieldTarget, efield_target_menu)

        if self.navigation.e_field_loaded and not self.nav_status:
            if is_active_target:
                efield_vector_plot_menu_item = menu_id.Append(
                    unique_menu_id + 11, _("Show vector field")
                )
                menu_id.Bind(wx.EVT_MENU, self.OnMenuShowVectorField, efield_vector_plot_menu_item)

        if self.navigation.e_field_loaded:
            if focused_marker.is_point_of_interest:
                create_efield_target = menu_id.Append(
                    unique_menu_id + 12, _("Remove Efield Cortex target")
                )
                menu_id.Bind(
                    wx.EVT_MENU, self.OnMenuRemoveEfieldTargetatCortex, create_efield_target
                )
            else:
                create_efield_target = menu_id.Append(
                    unique_menu_id + 12, _("Set as Efield Cortex target")
                )
                menu_id.Bind(wx.EVT_MENU, self.OnSetEfieldBrainTarget, create_efield_target)
                self.marker_list_ctrl.GetFocusedItem()

        menu_id.AppendSeparator()

        self.PopupMenu(menu_id)
        menu_id.Destroy()

    # Programmatically set the focus on the marker with the given index, simulating left click.
    def FocusOnMarker(self, idx):
        # Deselect the previously focused marker.
        if self.currently_focused_marker is not None:
            current_marker_idx = self.__find_marker_index(self.currently_focused_marker.marker_id)

            # If the marker has been deleted, it might not be found in the list of markers. In that case,
            # do not try to deselect it.
            if current_marker_idx is not None:
                self.marker_list_ctrl.SetItemState(
                    current_marker_idx, 0, wx.LIST_STATE_SELECTED | wx.LIST_STATE_FOCUSED
                )

                # Trigger EVT_LIST_ITEM_DESELECTED event manually for the old item.
                event_deselect = wx.ListEvent(
                    wx.EVT_LIST_ITEM_DESELECTED.typeId, self.marker_list_ctrl.GetId()
                )
                event_deselect.SetIndex(current_marker_idx)
                event_deselect.SetEventObject(self.marker_list_ctrl)
                self.marker_list_ctrl.GetEventHandler().ProcessEvent(event_deselect)

        # Select the item.
        self.marker_list_ctrl.SetItemState(idx, wx.LIST_STATE_SELECTED, wx.LIST_STATE_SELECTED)

        # Focus on the item.
        self.marker_list_ctrl.SetItemState(idx, wx.LIST_STATE_FOCUSED, wx.LIST_STATE_FOCUSED)
        self.marker_list_ctrl.EnsureVisible(idx)

        # Trigger EVT_LIST_ITEM_SELECTED event manually.
        event = wx.ListEvent(wx.EVT_LIST_ITEM_SELECTED.typeId, self.marker_list_ctrl.GetId())
        event.SetIndex(idx)
        event.SetEventObject(self.marker_list_ctrl)
        self.marker_list_ctrl.GetEventHandler().ProcessEvent(event)

    # Called when a marker on the list gets the focus by the user left-clicking on it.
    def OnMarkerFocused(self, evt):
        idx = self.marker_list_ctrl.GetFocusedItem()

        # Selection of more than 1 marker not supported by MarkerTransformator
        if idx == -1:
            return

        marker_id = self.__get_marker_id(idx)
        marker = self.markers.list[marker_id]

        # XXX: There seems to be a bug in WxPython when selecting multiple items on the list using,
        #   e.g., shift and page-up/page-down keys. The bug is that the EVT_LIST_ITEM_SELECTED event
        #   is triggered repeatedly for the same item (the one that was first selected). This is a
        #   workaround to prevent the event from being triggered repeatedly for the same item.
        if self.currently_focused_marker is not None and marker == self.currently_focused_marker:
            return

        # When selecting multiple markers, e.g., by pressing ctrl while clicking on the markers, EVT_LIST_ITEM_SELECTED
        # event is triggered for each selected item, without triggering EVT_LIST_ITEM_DESELECTED event for the previously
        # selected item. By unhighlighting the previously focused marker here, we ensure that only one marker is highlighted
        # at a time.
        #
        # TODO: Support multiple highlighted markers at the same time.
        if self.currently_focused_marker is not None:
            # Unhighlight the previously focused marker in the viewer volume.
            Publisher.sendMessage("Unhighlight marker")

        self.currently_focused_marker = marker
        self.markers.SelectMarker(marker_id)

    # Called when a marker on the list loses the focus by the user left-clicking on another marker.
    #
    # Note: This is called also when re-clicking on the same marker that is already focused.
    def OnMarkerUnfocused(self, evt):
        self.markers.DeselectMarker()

    def SetCameraToFocusOnMarker(self, evt):
        idx = self.marker_list_ctrl.GetFocusedItem()
        marker = self.markers.list[idx]
        Publisher.sendMessage("Set camera to focus on marker", marker=marker)

    def OnCreateCoilTargetFromLandmark(self, evt):
        list_index = self.marker_list_ctrl.GetFocusedItem()
        if list_index == -1:
            wx.MessageBox(_("No data selected."), _("InVesalius 3"))
            return
        marker = self.__get_marker(list_index)

        self.markers.CreateCoilTargetFromLandmark(marker)

    def OnCreateCoilTargetFromCoilPose(self, evt):
        list_index = self.marker_list_ctrl.GetFocusedItem()
        if list_index == -1:
            wx.MessageBox(_("No data selected."), _("InVesalius 3"))
            return
        marker = self.__get_marker(list_index)

        self.markers.CreateCoilTargetFromCoilPose(marker)

    def ChangeLabel(self, evt):
        list_index = self.marker_list_ctrl.GetFocusedItem()
        if list_index == -1:
            wx.MessageBox(_("No data selected."), _("InVesalius 3"))
            return
        marker = self.__get_marker(list_index)
        new_label = dlg.ShowEnterMarkerID(
            self.marker_list_ctrl.GetItemText(list_index, const.LABEL_COLUMN)
        )
        self.markers.ChangeLabel(marker, new_label)

    def OnMenuSetTarget(self, evt):
        idx = self.marker_list_ctrl.GetFocusedItem()
        if idx == -1:
            wx.MessageBox(_("No data selected."), _("InVesalius 3"))
            return

        marker_id = self.__get_marker_id(idx)
        self.markers.SetTarget(marker_id)

    def _SetTarget(self, marker):
        idx = self.__find_marker_index(marker.marker_id)
        self.marker_list_ctrl.SetItemBackgroundColour(idx, "RED")
        self.marker_list_ctrl.SetItem(idx, const.TARGET_COLUMN, _("Yes"))

        target_uuid = marker.marker_uuid

        # Set the target column to "Yes" in itemDataMap
        for key, data in self.itemDataMap.items():
            current_uuid = data[-1]
            if current_uuid == target_uuid:
                self.itemDataMap[key][const.TARGET_COLUMN] = "Yes"

    def OnMenuDuplicateMarker(self, evt):
        idx = self.marker_list_ctrl.GetFocusedItem()
        if idx == -1:
            wx.MessageBox(_("No data selected."), _("InVesalius 3"))
            return

        # Create a duplicate of the selected marker.
        new_marker = self.__get_marker(idx).duplicate()

        # Add suffix to marker name.
        new_marker.label = new_marker.label + " (copy)"

        self.markers.AddMarker(new_marker, render=True, focus=True)

    def GetEfieldDataStatus(self, efield_data_loaded, indexes_saved_list):
        self.indexes_saved_lists = []
        self.efield_data_saved = efield_data_loaded
        self.indexes_saved_lists = indexes_saved_list

    def CreateMarkerEfield(self, point, orientation):
        from vtkmodules.vtkCommonColor import vtkNamedColors

        vtk_colors = vtkNamedColors()
        position_flip = list(point)
        position_flip[1] = -position_flip[1]

        marker = self.CreateMarker(
            position=position_flip,
            orientation=list(orientation),
            colour=vtk_colors.GetColor3d("Orange"),
            size=2,
            marker_type=MarkerType.COIL_TARGET,
        )
        self.markers.AddMarker(marker, render=True, focus=True)

    def OnMenuShowVectorField(self, evt):
        session = ses.Session()
        idx = self.marker_list_ctrl.GetFocusedItem()
        marker = self.__get_marker(idx)
        position = marker.position
        orientation = np.radians(marker.orientation)
        Publisher.sendMessage(
            "Calculate position and rotation", position=position, orientation=orientation
        )
        coord = [position, orientation]
        coord = np.array(coord).flatten()

        # Check here, it resets the radious list
        Publisher.sendMessage(
            "Update interseccion offline",
            m_img=self.m_img_offline,
            coord=coord,
            list_index=marker.marker_id,
        )

        if session.GetConfig("debug_efield"):
            enorm = self.navigation.debug_efield_enorm
        else:
            enorm = self.navigation.neuronavigation_api.update_efield_vectorROI(
                position=self.cp, orientation=orientation, T_rot=self.T_rot, id_list=self.ID_list
            )
        enorm_data = [self.T_rot, self.cp, coord, enorm, self.ID_list]
        Publisher.sendMessage("Get enorm", enorm_data=enorm_data, plot_vector=True)

    def GetRotationPosition(self, T_rot, cp, m_img):
        self.T_rot = T_rot
        self.cp = cp
        self.m_img_offline = m_img

    def GetIdList(self, ID_list):
        self.ID_list = ID_list

    def OnMenuSetEfieldTarget(self, evt):
        idx = self.marker_list_ctrl.GetFocusedItem()
        if idx == -1:
            wx.MessageBox(_("No data selected."), _("InVesalius 3"))
            return
        marker_id = self.__get_marker_id(idx)
        self.markers.SetTarget(marker_id)
        self.efield_target_idx_origin = marker_id

        # Publisher.sendMessage('Get target index efield', target_index_list = marker_id )

    def OnMenuSetEfieldTarget2(self, evt):
        idx = self.marker_list_ctrl.GetFocusedItem()
        if idx == -1:
            wx.MessageBox(_("No data selected."), _("InVesalius 3"))
            return

        efield_target_idx_2 = self.__get_marker_id(idx)
        target1_origin = self.markers.list[
            self.efield_target_idx_origin
        ].cortex_position_orientation
        target2 = self.markers.list[efield_target_idx_2].cortex_position_orientation
        Publisher.sendMessage(
            "Get targets Ids for mtms", target1_origin=target1_origin, target2=target2
        )

    def OnMenuSaveEfieldTargetData(self, evt):
        list_index = self.marker_list_ctrl.GetFocusedItem()
        marker = self.__get_marker(list_index)
        position = marker.position
        orientation = marker.orientation
        plot_efield_vectors = self.navigation.plot_efield_vectors
        Publisher.sendMessage(
            "Save target data",
            target_list_index=marker.marker_id,
            position=position,
            orientation=orientation,
            plot_efield_vectors=plot_efield_vectors,
        )

    def OnSetEfieldBrainTarget(self, evt):
        idx = self.marker_list_ctrl.GetFocusedItem()
        marker = self.__get_marker(idx)
        position = marker.position
        orientation = marker.orientation
        marker_id = marker.marker_id
        if all([o is None for o in orientation]):
            orientation = [0, 0, 0]

        self.markers.SetPointOfInterest(marker_id)
        Publisher.sendMessage(
            "Send efield target position on brain",
            marker_id=marker_id,
            position=position,
            orientation=orientation,
        )

    def OnCreateBrainTargetFromLandmark(self, evt):
        list_index = self.marker_list_ctrl.GetFocusedItem()
        marker = self.__get_marker(list_index)
        position = marker.position
        orientation = marker.orientation

        dialog = dlg.CreateBrainTargetDialog(
            marker=position + orientation, brain_actor=self.brain_actor
        )
        if dialog.ShowModal() == wx.ID_OK:
            (
                coil_position_list,
                coil_orientation_list,
                brain_position_list,
                brain_orientation_list,
            ) = dialog.GetValue()

            position = list(coil_position_list[0])
            orientation = list(coil_orientation_list[0])
            marker = self.CreateMarker(
                position=position,
                orientation=orientation,
                # XXX: Setting the marker type to 'brain target' is inconsistent with the variable names above ('coil_position_list' etc.);
                #   however, the dialog shown to the user by this function should be used exclusively for creating brain targets, hence the
                #   variable naming (and the internal logic of the dialog where it currently returns both coil targets and brain targets)
                #   should probably be modified to reflect that.
                marker_type=MarkerType.BRAIN_TARGET,
            )
            self.markers.AddMarker(marker, render=True, focus=True)

            for position, orientation in zip(brain_position_list, brain_orientation_list):
                marker = self.CreateMarker(
                    position=list(position),
                    orientation=list(orientation),
                    marker_type=MarkerType.BRAIN_TARGET,
                )
                self.markers.AddMarker(marker, render=True, focus=False)

        dialog.Destroy()

    def OnMenuRemoveEfieldTarget(self, evt):
        idx = self.marker_list_ctrl.GetFocusedItem()
        marker_id = self.__get_marker_id(idx)

        self.markers.UnsetTarget(marker_id)

        self.efield_target_idx = None

    def OnMenuRemoveEfieldTargetatCortex(self, evt):
        idx = self.marker_list_ctrl.GetFocusedItem()
        marker = self.__get_marker(idx)

        # TODO: Is this correct? Should it be "brain target"?
        marker.marker_type = MarkerType.LANDMARK

        self.markers.UnsetPointOfInterest(marker.marker_id)
        Publisher.sendMessage("Clear efield target at cortex")

    def OnMenuUnsetTarget(self, evt):
        idx = self.marker_list_ctrl.GetFocusedItem()
        marker_id = self.__get_marker_id(idx)
        self.markers.UnsetTarget(marker_id)

    def _UnsetTarget(self, marker):
        idx = self.__find_marker_index(marker.marker_id)

        # When unsetting a target, automatically unpress the target mode button.
        Publisher.sendMessage("Press target mode button", pressed=False)

        # Update the marker list control.
        self.marker_list_ctrl.SetItemBackgroundColour(idx, "white")
        self.marker_list_ctrl.SetItem(idx, const.TARGET_COLUMN, "")

        # Unset the target in itemDataMap
        target_uuid = marker.marker_uuid
        for key, data in self.itemDataMap.items():
            current_uuid = data[-1]
            if current_uuid == target_uuid:
                self.itemDataMap[key][const.TARGET_COLUMN] = ""

    def __find_marker_index(self, marker_id):
        """
        For a marker_id, returns the corresponding index in self.marker_list_ctrl.
        """
        num_items = self.marker_list_ctrl.GetItemCount()
        for idx in range(num_items):
            item_marker_id = self.__get_marker_id(idx)
            if item_marker_id == marker_id:
                return idx
        return None

    def __get_marker_id(self, idx):
        """
        For an index in self.marker_list_ctrl, returns the corresponding marker_id
        """
        list_item = self.marker_list_ctrl.GetItem(idx, const.ID_COLUMN)
        return int(list_item.GetText())

    def __get_marker(self, idx):
        """
        For an index in self.marker_list_ctrl, returns the corresponding marker
        """
        marker_id = self.__get_marker_id(idx)
        return self.markers.list[marker_id]

    def ChangeColor(self, evt):
        index = self.marker_list_ctrl.GetFocusedItem()
        if index == -1:
            wx.MessageBox(_("No data selected."), _("InVesalius 3"))
            return
        marker = self.__get_marker(index)

        current_color = marker.colour8bit
        new_color = dlg.ShowColorDialog(color_current=current_color)

        if not new_color:
            return

        self.markers.ChangeColor(marker, new_color)

    def OnSetBrainTarget(self, evt):
        if isinstance(evt, int):
            self.marker_list_ctrl.Focus(evt)
        index = self.marker_list_ctrl.GetFocusedItem()
        if index == -1:
            wx.MessageBox(_("No data selected."), _("InVesalius 3"))
            return
        marker = self.__get_marker(index)

        position = marker.position
        orientation = marker.orientation
        dialog = dlg.CreateBrainTargetDialog(
            mTMS=self.mTMS,
            marker=position + orientation,
            brain_target=True,
            brain_actor=self.brain_actor,
        )

        if dialog.ShowModal() == wx.ID_OK:
            position_list, orientation_list = dialog.GetValueBrainTarget()
            for position, orientation in zip(position_list, orientation_list):
                new_marker = self.CreateMarker(
                    position=list(position),
                    orientation=list(orientation),
                    size=0.05,
                    marker_type=MarkerType.BRAIN_TARGET,
                )
                self.markers.AddMarker(new_marker, render=True, focus=True)

        dialog.Destroy()

    def OnSendBrainTarget(self, evt):
        if isinstance(evt, int):
            self.marker_list_ctrl.Focus(evt)
        index = self.marker_list_ctrl.GetFocusedItem()
        if index == -1:
            wx.MessageBox(_("No data selected."), _("InVesalius 3"))
            return
        marker = self.__get_marker(index)
        brain_target = marker.position + marker.orientation
        target = self.markers.FindTarget()
        if target is not None:
            coil_pose = target.position + target.orientation
            if self.navigation.coil_at_target:
                self.mTMS.UpdateTarget(coil_pose, brain_target)
                # wx.CallAfter(Publisher.sendMessage, 'Send brain target to mTMS API', coil_pose=coil_pose, brain_target=brain_target)
                print("Send brain target to mTMS API")
            else:
                print("The coil is not at the target")
        else:
            print("Target not set")

    def OnSessionChanged(self, evt, ctrl):
        value = ctrl.GetValue()
        Publisher.sendMessage("Current session changed", new_session_id=value)

    def OnSelectMarkerByActor(self, actor):
        """
        Given an actor, select and focus on the corresponding marker in the list control.

        TODO: This is not in the optimal place. Ideally, information about the 3D view should not
              be passed to the markers panel. However, currently MarkersPanel is the only
              place where the list of markers, including information about their visualization, is
              stored.
        """
        for m, idx in zip(self.markers.list, range(len(self.markers.list))):
            visualization = m.visualization
            if visualization is None:
                continue

            if visualization["actor"] == actor:
                # Unselect the previously selected item.
                idx_old = self.marker_list_ctrl.GetFocusedItem()
                if idx_old != -1 and idx_old != idx:
                    self.marker_list_ctrl.Select(idx_old, on=False)

                # Focus and select the marker in the list control.
                self.marker_list_ctrl.Focus(idx)
                self.marker_list_ctrl.Select(idx, on=True)
                break

    def OnDeleteAllMarkers(self, evt=None):
        if evt is not None:
            result = dlg.ShowConfirmationDialog(msg=_("Delete all markers? Cannot be undone."))
            if result != wx.ID_OK:
                return
        self.markers.Clear()
        self.itemDataMap.clear()

    def OnDeleteFiducialMarker(self, label):
        indexes = []
        if label and (label in self.__list_fiducial_labels()):
            for id_n in range(self.marker_list_ctrl.GetItemCount()):
                item = self.marker_list_ctrl.GetItem(id_n, const.LABEL_COLUMN)
                if item.GetText() == label:
                    self.marker_list_ctrl.Focus(item.GetId())
                    indexes = [self.marker_list_ctrl.GetFocusedItem()]

        self.__delete_multiple_markers(indexes)

    def OnDeleteSelectedMarkers(self, evt=None):
        indexes = self.__get_selected_items()

        if not indexes:
            wx.MessageBox(_("No data selected."), _("InVesalius 3"))
            return

        msg = _("Delete marker?") if len(indexes) == 1 else _("Delete markers?")

        result = dlg.ShowConfirmationDialog(msg=msg)
        if result != wx.ID_OK:
            return

        self.__delete_multiple_markers(indexes)

        # Re-focus on the marker with the same index as the first marker that was selected before deletion.
        if self.currently_focused_marker is not None:
            first_deleted_index = indexes[0]
            first_existing_index = (
                first_deleted_index
                if first_deleted_index < len(self.markers.list)
                else len(self.markers.list) - 1
            )

            self.FocusOnMarker(first_existing_index)

    def GetNextMarkerLabel(self):
        return self.markers.GetNextMarkerLabel()

    def OnCreateMarker(
        self,
        evt=None,
        position=None,
        orientation=None,
        colour=None,
        size=None,
        label=None,
        is_target=False,
        seed=None,
        session_id=None,
        marker_type=None,
        cortex_position_orientation=None,
    ):
        if label is None:
            label = self.GetNextMarkerLabel()

        if self.nav_status and self.navigation.e_field_loaded:
            Publisher.sendMessage("Get Cortex position")

        # XXX: Set marker type to 'coil target' if created during navigation, otherwise 'landmark'. This enables creating
        #   coil targets during navigation. However, this logic shouldn't be inferred from the navigation status. Ideally,
        #   there would be two buttons for creating coil targets and landmarks, and the user would choose which one to create,
        #   or a similar explicit logic.
        #
        #   In addition, if marker_type is explicitly given as an argument (e.g., it is set to MarkerType.COIL or
        #   MarkerType.FIDUCIAL by the caller), do not automatically infer the marker type; only do it, if
        #   marker_type is None.
        if marker_type is None:
            marker_type = (
                MarkerType.COIL_TARGET
                if self.nav_status and self.navigation.track_obj
                else MarkerType.LANDMARK
            )

        marker = self.CreateMarker(
            position=position,
            orientation=orientation,
            colour=colour,
            size=size,
            label=label,
            is_target=is_target,
            seed=seed,
            session_id=session_id,
            marker_type=marker_type,
            cortex_position_orientation=cortex_position_orientation,
        )
        self.markers.AddMarker(marker, render=True, focus=True)

    # Given a string, try to parse it as an integer, float, or string.
    #
    # TODO: This shouldn't be here, but there's currently no good place for the function.
    #   If csv-related functions are moved to a separate module, this function should be moved there.
    def ParseValue(self, value):
        value = value.strip()

        # Check for integer, float, string encapsulated by quotes, and None.
        if value == "None":
            return None
        try:
            if "." in value:
                return float(value)
            return int(value)

        except ValueError:
            # Check for strings marked by quotes.
            if value.startswith('"') and value.endswith('"'):
                return value[1:-1]
            return value

    def GetMarkersFromFile(self, filename, overwrite_image_fiducials):
        try:
            with open(filename, "r") as file:
                magick_line = file.readline()
                assert magick_line.startswith(const.MARKER_FILE_MAGICK_STRING)
                version = int(magick_line.split("_")[-1])
                if version not in const.SUPPORTED_MARKER_FILE_VERSIONS:
                    wx.MessageBox(_("Unknown version of the markers file."), _("InVesalius 3"))
                    return

                # Use the first line after the magick_line as the names for dictionary keys.
                column_names = file.readline().strip().split("\t")
                column_names_parsed = [self.ParseValue(name) for name in column_names]

                markers_data = []
                for line in file:
                    values = line.strip().split("\t")
                    values_parsed = [self.ParseValue(value) for value in values]
                    marker_data = dict(zip(column_names_parsed, values_parsed))

                    markers_data.append(marker_data)

            self.marker_list_ctrl.Hide()

            # Create markers from the dictionary.
            for data in markers_data:
                marker = Marker(version=version)
                marker.from_dict(data)

                # When loading markers from file, we first create a marker with is_target set to False, and then call __set_marker_as_target.
                marker.is_target = False

                # Note that we don't want to render or focus on the markers here for each loop iteration.
                self.markers.AddMarker(marker, render=False)

                if overwrite_image_fiducials and marker.label in self.__list_fiducial_labels():
                    Publisher.sendMessage(
                        "Load image fiducials", label=marker.label, position=marker.position
                    )

        except Exception as e:
            wx.MessageBox(_("Invalid markers file."), _("InVesalius 3"))
            utils.debug(e)

        self.marker_list_ctrl.Show()
        Publisher.sendMessage("Render volume viewer")
        Publisher.sendMessage("Update UI for refine tab")
        self.markers.SaveState()

    def OnLoadMarkers(self, evt):
        """Loads markers from file and appends them to the current marker list.
        The file should contain no more than a single target marker. Also the
        file should not contain any fiducials already in the list."""

        last_directory = ses.Session().GetConfig("last_directory_3d_surface", "")
        dialog = dlg.FileSelectionDialog(
            _("Load markers"), last_directory, const.WILDCARD_MARKER_FILES
        )
        overwrite_checkbox = wx.CheckBox(dialog, -1, _("Overwrite current image fiducials"))
        dialog.sizer.Add(overwrite_checkbox, 0, wx.CENTER)
        dialog.FitSizers()
        if dialog.ShowModal() == wx.ID_OK:
            filename = dialog.GetPath()
            self.GetMarkersFromFile(filename, overwrite_checkbox.GetValue())

    def OnShowHideAllMarkers(self, evt, ctrl):
        if ctrl.GetValue():
            Publisher.sendMessage("Hide markers", markers=self.markers.list)
            ctrl.SetLabel("Show all")
        else:
            Publisher.sendMessage("Show markers", markers=self.markers.list)
            ctrl.SetLabel("Hide all")

    def OnSaveMarkers(self, evt):
        prj_data = prj.Project()
        timestamp = time.localtime(time.time())
        stamp_date = "{:0>4d}{:0>2d}{:0>2d}".format(
            timestamp.tm_year, timestamp.tm_mon, timestamp.tm_mday
        )
        stamp_time = "{:0>2d}{:0>2d}{:0>2d}".format(
            timestamp.tm_hour, timestamp.tm_min, timestamp.tm_sec
        )
        sep = "-"
        parts = [stamp_date, stamp_time, prj_data.name, "markers"]
        default_filename = sep.join(parts) + ".mkss"

        filename = dlg.ShowLoadSaveDialog(
            message=_("Save markers as..."),
            wildcard=const.WILDCARD_MARKER_FILES,
            style=wx.FD_SAVE | wx.FD_OVERWRITE_PROMPT,
            default_filename=default_filename,
        )

        if not filename:
            return

        version_line = "%s%i\n" % (
            const.MARKER_FILE_MAGICK_STRING,
            const.CURRENT_MARKER_FILE_VERSION,
        )
        header_line = "%s\n" % Marker.to_csv_header()
        data_lines = [marker.to_csv_row() + "\n" for marker in self.markers.list]
        try:
            with open(filename, "w", newline="") as file:
                file.writelines([version_line, header_line])
                file.writelines(data_lines)
                file.close()
        except Error as e:
            wx.MessageBox(_("Error writing markers file."), _("InVesalius 3"))
            utils.debug(e)

    def OnSelectColour(self, evt, ctrl):
        # TODO: Make sure GetValue returns 3 numbers (without alpha)
        self.marker_colour = [colour / 255.0 for colour in ctrl.GetValue()][:3]

    def OnSelectSize(self, evt, ctrl):
        self.marker_size = ctrl.GetValue()

    def OnChangeCurrentSession(self, new_session_id):
        self.current_session = new_session_id

    def UpdateMarker(self, marker, new_position, new_orientation):
        marker_id = marker.marker_id
        self.markers.list[marker_id].position = new_position
        self.markers.list[marker_id].orientation = new_orientation
        self.UpdateMarkerInList(marker)
        self.markers.SaveState()

    def UpdateMarkerInList(self, marker):
        idx = self.__find_marker_index(marker.marker_id)
        if idx is None:
            return

        z_offset_str = str(marker.z_offset) if marker.z_offset != 0.0 else ""
        self.marker_list_ctrl.SetItem(idx, const.Z_OFFSET_COLUMN, z_offset_str)

    def UpdateMarkerOrientation(self, marker_id=None):
        list_index = marker_id if marker_id else 0
        position = self.markers.list[list_index].position
        orientation = self.markers.list[list_index].orientation
        dialog = dlg.CreateBrainTargetDialog(mTMS=self.mTMS, marker=position + orientation)

        if dialog.ShowModal() == wx.ID_OK:
            orientation = dialog.GetValue()
            Publisher.sendMessage(
                "Update target orientation", target_id=marker_id, orientation=list(orientation)
            )
        dialog.Destroy()

    def AddPeeledSurface(self, flag, actor):
        self.brain_actor = actor

    def CreateMarker(
        self,
        position=None,
        orientation=None,
        colour=None,
        size=None,
        label=None,
        is_target=False,
        seed=None,
        session_id=None,
        marker_type=MarkerType.LANDMARK,
        cortex_position_orientation=None,
        z_offset=0.0,
        z_rotation=0.0,
    ):
        """
        Create a new marker object.
        """
        if label is None:
            label = self.GetNextMarkerLabel()

        marker = Marker()

        marker.position = position or self.current_position
        marker.orientation = orientation or self.current_orientation

        marker.colour = colour or self.marker_colour
        marker.size = size or self.marker_size
        marker.label = label
        marker.is_target = is_target
        marker.seed = seed or self.current_seed
        marker.session_id = session_id or self.current_session
        marker.marker_type = marker_type
        marker.cortex_position_orientation = (
            cortex_position_orientation or self.cortex_position_orientation
        )
        marker.z_offset = z_offset
        marker.z_rotation = z_rotation

        # Marker IDs start from zero, hence len(self.markers) will be the ID of the new marker.
        marker.marker_id = len(self.markers.list)

        # Create an uuid for the marker
        marker.marker_uuid = str(uuid.uuid4())

        if marker.marker_type == MarkerType.BRAIN_TARGET:
            marker.colour = [0, 0, 1]

        return marker

    def _AddMarker(self, marker, render, focus):
        # Add marker to the marker list in GUI and to the itemDataMap.
        num_items = self.marker_list_ctrl.GetItemCount()

        key = 0
        if len(self.itemDataMap) > 0:
            # If itemDataMap is not empty, set the new key as last key + 1
            key = list(self.itemDataMap.keys())[-1] + 1

        list_entry = ["" for _ in range(0, const.X_COLUMN)]
        list_entry[const.ID_COLUMN] = num_items
        list_entry[const.SESSION_COLUMN] = str(marker.session_id)
        list_entry[const.MARKER_TYPE_COLUMN] = marker.marker_type.human_readable
        list_entry[const.LABEL_COLUMN] = marker.label
        list_entry[const.Z_OFFSET_COLUMN] = str(marker.z_offset) if marker.z_offset != 0.0 else ""
        list_entry[const.TARGET_COLUMN] = "Yes" if marker.is_target else ""
        list_entry[const.POINT_OF_INTEREST_TARGET_COLUMN] = (
            "Yes" if marker.is_point_of_interest else ""
        )

        if self.session.GetConfig("debug"):
            list_entry.append(round(marker.x, 1))
            list_entry.append(round(marker.y, 1))
            list_entry.append(round(marker.z, 1))

        self.marker_list_ctrl.Append(list_entry)
        self.marker_list_ctrl.SetItemData(num_items, key)
        data_map_entry = list_entry.copy()

        # Add the UUID to the entry in itemDataMap
        data_map_entry.append(marker.marker_uuid)
        self.itemDataMap[key] = data_map_entry

        if marker.marker_type == MarkerType.BRAIN_TARGET:
            self.marker_list_ctrl.SetItemBackgroundColour(num_items, wx.Colour(102, 178, 255))

        self.marker_list_ctrl.EnsureVisible(num_items)

        # Focus on the added marker.
        if focus:
            self.FocusOnMarker(num_items)<|MERGE_RESOLUTION|>--- conflicted
+++ resolved
@@ -2226,16 +2226,12 @@
         )  # Increment the unique_menu_id
         menu_id.Bind(wx.EVT_MENU, self.ChangeColor, color_id)
 
-        delete_id = menu_id.Append(unique_menu_id + 2, _('Delete'))
+        delete_id = menu_id.Append(unique_menu_id + 2, _("Delete"))
         menu_id.Bind(wx.EVT_MENU, self.OnDeleteSelectedMarkers, delete_id)
 
         # Allow duplicate only for markers that are not fiducials.
         if not is_fiducial:
-<<<<<<< HEAD
-            duplicate_menu_item = menu_id.Append(unique_menu_id + 2, _("Duplicate"))
-=======
-            duplicate_menu_item = menu_id.Append(unique_menu_id + 3, _('Duplicate'))
->>>>>>> 5d86d8d1
+            duplicate_menu_item = menu_id.Append(unique_menu_id + 3, _("Duplicate"))
             menu_id.Bind(wx.EVT_MENU, self.OnMenuDuplicateMarker, duplicate_menu_item)
 
         menu_id.AppendSeparator()
@@ -2243,25 +2239,15 @@
         # Show 'Set as target'/'Unset target' menu item only if the marker is a coil target.
         if is_coil_target:
             if is_active_target:
-<<<<<<< HEAD
-                target_menu_item = menu_id.Append(unique_menu_id + 3, _("Unset target"))
+                target_menu_item = menu_id.Append(unique_menu_id + 4, _("Unset target"))
                 menu_id.Bind(wx.EVT_MENU, self.OnMenuUnsetTarget, target_menu_item)
                 if has_mTMS:
                     brain_target_menu_item = menu_id.Append(
-                        unique_menu_id + 3, _("Set brain target")
+                        unique_menu_id + 4, _("Set brain target")
                     )
                     menu_id.Bind(wx.EVT_MENU, self.OnSetBrainTarget, brain_target_menu_item)
             else:
-                target_menu_item = menu_id.Append(unique_menu_id + 3, _("Set as target"))
-=======
-                target_menu_item = menu_id.Append(unique_menu_id + 4, _('Unset target'))
-                menu_id.Bind(wx.EVT_MENU, self.OnMenuUnsetTarget, target_menu_item)
-                if has_mTMS:
-                    brain_target_menu_item= menu_id.Append(unique_menu_id + 4, _('Set brain target'))
-                    menu_id.Bind(wx.EVT_MENU, self.OnSetBrainTarget, brain_target_menu_item)
-            else:
-                target_menu_item = menu_id.Append(unique_menu_id + 4, _('Set as target'))
->>>>>>> 5d86d8d1
+                target_menu_item = menu_id.Append(unique_menu_id + 4, _("Set as target"))
                 menu_id.Bind(wx.EVT_MENU, self.OnMenuSetTarget, target_menu_item)
 
         # Show 'Create coil target' menu item if the marker is a coil pose.
