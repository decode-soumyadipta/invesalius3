--- conflicted
+++ resolved
@@ -1807,24 +1807,13 @@
         if self.nav_status:
             self.pTarget = self.CenterOfMass()
             if self.obj_actor:
-<<<<<<< HEAD
-                self.obj_actor.SetVisibility(self.obj_state)
-                #self.x_actor.SetVisibility(self.obj_state)
-                #self.y_actor.SetVisibility(self.obj_state)
-                #self.z_actor.SetVisibility(self.obj_state)
-                #self.object_orientation_torus_actor.SetVisibility(self.obj_state)
-                #self.obj_projection_arrow_actor.SetVisibility(self.obj_state)
-        #self.Refresh()
-        self.interactor.Render()
-=======
                 self.obj_actor.SetVisibility(self.show_object)
                 #self.x_actor.SetVisibility(self.show_object)
                 #self.y_actor.SetVisibility(self.show_object)
                 #self.z_actor.SetVisibility(self.show_object)
                 #self.object_orientation_torus_actor.SetVisibility(self.show_object)
                 #self.obj_projection_arrow_actor.SetVisibility(self.show_object)
-        self.Refresh()
->>>>>>> dd8c03ff
+        self.interactor.Render()
 
     def UpdateSeedOffset(self, data):
         self.seed_offset = data
