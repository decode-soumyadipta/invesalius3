#--------------------------------------------------------------------------
# Software:     InVesalius - Software de Reconstrucao 3D de Imagens Medicas
# Copyright:    (C) 2001  Centro de Pesquisas Renato Archer
# Homepage:     http://www.softwarepublico.gov.br
# Contact:      invesalius@cti.gov.br
# License:      GNU - GPL 2 (LICENSE.txt/LICENCA.txt)
#--------------------------------------------------------------------------
#    Este programa e software livre; voce pode redistribui-lo e/ou
#    modifica-lo sob os termos da Licenca Publica Geral GNU, conforme
#    publicada pela Free Software Foundation; de acordo com a versao 2
#    da Licenca.
#
#    Este programa eh distribuido na expectativa de ser util, mas SEM
#    QUALQUER GARANTIA; sem mesmo a garantia implicita de
#    COMERCIALIZACAO ou de ADEQUACAO A QUALQUER PROPOSITO EM
#    PARTICULAR. Consulte a Licenca Publica Geral GNU para obter mais
#    detalhes.
#--------------------------------------------------------------------------

import threading
import queue
from time import sleep

import wx
import numpy as np

import invesalius.constants as const
import invesalius.project as prj
import invesalius.data.bases as db
import invesalius.data.coregistration as dcr
import invesalius.data.serial_port_connection as spc
import invesalius.data.slice_ as sl
import invesalius.data.tractography as dti
import invesalius.data.e_field as e_field
import invesalius.data.transformations as tr
import invesalius.data.vtk_utils as vtk_utils
import invesalius.session as ses
from invesalius.pubsub import pub as Publisher
from invesalius.utils import Singleton

class QueueCustom(queue.Queue):
    """
    A custom queue subclass that provides a :meth:`clear` method.
    https://stackoverflow.com/questions/6517953/clear-all-items-from-the-queue
    Modified to a LIFO Queue type (Last-in-first-out). Seems to make sense for the navigation
    threads, as the last added coordinate should be the first to be processed.
    In the first tests in a short run, seems to increase the coord queue size considerably,
    possibly limiting the queue size is good.
    """

    def clear(self):
        """
        Clears all items from the queue.
        """

        with self.mutex:
            unfinished = self.unfinished_tasks - len(self.queue)
            if unfinished <= 0:
                if unfinished < 0:
                    raise ValueError('task_done() called too many times')
                self.all_tasks_done.notify_all()
            self.unfinished_tasks = unfinished
            self.queue.clear()
            self.not_full.notify_all()


class UpdateNavigationScene(threading.Thread):

    def __init__(self, vis_queues, vis_components, event, sle, neuronavigation_api):
        """Class (threading) to update the navigation scene with all graphical elements.

        Sleep function in run method is used to avoid blocking GUI and more fluent, real-time navigation

        :param affine_vtk: Affine matrix in vtkMatrix4x4 instance to update objects position in 3D scene
        :type affine_vtk: vtkMatrix4x4
        :param visualization_queue: Queue instance that manage coordinates to be visualized
        :type visualization_queue: queue.Queue
        :param event: Threading event to coordinate when tasks as done and allow UI release
        :type event: threading.Event
        :param sle: Sleep pause in seconds
        :type sle: float
        :param neuronavigation_api: An API object for communicating the coil position.
        :type neuronavigation_api: invesalius.net.neuronavigation_api.NeuronavigationAPI
        """

        threading.Thread.__init__(self, name='UpdateScene')
        self.serial_port_enabled, self.view_tracts, self.peel_loaded, self.e_field_loaded, self.plot_efield_vectors  = vis_components
        self.coord_queue, self.serial_port_queue, self.tracts_queue, self.icp_queue, self.e_field_norms_queue, self.e_field_IDs_queue = vis_queues
        self.sle = sle
        self.event = event
        self.neuronavigation_api = neuronavigation_api

    def run(self):
        # count = 0
        while not self.event.is_set():
            got_coords = False
            object_visible_flag = False
            try:
                coord, markers_flag, m_img, view_obj = self.coord_queue.get_nowait()
                got_coords = True
                object_visible_flag = markers_flag[2]


                # use of CallAfter is mandatory otherwise crashes the wx interface
                if self.view_tracts:
                    bundle, affine_vtk, coord_offset, coord_offset_w = self.tracts_queue.get_nowait()
                    #TODO: Check if possible to combine the Remove tracts with Update tracts in a single command
                    wx.CallAfter(Publisher.sendMessage, 'Remove tracts')
                    wx.CallAfter(Publisher.sendMessage, 'Update tracts', root=bundle, affine_vtk=affine_vtk,
                                 coord_offset=coord_offset, coord_offset_w=coord_offset_w)
                    self.tracts_queue.task_done()

                if self.serial_port_enabled:
                    trigger_on = self.serial_port_queue.get_nowait()
                    if trigger_on:
                        wx.CallAfter(Publisher.sendMessage, 'Create marker')
                    self.serial_port_queue.task_done()

                #TODO: If using the view_tracts substitute the raw coord from the offset coordinate, so the user
                # see the red cross in the position of the offset marker
                wx.CallAfter(Publisher.sendMessage, 'Update slices position', position=coord[:3])
                wx.CallAfter(Publisher.sendMessage, 'Set cross focal point', position=coord)
                wx.CallAfter(Publisher.sendMessage, 'Sensor ID', markers_flag=markers_flag)

                if self.e_field_loaded and object_visible_flag:
                    wx.CallAfter(Publisher.sendMessage, 'Update point location for e-field calculation', m_img=m_img,
                                 coord=coord, queue_IDs=self.e_field_IDs_queue)
                    if not self.e_field_norms_queue.empty():
                        try:
                            enorm_data = self.e_field_norms_queue.get_nowait()
                            wx.CallAfter(Publisher.sendMessage, 'Get enorm', enorm_data=enorm_data, plot_vector = self.plot_efield_vectors)
                        finally:
                            self.e_field_norms_queue.task_done()

                if view_obj:
                    wx.CallAfter(Publisher.sendMessage, 'Update object matrix', m_img=m_img, coord=coord)
                    wx.CallAfter(Publisher.sendMessage, 'Update object arrow matrix', m_img=m_img, coord=coord, flag= self.peel_loaded)

                wx.CallAfter(Publisher.sendMessage, 'Render volume viewer')
                wx.CallAfter(Publisher.sendMessage, 'Update slice viewer')
                self.coord_queue.task_done()
                # print('UpdateScene: done {}'.format(count))
                # count += 1
            except queue.Empty:
                if got_coords:
                    self.coord_queue.task_done()

            sleep(self.sle)


class Navigation(metaclass=Singleton):
    def __init__(self, pedal_connection, neuronavigation_api):
        self.pedal_connection = pedal_connection
        self.neuronavigation_api = neuronavigation_api

        self.correg = None
        self.target = None
        self.object_registration = None
        self.track_obj = False
        self.m_change = None
        self.obj_data = None
        self.all_fiducials = np.zeros((6, 6))
        self.event = threading.Event()
        self.coord_queue = QueueCustom(maxsize=1)
        self.icp_queue = QueueCustom(maxsize=1)
        self.object_at_target_queue = QueueCustom(maxsize=1)
        self.efield_queue = QueueCustom(maxsize=1)
        self.e_field_norms_queue = QueueCustom(maxsize=1)
        self.e_field_IDs_queue = QueueCustom(maxsize=1)
        # self.visualization_queue = QueueCustom(maxsize=1)
        self.serial_port_queue = QueueCustom(maxsize=1)
        self.coord_tracts_queue = QueueCustom(maxsize=1)
        self.tracts_queue = QueueCustom(maxsize=1)

        # Tracker parameters
        self.ref_mode_id = const.DEFAULT_REF_MODE

        self.e_field_loaded = False
        self.plot_efield_vectors = False
        self.debug_efield_enorm = None

        # Tractography parameters
        self.trk_inp = None
        self.trekker = None
        self.n_threads = None
        self.view_tracts = False
        self.peel_loaded = False
        self.enable_act = False
        self.act_data = None
        self.n_tracts = const.N_TRACTS
        self.seed_offset = const.SEED_OFFSET
        self.seed_radius = const.SEED_RADIUS
        self.sleep_nav = const.SLEEP_NAVIGATION

        # Serial port
        self.serial_port_in_use = False
        self.com_port = None
        self.baud_rate = None
        self.serial_port_connection = None

        # During navigation
        self.lock_to_target = False
        self.coil_at_target = False

        self.LoadConfig()

        self.__bind_events()

    def __bind_events(self):
        Publisher.subscribe(self.CoilAtTarget, 'Coil at target')
        Publisher.subscribe(self.UpdateSerialPort, 'Update serial port')
        Publisher.subscribe(self.UpdateObjectRegistration, 'Update object registration')
        Publisher.subscribe(self.TrackObject, 'Track object')

    def SaveConfig(self):
        # XXX: This shouldn't be needed, but task_navigator.py currently calls UpdateObjectRegistration with
        #   None parameter when the project is closed, crashing without this checks.
        if self.object_registration is None:
            return

        object_fiducials, object_orientations, object_reference_mode, object_name = self.object_registration

        state = {
            'object_fiducials': object_fiducials.tolist(),
            'object_orientations': object_orientations.tolist(),
            'object_reference_mode': object_reference_mode,
            'object_name': object_name.decode(const.FS_ENCODE),
        }

        session = ses.Session()
        session.SetConfig('navigation', state)

    def LoadConfig(self):
        session = ses.Session()
        state = session.GetConfig('navigation')

        if state is None:
            return

        object_fiducials = np.array(state['object_fiducials'])
        object_orientations = np.array(state['object_orientations'])
        object_reference_mode = state['object_reference_mode']
        object_name = state['object_name'].encode(const.FS_ENCODE)
        self.object_registration = (object_fiducials, object_orientations, object_reference_mode, object_name)

    def CoilAtTarget(self, state):
        self.coil_at_target = state

    def UpdateSleep(self, sleep):
        self.sleep_nav = sleep
        # self.serial_port_connection.sleep_nav = sleep

    def UpdateSerialPort(self, serial_port_in_use, com_port=None, baud_rate=None):
        self.serial_port_in_use = serial_port_in_use
        self.com_port = com_port
        self.baud_rate = baud_rate

    def UpdateObjectRegistration(self, data=None):
        self.object_registration = data

        self.SaveConfig()

    def GetObjectRegistration(self):
        return self.object_registration
<<<<<<< HEAD
    
=======

>>>>>>> 40c3e94b
    def TrackObject(self, enabled=False):
        self.track_obj = enabled

    def SetLockToTarget(self, value):
        self.lock_to_target = value

    def SetReferenceMode(self, value):
        self.ref_mode_id = value

    def GetReferenceMode(self):
        return self.ref_mode_id

    def UpdateFiducialRegistrationError(self, tracker, image):
        tracker_fiducials, tracker_fiducials_raw = tracker.GetTrackerFiducials()
        image_fiducials = image.GetImageFiducials()

        self.all_fiducials = np.vstack([image_fiducials, tracker_fiducials])

        self.fre = db.calculate_fre(tracker_fiducials_raw, self.all_fiducials, self.ref_mode_id, self.m_change)

    def GetFiducialRegistrationError(self, icp):
        fre = icp.icp_fre if icp.use_icp else self.fre
        return fre, fre <= const.FIDUCIAL_REGISTRATION_ERROR_THRESHOLD

    def PedalStateChanged(self, state):
        if not self.serial_port_in_use:
            return

        permission_to_stimulate = (self.lock_to_target and self.coil_at_target) or \
                                  not self.lock_to_target

        if state and permission_to_stimulate:
            self.serial_port_connection.SendPulse()

    def EstimateTrackerToInVTransformationMatrix(self, tracker, image):
        tracker_fiducials, tracker_fiducials_raw = tracker.GetTrackerFiducials()
        image_fiducials = image.GetImageFiducials()

        self.all_fiducials = np.vstack([image_fiducials, tracker_fiducials])

        self.m_change = tr.affine_matrix_from_points(self.all_fiducials[3:, :].T, self.all_fiducials[:3, :].T,
                                                shear=False, scale=False)

    def StartNavigation(self, tracker, icp):
        # initialize jobs list
        jobs_list = []

        if self.event.is_set():
            self.event.clear()

        vis_components = [self.serial_port_in_use, self.view_tracts, self.peel_loaded, self.e_field_loaded, self.plot_efield_vectors]
        vis_queues = [self.coord_queue, self.serial_port_queue, self.tracts_queue, self.icp_queue, self.e_field_norms_queue, self.e_field_IDs_queue]

        Publisher.sendMessage("Navigation status", nav_status=True, vis_status=vis_components)
        errors = False

        if self.track_obj:
            # if object tracking is selected
            if self.object_registration is None:
                # check if object registration was performed
                wx.MessageBox(_("Perform coil registration before navigation."), _("InVesalius 3"))
                errors = True
            else:
                # if object registration was correctly performed continue with navigation
                # object_registration[0] is object 3x3 fiducial matrix and object_registration[1] is 3x3 orientation matrix
                obj_fiducials, obj_orients, obj_ref_mode, obj_name = self.object_registration

                coreg_data = [self.m_change, obj_ref_mode]

                if self.ref_mode_id:
                    coord_raw, markers_flag = tracker.TrackerCoordinates.GetCoordinates()
                else:
                    coord_raw = np.array([None])

                self.obj_data = db.object_registration(obj_fiducials, obj_orients, coord_raw, self.m_change)
                coreg_data.extend(self.obj_data)

                queues = [self.coord_queue, self.coord_tracts_queue, self.icp_queue, self.object_at_target_queue, self.efield_queue]
                jobs_list.append(dcr.CoordinateCorregistrate(self.ref_mode_id, tracker, coreg_data,
                                                                self.view_tracts, queues,
                                                                self.event, self.sleep_nav, tracker.tracker_id,
                                                                self.target, icp, self.e_field_loaded))
        else:
            coreg_data = (self.m_change, 0)
            queues = [self.coord_queue, self.coord_tracts_queue, self.icp_queue, self.efield_queue]
            jobs_list.append(dcr.CoordinateCorregistrateNoObject(self.ref_mode_id, tracker, coreg_data,
                                                                    self.view_tracts, queues,
                                                                    self.event, self.sleep_nav, icp, self.e_field_loaded))

        if not errors:
            #TODO: Test the serial port thread
            if self.serial_port_in_use:
                self.serial_port_connection = spc.SerialPortConnection(
                    com_port=self.com_port,
                    baud_rate=self.baud_rate,
                    serial_port_queue=self.serial_port_queue,
                    event=self.event,
                    sleep_nav=self.sleep_nav,
                )
                self.serial_port_connection.Connect()
                jobs_list.append(self.serial_port_connection)

            if self.view_tracts:
                # initialize Trekker parameters
                # TODO: This affine and affine_vtk are created 4 times. To improve, create a new affine object inside
                #  Slice() that contains the transformation with the img_shift. Rename it to avoid confusion to the
                #  affine, for instance it can be: affine_world_to_invesalius_vtk
                slic = sl.Slice()
                prj_data = prj.Project()
                matrix_shape = tuple(prj_data.matrix_shape)
                spacing = tuple(prj_data.spacing)
                img_shift = spacing[1] * (matrix_shape[1] - 1)
                affine = slic.affine.copy()
                affine[1, -1] -= img_shift
                affine_vtk = vtk_utils.numpy_to_vtkMatrix4x4(affine)

                Publisher.sendMessage("Update marker offset state", create=True)

                self.trk_inp = self.trekker, affine, self.seed_offset, self.n_tracts, self.seed_radius,\
                                self.n_threads, self.act_data, affine_vtk, img_shift
                # print("Appending the tract computation thread!")
                queues = [self.coord_tracts_queue, self.tracts_queue]
                if self.enable_act:
                    jobs_list.append(dti.ComputeTractsACTThread(self.trk_inp, queues, self.event, self.sleep_nav))
                else:
                    jobs_list.append(dti.ComputeTractsThread(self.trk_inp, queues, self.event, self.sleep_nav))

            if self.e_field_loaded:
                queues = [self.efield_queue, self.e_field_norms_queue, self.e_field_IDs_queue]
                jobs_list.append(e_field.Visualize_E_field_Thread(queues, self.event, 2*self.sleep_nav,
                                                                  self.neuronavigation_api, self.debug_efield_enorm, self.plot_efield_vectors))


            jobs_list.append(
                UpdateNavigationScene(
                    vis_queues=vis_queues,
                    vis_components=vis_components,
                    event=self.event,
                    sle=self.sleep_nav,
                    neuronavigation_api=self.neuronavigation_api,
                )
            )

            for jobs in jobs_list:
                # jobs.daemon = True
                jobs.start()
                # del jobs

            if self.pedal_connection is not None:
                self.pedal_connection.add_callback(name='navigation', callback=self.PedalStateChanged)

            if self.neuronavigation_api is not None:
                self.neuronavigation_api.add_pedal_callback(name='navigation', callback=self.PedalStateChanged)

    def StopNavigation(self):
        self.event.set()

        if self.pedal_connection is not None:
            self.pedal_connection.remove_callback(name='navigation')

        if self.neuronavigation_api is not None:
            self.neuronavigation_api.remove_pedal_callback(name='navigation')

        self.coord_queue.clear()
        self.coord_queue.join()

        if self.serial_port_connection is not None:
            self.serial_port_connection.join()

        if self.serial_port_in_use:
            self.serial_port_queue.clear()
            self.serial_port_queue.join()

        if self.view_tracts:
            self.coord_tracts_queue.clear()
            self.coord_tracts_queue.join()

            self.tracts_queue.clear()
            self.tracts_queue.join()

        if self.e_field_loaded:
            self.efield_queue.clear()
            self.efield_queue.join()

            self.e_field_norms_queue.clear()
            self.e_field_norms_queue.join()

            self.e_field_IDs_queue.clear()
            self.e_field_IDs_queue.join()


        vis_components = [self.serial_port_in_use, self.view_tracts,  self.peel_loaded, self.e_field_loaded, self.plot_efield_vectors ]
        Publisher.sendMessage("Navigation status", nav_status=False, vis_status=vis_components)<|MERGE_RESOLUTION|>--- conflicted
+++ resolved
@@ -262,11 +262,8 @@
 
     def GetObjectRegistration(self):
         return self.object_registration
-<<<<<<< HEAD
     
-=======
-
->>>>>>> 40c3e94b
+
     def TrackObject(self, enabled=False):
         self.track_obj = enabled
 
