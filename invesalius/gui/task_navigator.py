# --------------------------------------------------------------------------
# Software:     InVesalius - Software de Reconstrucao 3D de Imagens Medicas
# Copyright:    (C) 2001  Centro de Pesquisas Renato Archer
# Homepage:     http://www.softwarepublico.gov.br
# Contact:      invesalius@cti.gov.br
# License:      GNU - GPL 2 (LICENSE.txt/LICENCA.txt)
# --------------------------------------------------------------------------
#    Este programa e software livre; voce pode redistribui-lo e/ou
#    modifica-lo sob os termos da Licenca Publica Geral GNU, conforme
#    publicada pela Free Software Foundation; de acordo com a versao 2
#    da Licenca.
#
#    Este programa eh distribuido na expectativa de ser util, mas SEM
#    QUALQUER GARANTIA; sem mesmo a garantia implicita de
#    COMERCIALIZACAO ou de ADEQUACAO A QUALQUER PROPOSITO EM
#    PARTICULAR. Consulte a Licenca Publica Geral GNU para obter mais
#    detalhes.
# --------------------------------------------------------------------------
import itertools
import os
import time
from functools import partial

import numpy as np

try:
    # TODO: the try-except could be done inside the mTMS() method call
    from invesalius.navigation.mtms import mTMS

    mTMS()
    has_mTMS = True
except:
    has_mTMS = False

import sys
import uuid

import wx

try:
    import wx.lib.agw.foldpanelbar as fpb
except ImportError:
    import wx.lib.foldpanelbar as fpb

import wx.lib.colourselect as csel
import wx.lib.masked.numctrl
import wx.lib.platebtn as pbtn
from wx.lib.mixins.listctrl import ColumnSorterMixin

import invesalius.constants as const
import invesalius.gui.dialogs as dlg
import invesalius.project as prj
import invesalius.session as ses
<<<<<<< HEAD
from invesalius import inv_paths, utils
from invesalius.data.markers.marker import Marker, MarkerType
=======

from invesalius import utils
from invesalius.gui.widgets.fiducial_buttons import OrderedFiducialButtons
>>>>>>> c18da9f4
from invesalius.navigation.navigation import NavigationHub
from invesalius.navigation.robot import RobotObjective
from invesalius.pubsub import pub as Publisher

BTN_NEW = wx.NewIdRef()
BTN_IMPORT_LOCAL = wx.NewIdRef()


def GetBitMapForBackground():
    image_file = os.path.join("head.png")
    bmp = wx.Bitmap(str(inv_paths.ICON_DIR.joinpath(image_file)), wx.BITMAP_TYPE_PNG)
    return bmp


class TaskPanel(wx.Panel):
    def __init__(self, parent):
        wx.Panel.__init__(self, parent)

        inner_panel = InnerTaskPanel(self)

        sizer = wx.BoxSizer(wx.HORIZONTAL)
        sizer.Add(inner_panel, 1, wx.EXPAND | wx.GROW | wx.BOTTOM | wx.RIGHT | wx.LEFT, 7)
        sizer.Fit(self)

        self.SetSizer(sizer)
        self.Update()
        self.SetAutoLayout(1)


class InnerTaskPanel(wx.Panel):
    def __init__(self, parent):
        wx.Panel.__init__(self, parent)
        default_colour = self.GetBackgroundColour()
        background_colour = wx.Colour(255, 255, 255)
        self.SetBackgroundColour(background_colour)

        # Fold panel which contains navigation configurations
        fold_panel = FoldPanel(self)
        fold_panel.SetBackgroundColour(default_colour)

        # Add line sizer into main sizer
        main_sizer = wx.BoxSizer(wx.VERTICAL)
        main_sizer.Add(fold_panel, 1, wx.GROW | wx.EXPAND | wx.LEFT | wx.RIGHT, 5)
        main_sizer.AddSpacer(5)
        main_sizer.Fit(self)

        self.SetSizerAndFit(main_sizer)
        self.Update()
        self.SetAutoLayout(1)

        self.sizer = main_sizer


class FoldPanel(wx.Panel):
    def __init__(self, parent):
        wx.Panel.__init__(self, parent)

        inner_panel = InnerFoldPanel(self)

        sizer = wx.BoxSizer(wx.VERTICAL)
        sizer.Add(inner_panel, 0, wx.EXPAND | wx.GROW)
        sizer.Fit(self)

        self.SetSizerAndFit(sizer)
        self.Update()
        self.SetAutoLayout(1)


class InnerFoldPanel(wx.Panel):
    def __init__(self, parent):
        wx.Panel.__init__(self, parent)
        try:
            default_colour = wx.SystemSettings.GetColour(wx.SYS_COLOUR_MENUBAR)
        except AttributeError:
            default_colour = wx.SystemSettings_GetColour(wx.SYS_COLOUR_MENUBAR)
        self.SetBackgroundColour(default_colour)

        self.__bind_events()
        # Fold panel and its style settings
        # FIXME: If we dont insert a value in size or if we set wx.DefaultSize,
        # the fold_panel doesnt show. This means that, for some reason, Sizer
        # is not working properly in this panel. It might be on some child or
        # parent panel. Perhaps we need to insert the item into the sizer also...
        # Study this.

        fold_panel = fpb.FoldPanelBar(
            self, -1, wx.DefaultPosition, (10, 800), 0, fpb.FPB_SINGLE_FOLD
        )
        gbs = wx.GridBagSizer(5, 5)
        gbs.AddGrowableCol(0, 1)
        self.gbs = gbs

        # Initialize Navigation, Tracker, Robot, Image, and PedalConnection objects here to make them
        # available to several panels.
        nav_hub = NavigationHub(window=self)

        self.nav_hub = nav_hub
        self.tracker = nav_hub.tracker
        self.image = nav_hub.image
        self.navigation = nav_hub.navigation

        # Fold panel style
        style = fpb.CaptionBarStyle()
        style.SetCaptionStyle(fpb.CAPTIONBAR_GRADIENT_V)
        style.SetFirstColour(default_colour)
        style.SetSecondColour(default_colour)

        item = fold_panel.AddFoldPanel(_("Coregistration"), collapsed=True)
        ntw = CoregistrationPanel(parent=item, nav_hub=nav_hub)
        self.fold_panel = fold_panel
        self.__calc_best_size(ntw)
        fold_panel.ApplyCaptionStyle(item, style)
        fold_panel.AddFoldPanelWindow(item, ntw, spacing=0, leftSpacing=0, rightSpacing=0)
        fold_panel.Expand(fold_panel.GetFoldPanel(0))

        item = fold_panel.AddFoldPanel(_("Navigation"), collapsed=True)
        self.__id_nav = item.GetId()
        ntw = NavigationPanel(parent=item, nav_hub=nav_hub)

        fold_panel.ApplyCaptionStyle(item, style)
        fold_panel.AddFoldPanelWindow(item, ntw, spacing=0, leftSpacing=0, rightSpacing=0)
        self.fold_panel.Bind(fpb.EVT_CAPTIONBAR, self.OnFoldPressCaption)

        sizer = wx.BoxSizer(wx.VERTICAL)
        sizer.Add(gbs, 1, wx.GROW | wx.EXPAND)
        self.SetSizer(sizer)
        sizer.Fit(self)

        self.track_obj = False
        gbs.Add(fold_panel, (0, 0), flag=wx.EXPAND)
        gbs.Layout()
        sizer.Fit(self)
        self.Fit()

        self.__bind_events()
        self.Update()
        self.SetAutoLayout(1)

    def __bind_events(self):
        # Publisher.subscribe(self.OnShowDbs, "Show dbs folder")
        # Publisher.subscribe(self.OnHideDbs, "Hide dbs folder")
        Publisher.subscribe(self.OpenNavigation, "Open navigation menu")
        Publisher.subscribe(self.OnEnableState, "Enable state project")

    def __calc_best_size(self, panel):
        parent = panel.GetParent()
        panel.Reparent(self)

        gbs = self.gbs
        fold_panel = self.fold_panel

        # Calculating the size
        gbs.AddGrowableRow(1, 1)
        # gbs.AddGrowableRow(0, 1)
        gbs.Add(fold_panel, (0, 0), flag=wx.EXPAND)
        gbs.Add(panel, (1, 0), flag=wx.EXPAND)
        gbs.Layout()
        self.Fit()
        size = panel.GetSize()

        gbs.Remove(1)
        gbs.Remove(0)
        gbs.RemoveGrowableRow(1)

        panel.Reparent(parent)
        panel.SetInitialSize(size)
        self.SetInitialSize(self.GetSize())

    def OnEnableState(self, state):
        if not state:
            self.fold_panel.Expand(self.fold_panel.GetFoldPanel(0))
            Publisher.sendMessage("Move to image page")

    def OnShowDbs(self):
        self.dbs_item.Show()

    def OnHideDbs(self):
        self.dbs_item.Hide()

    def OnCheckStatus(self, nav_status, vis_status):
        if nav_status:
            self.checkbox_serial_port.Enable(False)
        else:
            self.checkbox_serial_port.Enable(True)

    def OnEnableSerialPort(self, evt, ctrl):
        if ctrl.GetValue():
            from wx import ID_OK

            dlg_port = dlg.SetCOMPort(select_baud_rate=False)

            if dlg_port.ShowModal() != ID_OK:
                ctrl.SetValue(False)
                return

            com_port = dlg_port.GetCOMPort()
            baud_rate = 115200

            Publisher.sendMessage(
                "Update serial port",
                serial_port_in_use=True,
                com_port=com_port,
                baud_rate=baud_rate,
            )
        else:
            Publisher.sendMessage("Update serial port", serial_port_in_use=False)

    # 'Show coil' button

    # Called when the 'Show coil' button is pressed elsewhere in code.
    def PressShowCoilButton(self, pressed=False):
        self.show_coil_button.SetValue(pressed)
        self.OnShowCoil()

    def EnableShowCoilButton(self, enabled=False):
        self.show_coil_button.Enable(enabled)

    def OnShowCoil(self, evt=None):
        pressed = self.show_coil_button.GetValue()
        Publisher.sendMessage("Show coil in viewer volume", state=pressed)

    def OnFoldPressCaption(self, evt):
        id = evt.GetTag().GetId()
        expanded = evt.GetFoldStatus()

        if id == self.__id_nav:
            status = self.CheckRegistration()

        if not expanded:
            self.fold_panel.Expand(evt.GetTag())
        else:
            self.fold_panel.Collapse(evt.GetTag())

    def ResizeFPB(self):
        sizeNeeded = self.fold_panel.GetPanelsLength(0, 0)[2]
        self.fold_panel.SetMinSize((self.fold_panel.GetSize()[0], sizeNeeded))
        self.fold_panel.SetSize((self.fold_panel.GetSize()[0], sizeNeeded))

    def CheckRegistration(self):
        return (
            self.tracker.AreTrackerFiducialsSet()
            and self.image.AreImageFiducialsSet()
            and self.navigation.GetObjectRegistration() is not None
        )

    def OpenNavigation(self):
        self.fold_panel.Expand(self.fold_panel.GetFoldPanel(1))


class CoregistrationPanel(wx.Panel):
    def __init__(self, parent, nav_hub):
        wx.Panel.__init__(self, parent)
        try:
            default_colour = wx.SystemSettings.GetColour(wx.SYS_COLOUR_MENUBAR)
        except AttributeError:
            default_colour = wx.SystemSettings_GetColour(wx.SYS_COLOUR_MENUBAR)
        # Changed from default color for OSX
        background_colour = (255, 255, 255)
        self.SetBackgroundColour(background_colour)

        book = wx.Notebook(self, -1, style=wx.BK_DEFAULT)
        book.Bind(wx.EVT_BOOKCTRL_PAGE_CHANGING, self.OnPageChanging)
        book.Bind(wx.EVT_BOOKCTRL_PAGE_CHANGED, self.OnPageChanged)
        if sys.platform != "win32":
            book.SetWindowVariant(wx.WINDOW_VARIANT_SMALL)

        self.nav_hub = nav_hub
        self.tracker = nav_hub.tracker
        self.image = nav_hub.image

        book.AddPage(ImagePage(book, nav_hub), _("Image"))
        book.AddPage(TrackerPage(book, nav_hub), _("Patient"))
        book.AddPage(RefinePage(book, nav_hub), _("Refine"))
        book.AddPage(StimulatorPage(book, nav_hub), _("TMS Coil"))

        book.SetSelection(0)

        sizer = wx.BoxSizer(wx.VERTICAL)
        sizer.Add(book, 0, wx.EXPAND)
        self.SetSizer(sizer)

        book.Refresh()
        self.book = book
        self.__bind_events()

    def __bind_events(self):
        Publisher.subscribe(self._FoldTracker, "Move to tracker page")
        Publisher.subscribe(self._FoldRefine, "Move to refine page")
        Publisher.subscribe(self._FoldStimulator, "Move to stimulator page")
        Publisher.subscribe(self._FoldImage, "Move to image page")

    def OnPageChanging(self, evt):
        page = evt.GetOldSelection()

    def OnPageChanged(self, evt):
        old_page = evt.GetOldSelection()
        new_page = evt.GetSelection()

        # old page validations
        if old_page == 0:
            # Do not allow user to move to other (forward) tabs if image fiducials not done.
            if not self.image.AreImageFiducialsSet():
                self.book.SetSelection(0)
                wx.MessageBox(_("Please do the image registration first."), _("InVesalius 3"))
        if old_page != 2:
            # Load data into refine tab
            Publisher.sendMessage("Update UI for refine tab")

        # new page validations
        if (old_page == 1) and (new_page == 2 or new_page == 3):
            # Do not allow user to move to other (forward) tabs if tracker fiducials not done.
            if self.image.AreImageFiducialsSet() and not self.tracker.AreTrackerFiducialsSet():
                self.book.SetSelection(1)
                wx.MessageBox(_("Please do the tracker registration first."), _("InVesalius 3"))

    # Unfold specific notebook pages
    def _FoldImage(self):
        self.book.SetSelection(0)

    def _FoldTracker(self):
        Publisher.sendMessage("Disable style", style=const.SLICE_STATE_CROSS)
        self.book.SetSelection(1)

    def _FoldRefine(self):
        self.book.SetSelection(2)

    def _FoldStimulator(self):
        self.book.SetSelection(3)


class ImagePage(wx.Panel):
    def __init__(self, parent, nav_hub):
        wx.Panel.__init__(self, parent)

        self.image = nav_hub.image
        self.btns_set_fiducial = [None, None, None]
        self.numctrls_fiducial = [[], [], []]
        self.current_coord = 0, 0, 0, None, None, None

        self.bg_bmp = GetBitMapForBackground()
        # Toggle buttons for image fiducials
        background = wx.StaticBitmap(self, -1, self.bg_bmp, (0, 0))
        for n, fiducial in enumerate(const.IMAGE_FIDUCIALS):
            button_id = fiducial["button_id"]
            label = fiducial["label"]
            tip = fiducial["tip"]

            ctrl = wx.ToggleButton(self, button_id, label=label, style=wx.BU_EXACTFIT)
            ctrl.SetToolTip(tip)
            ctrl.Bind(wx.EVT_TOGGLEBUTTON, partial(self.OnImageFiducials, n))
            ctrl.Disable()

            self.btns_set_fiducial[n] = ctrl

        for m in range(len(self.btns_set_fiducial)):
            for n in range(3):
                self.numctrls_fiducial[m].append(
                    wx.lib.masked.numctrl.NumCtrl(parent=self, integerWidth=4, fractionWidth=1)
                )
                self.numctrls_fiducial[m][n].Hide()

        start_button = wx.ToggleButton(self, label="Start Registration")
        start_button.Bind(wx.EVT_TOGGLEBUTTON, partial(self.OnStartRegistration, ctrl=start_button))
        self.start_button = start_button

        reset_button = wx.Button(self, label="Reset", style=wx.BU_EXACTFIT)
        reset_button.Bind(wx.EVT_BUTTON, partial(self.OnReset, ctrl=reset_button))
        self.reset_button = reset_button

        next_button = wx.Button(self, label="Next")
        next_button.Bind(wx.EVT_BUTTON, partial(self.OnNext))
        next_button.Disable()
        self.next_button = next_button

        top_sizer = wx.BoxSizer(wx.HORIZONTAL)
        top_sizer.AddMany([(start_button), (reset_button)])

        bottom_sizer = wx.BoxSizer(wx.HORIZONTAL)
        bottom_sizer.Add(next_button)

        sizer = wx.GridBagSizer(5, 5)
        sizer.Add(
            self.btns_set_fiducial[1],
            wx.GBPosition(1, 0),
            span=wx.GBSpan(1, 2),
            flag=wx.ALIGN_CENTER_VERTICAL,
        )
        sizer.Add(
            self.btns_set_fiducial[2],
            wx.GBPosition(0, 2),
            span=wx.GBSpan(1, 2),
            flag=wx.ALIGN_CENTER_HORIZONTAL,
        )
        sizer.Add(
            self.btns_set_fiducial[0],
            wx.GBPosition(1, 3),
            span=wx.GBSpan(1, 2),
            flag=wx.ALIGN_CENTER_VERTICAL,
        )
        sizer.Add(background, wx.GBPosition(1, 2))

        main_sizer = wx.BoxSizer(wx.VERTICAL)
        main_sizer.AddMany(
            [
                (top_sizer, 0, wx.ALIGN_CENTER_HORIZONTAL | wx.ALL, 10),
                (sizer, 0, wx.ALIGN_CENTER_HORIZONTAL | wx.LEFT | wx.RIGHT, 5),
                (bottom_sizer, 0, wx.ALIGN_RIGHT | wx.RIGHT | wx.TOP, 30),
            ]
        )
        self.sizer = main_sizer
        self.SetSizerAndFit(main_sizer)
        self.__bind_events()

    def __bind_events(self):
        Publisher.subscribe(self.LoadImageFiducials, "Load image fiducials")
        Publisher.subscribe(self.SetImageFiducial, "Set image fiducial")
        Publisher.subscribe(self.UpdateImageCoordinates, "Set cross focal point")
        Publisher.subscribe(self.OnResetImageFiducials, "Reset image fiducials")
        Publisher.subscribe(self._OnStateProject, "Enable state project")
        Publisher.subscribe(self.StopRegistration, 'Stop image registration')

    def _OnStateProject(self, state):
        self.UpdateData()

    def UpdateData(self):
        """
        Update UI elements based on fiducial data in self.image
        """
        for m, btn in enumerate(self.btns_set_fiducial):
            btn.SetValue(self.image.IsImageFiducialSet(m))

            for n in range(3):
                value = self.image.GetImageFiducialForUI(m, n)
                self.numctrls_fiducial[m][n].SetValue(value)

        self.UpdateNextButton()

    def LoadImageFiducials(self, label, position):
        fiducial = self.GetFiducialByAttribute(const.IMAGE_FIDUCIALS, "fiducial_name", label[:2])

        fiducial_index = fiducial["fiducial_index"]
        fiducial_name = fiducial["fiducial_name"]

        Publisher.sendMessage("Set image fiducial", fiducial_name=fiducial_name, position=position)

        self.btns_set_fiducial[fiducial_index].SetValue(True)
        for m in [0, 1, 2]:
            self.numctrls_fiducial[fiducial_index][m].SetValue(position[m])

        self.UpdateNextButton()

    def GetFiducialByAttribute(self, fiducials, attribute_name, attribute_value):
        found = [fiducial for fiducial in fiducials if fiducial[attribute_name] == attribute_value]

        assert len(found) != 0, "No fiducial found for which {} = {}".format(
            attribute_name, attribute_value
        )
        return found[0]

    def SetImageFiducial(self, fiducial_name, position):
        fiducial = self.GetFiducialByAttribute(
            const.IMAGE_FIDUCIALS, "fiducial_name", fiducial_name
        )
        fiducial_index = fiducial["fiducial_index"]

        self.image.SetImageFiducial(fiducial_index, position)

        if self.image.AreImageFiducialsSet():
            self.StopRegistration()
        self.UpdateNextButton()

    def UpdateImageCoordinates(self, position):
        self.current_coord = position

        for m in [0, 1, 2]:
            if not self.btns_set_fiducial[m].GetValue():
                for n in [0, 1, 2]:
                    self.numctrls_fiducial[m][n].SetValue(float(position[n]))

    def OnImageFiducials(self, n, evt):
        fiducial_name = const.IMAGE_FIDUCIALS[n]["fiducial_name"]

        if self.btns_set_fiducial[n].GetValue():
            position = (
                self.numctrls_fiducial[n][0].GetValue(),
                self.numctrls_fiducial[n][1].GetValue(),
                self.numctrls_fiducial[n][2].GetValue(),
            )
        else:
            for m in [0, 1, 2]:
                self.numctrls_fiducial[n][m].SetValue(float(self.current_coord[m]))
            position = np.nan

        Publisher.sendMessage("Set image fiducial", fiducial_name=fiducial_name, position=position)

    def OnNext(self, evt):
        Publisher.sendMessage("Move to tracker page")

    def UpdateNextButton(self):
        self.next_button.Enable(self.image.AreImageFiducialsSet())

    def OnReset(self, evt, ctrl):
        self.image.ResetImageFiducials()
        self.OnResetImageFiducials()

    def OnResetImageFiducials(self):
        self.next_button.Disable()
        for ctrl in self.btns_set_fiducial:
            ctrl.SetValue(False)
        self.start_button.SetValue(False)
        self.OnStartRegistration(self.start_button, self.start_button)

    def StartRegistration(self):
        Publisher.sendMessage("Enable style", style=const.STATE_REGISTRATION)
        for button in self.btns_set_fiducial:
            button.Enable()
        self.start_button.SetLabel("Stop Registration")
        self.start_button.SetValue(True)

    def StopRegistration(self):
        self.start_button.SetLabel("Start Registration")
        self.start_button.SetValue(False)
        for button in self.btns_set_fiducial:
            button.Disable()
        Publisher.sendMessage("Disable style", style=const.STATE_REGISTRATION)

    def OnStartRegistration(self, evt, ctrl):
        value = ctrl.GetValue()
        if value:
            self.StartRegistration()
        else:
            self.StopRegistration()


class TrackerPage(wx.Panel):
    def __init__(self, parent, nav_hub):
        wx.Panel.__init__(self, parent)

        self.icp = nav_hub.icp
        self.tracker = nav_hub.tracker
        self.navigation = nav_hub.navigation
        self.pedal_connector = nav_hub.pedal_connector

<<<<<<< HEAD
        self.btns_set_fiducial = [None, None, None]
        self.numctrls_fiducial = [[], [], []]
        self.current_coord = 0, 0, 0, None, None, None
        self.tracker_fiducial_being_set = None
        for n in [0, 1, 2]:
            if not self.tracker.IsTrackerFiducialSet(n):
                self.tracker_fiducial_being_set = n
                break
=======
        self.START_REGISTRATION_LABEL = _("Start Patient Registration")
        self.STOP_REGISTRATION_LABEL = _("Stop Patient Registration")
        self.registration_on = False
>>>>>>> c18da9f4

        self.bg_bmp = GetBitMapForBackground()

        # Toggle buttons for image fiducials
        self.fiducial_buttons = OrderedFiducialButtons(self, const.TRACKER_FIDUCIALS, self.tracker.IsTrackerFiducialSet, order=const.FIDUCIAL_REGISTRATION_ORDER)
        background = wx.StaticBitmap(self, -1, self.bg_bmp, (0, 0))
<<<<<<< HEAD
        for n, fiducial in enumerate(const.TRACKER_FIDUCIALS):
            button_id = fiducial["button_id"]
            label = fiducial["label"]
            tip = fiducial["tip"]

            # ctrl = wx.ToggleButton(self, button_id, label=label, style=wx.BU_EXACTFIT)
            # ctrl.SetToolTip(tip)
            # ctrl.SetBackgroundColour((255, 0, 0))
            # ctrl.Bind(wx.EVT_TOGGLEBUTTON, partial(self.OnTrackerFiducials, i=n, ctrl=ctrl))
            # ctrl.SetValue(self.tracker.IsTrackerFiducialSet(n))
            # ctrl.Disable()
            w, h = wx.ScreenDC().GetTextExtent("M" * len(label))
            ctrl = wx.StaticText(
                self,
                button_id,
                label="",
                style=wx.TE_READONLY | wx.ALIGN_CENTER | wx.ST_NO_AUTORESIZE,
                size=(55, h + 5),
            )
            ctrl.SetLabel(label)
            ctrl.SetToolTip(tip)
            if self.tracker.IsTrackerFiducialSet(n):
                ctrl.SetBackgroundColour(GREEN_COLOR)
            else:
                ctrl.SetBackgroundColour(RED_COLOR)

            self.btns_set_fiducial[n] = ctrl

        for m in range(len(self.btns_set_fiducial)):
            for n in range(3):
                value = self.tracker.GetTrackerFiducialForUI(m, n)
                self.numctrls_fiducial[m].append(
                    wx.lib.masked.numctrl.NumCtrl(
                        parent=self,
                        integerWidth=4,
                        fractionWidth=1,
                        value=value,
                    )
                )
                self.numctrls_fiducial[m][n].Hide()

=======

        for index, btn in enumerate(self.fiducial_buttons):
            btn.Bind(wx.EVT_BUTTON, partial(self.OnFiducialButton, index))
            btn.Disable()

        self.fiducial_buttons.Update()
        
>>>>>>> c18da9f4
        register_button = wx.Button(self, label="Record Fiducial")
        register_button.Bind(wx.EVT_BUTTON, partial(self.OnRegister))
        register_button.Disable()
        self.register_button = register_button

        start_button = wx.ToggleButton(self, label="Start Patient Registration")
        start_button.Bind(wx.EVT_TOGGLEBUTTON, partial(self.OnStartRegistration, ctrl=start_button))
        self.start_button = start_button

        reset_button = wx.Button(self, label="Reset", style=wx.BU_EXACTFIT)
        reset_button.Bind(wx.EVT_BUTTON, partial(self.OnReset))
        self.reset_button = reset_button

        back_button = wx.Button(self, label="Back")
        back_button.Bind(wx.EVT_BUTTON, partial(self.OnBack))
        self.back_button = back_button

        preferences_button = wx.Button(self, label="Change tracker")
        preferences_button.Bind(wx.EVT_BUTTON, partial(self.OnPreferences))
        self.preferences_button = preferences_button

        next_button = wx.Button(self, label="Next")
        next_button.Bind(wx.EVT_BUTTON, partial(self.OnNext))
        if not self.tracker.AreTrackerFiducialsSet():
            next_button.Disable()
        self.next_button = next_button

        tracker_status = self.tracker.IsTrackerInitialized()
        current_label = wx.StaticText(self, -1, _("Current tracker: "))
        current_label.SetFont(wx.Font(9, wx.DEFAULT, wx.NORMAL, wx.BOLD))
        main_label = wx.StaticText(self, -1, _("No tracker selected"))

        if tracker_status:
            main_label.SetLabel(self.tracker.get_trackers()[self.tracker.GetTrackerId() - 1])

        self.main_label = main_label

        top_sizer = wx.BoxSizer(wx.HORIZONTAL)
        top_sizer.AddMany([(start_button), (reset_button)])

        middle_sizer = wx.BoxSizer(wx.HORIZONTAL)
        middle_sizer.AddMany([(current_label), (main_label)])

        bottom_sizer = wx.BoxSizer(wx.HORIZONTAL)
        bottom_sizer.AddMany(
            [
                (back_button, 0, wx.EXPAND),
                (preferences_button, 0, wx.EXPAND),
                (next_button, 0, wx.EXPAND),
            ]
        )

        sizer = wx.GridBagSizer(5, 5)
<<<<<<< HEAD
        sizer.Add(
            self.btns_set_fiducial[1],
            wx.GBPosition(1, 0),
            span=wx.GBSpan(1, 2),
            flag=wx.ALIGN_CENTER_VERTICAL,
        )
        sizer.Add(
            self.btns_set_fiducial[2],
            wx.GBPosition(0, 2),
            span=wx.GBSpan(1, 2),
            flag=wx.ALIGN_CENTER_HORIZONTAL,
        )
        sizer.Add(
            self.btns_set_fiducial[0],
            wx.GBPosition(1, 3),
            span=wx.GBSpan(1, 2),
            flag=wx.ALIGN_CENTER_VERTICAL,
        )
=======
        sizer.Add(self.fiducial_buttons[1], wx.GBPosition(1, 0), span=wx.GBSpan(1, 2), flag=wx.ALIGN_CENTER_VERTICAL)
        sizer.Add(self.fiducial_buttons[2], wx.GBPosition(0, 2), span=wx.GBSpan(1, 2), flag=wx.ALIGN_CENTER_HORIZONTAL)
        sizer.Add(self.fiducial_buttons[0], wx.GBPosition(1, 3), span=wx.GBSpan(1, 2), flag=wx.ALIGN_CENTER_VERTICAL)
>>>>>>> c18da9f4
        sizer.Add(background, wx.GBPosition(1, 2))
        sizer.Add(
            register_button,
            wx.GBPosition(2, 2),
            span=wx.GBSpan(1, 2),
            flag=wx.ALIGN_CENTER_VERTICAL | wx.EXPAND,
        )

        main_sizer = wx.BoxSizer(wx.VERTICAL)
        main_sizer.AddMany(
            [
                (top_sizer, 0, wx.ALIGN_CENTER_HORIZONTAL | wx.ALL, 10),
                (sizer, 0, wx.ALIGN_CENTER_HORIZONTAL | wx.LEFT | wx.RIGHT, 5),
                (middle_sizer, 0, wx.ALIGN_CENTER_HORIZONTAL | wx.TOP, 20),
                (5, 5),
                (bottom_sizer, 0, wx.ALIGN_CENTER_HORIZONTAL | wx.LEFT | wx.RIGHT | wx.BOTTOM, 20),
            ]
        )

        self.sizer = main_sizer
        self.SetSizerAndFit(main_sizer)
        self.Layout()
        self.__bind_events()

    def __bind_events(self):
<<<<<<< HEAD
        Publisher.subscribe(self.SetTrackerFiducial, "Set tracker fiducial")
        Publisher.subscribe(self.OnNextEnable, "Next enable for tracker fiducials")
        Publisher.subscribe(self.OnNextDisable, "Next disable for tracker fiducials")
=======
        Publisher.subscribe(self.SetTrackerFiducial, 'Set tracker fiducial')
>>>>>>> c18da9f4
        Publisher.subscribe(self.OnTrackerChanged, "Tracker changed")
        Publisher.subscribe(self.OnResetTrackerFiducials, "Reset tracker fiducials")

    def UpdateElements(self):
        if self.tracker.AreTrackerFiducialsSet():
            self.next_button.Enable()
        else:
            self.next_button.Disable()
        self.fiducial_buttons.Update()

    def StartRegistration(self):
        if not self.tracker.IsTrackerInitialized():
            self.start_button.SetValue(False)
            dlg.ShowNavigationTrackerWarning(0, 'choose')
            return

        self.registration_on = True
        for button in self.fiducial_buttons:
            button.Enable()
        self.fiducial_buttons.FocusNext()
        self.register_button.Enable()
        self.start_button.SetLabel(self.STOP_REGISTRATION_LABEL)

        def set_fiducial_callback(state):
            index = self.fiducial_buttons.focused_index
            if state and index is not None:
                self.SetTrackerFiducial(index)

        self.pedal_connector.add_callback('fiducial', set_fiducial_callback, remove_when_released=False)

    def StopRegistration(self):
        self.registration_on = False
        for button in self.fiducial_buttons:
            button.Disable()

        self.fiducial_buttons.ClearFocus()
        self.register_button.Disable()
        self.start_button.SetValue(False)
        self.start_button.SetLabel(self.START_REGISTRATION_LABEL)

        self.pedal_connector.remove_callback('fiducial')

    def GetFiducialByAttribute(self, fiducials, attribute_name, attribute_value):
        found = [fiducial for fiducial in fiducials if fiducial[attribute_name] == attribute_value]

        assert len(found) != 0, "No fiducial found for which {} = {}".format(
            attribute_name, attribute_value
        )
        return found[0]

<<<<<<< HEAD
    def SetTrackerFiducial(self, fiducial_name):
        # if not self.tracker.IsTrackerInitialized():
        #     dlg.ShowNavigationTrackerWarning(0, 'choose')
        #     return

        fiducial = self.GetFiducialByAttribute(
            const.TRACKER_FIDUCIALS, "fiducial_name", fiducial_name
        )
        fiducial_index = fiducial["fiducial_index"]
=======
    def OnSetTrackerFiducial(self, fiducial_name):
        fiducial = self.GetFiducialByAttribute(const.TRACKER_FIDUCIALS, 'fiducial_name', fiducial_name)
        fiducial_index = fiducial['fiducial_index']
        self.SetTrackerFiducial(fiducial_index)

    def SetTrackerFiducial(self, fiducial_index):
>>>>>>> c18da9f4

        # XXX: The reference mode is fetched from navigation object, however it seems like not quite
        #      navigation-related attribute here, as the reference mode used during the fiducial registration
        #      is more concerned with the calibration than the navigation.
        #
        ref_mode_id = self.navigation.GetReferenceMode()
        success = self.tracker.SetTrackerFiducial(ref_mode_id, fiducial_index)

        # Setting the fiducial is not successful if head or probe markers are not visible.
        # In that case, return early and do not move to the next fiducial.
        if not success:
            return

        self.ResetICP()
        self.fiducial_buttons.Set(fiducial_index)

        if self.tracker.AreTrackerFiducialsSet():
            # All tracker fiducials are set; publish a message to pass the fiducials to, e.g., robot.
            Publisher.sendMessage("Tracker fiducials set")

<<<<<<< HEAD
            self.OnNextEnable()
            self.OnRegisterDisable()
        else:
            self.OnNextDisable()
            self.OnRegisterEnable()
        # self.tracker.UpdateUI(self.select_tracker_elem, self.numctrls_fiducial, self.txtctrl_fre)

    def set_fiducial_callback(self, state, index=None):
        if state:
            if index is None:
                index = self.tracker_fiducial_being_set
                fiducial_name = const.TRACKER_FIDUCIALS[index]["fiducial_name"]
                Publisher.sendMessage("Set tracker fiducial", fiducial_name=fiducial_name)
                self.LabelHandler(self.btns_set_fiducial[index], index)
            else:
                fiducial_name = const.TRACKER_FIDUCIALS[index]["fiducial_name"]
                Publisher.sendMessage("Set tracker fiducial", fiducial_name=fiducial_name)

        if self.tracker.AreTrackerFiducialsSet():
            self.pedal_connector.remove_callback("fiducial")
=======
            self.next_button.Enable()
            self.StopRegistration()

        self.Refresh()

    def OnFiducialButton(self, index, evt):
        button = self.fiducial_buttons[index]
>>>>>>> c18da9f4

        if button is self.fiducial_buttons.focused:
            self.SetTrackerFiducial(index)
        elif not self.tracker.IsTrackerFiducialSet(index):
            self.fiducial_buttons.Focus(index)

    def OnRegister(self, evt):
        index = self.fiducial_buttons.focused_index
        if index is not None:
            self.SetTrackerFiducial(index)

    def ResetICP(self):
        self.icp.ResetICP()
        # self.checkbox_icp.Enable(False)
        # self.checkbox_icp.SetValue(False)

    def OnReset(self, evt):
        self.tracker.ResetTrackerFiducials()
        self.Refresh()

    def OnResetTrackerFiducials(self):
        self.UpdateElements()

        if self.registration_on:
            self.fiducial_buttons.FocusNext()

    def OnNext(self, evt):
        Publisher.sendMessage("Move to refine page")

    def OnBack(self, evt):
        Publisher.sendMessage("Move to image page")

    def OnPreferences(self, evt):
        Publisher.sendMessage("Open preferences menu", page=2)

    def OnStartRegistration(self, evt, ctrl):
<<<<<<< HEAD
        value = ctrl.GetValue()
        for n in [0, 1, 2]:
            if not self.tracker.IsTrackerFiducialSet(n):
                self.tracker_fiducial_being_set = n
                break
        if value:
            if not self.tracker.IsTrackerInitialized():
                print(self.tracker.tracker_connection, self.tracker.tracker_id)
                self.start_button.SetValue(False)
                dlg.ShowNavigationTrackerWarning(0, "choose")
            else:
                self.pedal_connector.add_callback(
                    "fiducial", self.set_fiducial_callback, remove_when_released=False
                )

                if self.tracker_fiducial_being_set is None:
                    return
                else:
                    self.LabelHandler(
                        self.btns_set_fiducial[self.tracker_fiducial_being_set],
                        self.tracker_fiducial_being_set,
                    )

                if not self.tracker.AreTrackerFiducialsSet():
                    self.OnRegisterEnable()
=======
        started = ctrl.GetValue()
        if started:
            self.tracker.ResetTrackerFiducials()
            self.StartRegistration()
        else:
            self.StopRegistration()
>>>>>>> c18da9f4

    def OnTrackerChanged(self):
        if self.tracker.GetTrackerId() != const.DEFAULT_TRACKER:
            self.main_label.SetLabel(self.tracker.get_trackers()[self.tracker.GetTrackerId() - 1])
        else:
            self.main_label.SetLabel(_("No tracker selected"))


class RefinePage(wx.Panel):
    def __init__(self, parent, nav_hub):
        wx.Panel.__init__(self, parent)
        self.icp = nav_hub.icp
        self.tracker = nav_hub.tracker
        self.image = nav_hub.image
        self.navigation = nav_hub.navigation

        self.numctrls_fiducial = [[], [], [], [], [], []]
        const_labels = [label for label in const.FIDUCIAL_LABELS]
        labels = const_labels + const_labels  # duplicate labels for image and tracker
        self.labels = [wx.StaticText(self, -1, _(label)) for label in labels]

        for m in range(6):
            for n in range(3):
                if m <= 2:
                    value = self.image.GetImageFiducialForUI(m, n)
                else:
                    value = self.tracker.GetTrackerFiducialForUI(m - 3, n)

                self.numctrls_fiducial[m].append(
                    wx.lib.masked.numctrl.NumCtrl(
                        parent=self, integerWidth=4, fractionWidth=1, value=value
                    )
                )

        txt_label_image = wx.StaticText(self, -1, _("Image Fiducials:"))
        txt_label_image.SetFont(wx.Font(9, wx.DEFAULT, wx.NORMAL, wx.BOLD))
        coord_sizer = wx.GridBagSizer(hgap=5, vgap=0)

        for m in range(3):
            coord_sizer.Add(self.labels[m], pos=wx.GBPosition(m, 0))
            for n in range(3):
                coord_sizer.Add(self.numctrls_fiducial[m][n], pos=wx.GBPosition(m, n + 1))
                if m in range(6):
                    self.numctrls_fiducial[m][n].SetEditable(False)

        txt_label_track = wx.StaticText(self, -1, _("Tracker Fiducials:"))
        txt_label_track.SetFont(wx.Font(9, wx.DEFAULT, wx.NORMAL, wx.BOLD))
        coord_sizer_track = wx.GridBagSizer(hgap=5, vgap=0)

        for m in range(3, 6):
            coord_sizer_track.Add(self.labels[m], pos=wx.GBPosition(m - 3, 0))
            for n in range(3):
                coord_sizer_track.Add(self.numctrls_fiducial[m][n], pos=wx.GBPosition(m - 3, n + 1))
                if m in range(1, 6):
                    self.numctrls_fiducial[m][n].SetEditable(False)

        txt_fre = wx.StaticText(self, -1, _("FRE:"))
        tooltip = _("Fiducial registration error")
        txt_fre.SetToolTip(tooltip)

        value = self.icp.GetFreForUI()
        txtctrl_fre = wx.TextCtrl(self, value=value, size=wx.Size(60, -1), style=wx.TE_CENTRE)
        txtctrl_fre.SetFont(wx.Font(9, wx.DEFAULT, wx.NORMAL, wx.BOLD))
        txtctrl_fre.SetBackgroundColour("WHITE")
        txtctrl_fre.SetEditable(0)
        txtctrl_fre.SetToolTip(tooltip)
        self.txtctrl_fre = txtctrl_fre

        self.OnUpdateUI()

        fre_sizer = wx.FlexGridSizer(rows=1, cols=2, hgap=5, vgap=5)
        fre_sizer.AddMany(
            [
                (txt_fre, 0, wx.ALIGN_CENTER_HORIZONTAL | wx.ALIGN_CENTER_VERTICAL),
                (txtctrl_fre, 0, wx.ALIGN_CENTER_HORIZONTAL | wx.ALIGN_CENTER_VERTICAL),
            ]
        )

        back_button = wx.Button(self, label="Back")
        back_button.Bind(wx.EVT_BUTTON, partial(self.OnBack))
        self.back_button = back_button

        refine_button = wx.Button(self, label="Refine")
        refine_button.Bind(wx.EVT_BUTTON, partial(self.OnRefine))
        self.refine_button = refine_button

        next_button = wx.Button(self, label="Next")
        next_button.Bind(wx.EVT_BUTTON, partial(self.OnNext))
        self.next_button = next_button

        button_sizer = wx.BoxSizer(wx.HORIZONTAL)
        button_sizer.AddMany(
            [
                (back_button, 0, wx.EXPAND),
                (refine_button, 0, wx.EXPAND),
                (next_button, 0, wx.EXPAND),
            ]
        )

        main_sizer = wx.BoxSizer(wx.VERTICAL)
        main_sizer.AddMany(
            [
                (txt_label_image, 0, wx.EXPAND | wx.ALL, 10),
                (coord_sizer, 0, wx.ALIGN_CENTER_HORIZONTAL),
                (txt_label_track, 0, wx.EXPAND | wx.ALL, 10),
                (coord_sizer_track, 0, wx.ALIGN_CENTER_HORIZONTAL),
                (10, 10, 0),
                (fre_sizer, 0, wx.ALIGN_CENTER_HORIZONTAL),
                (button_sizer, 0, wx.ALIGN_CENTER_HORIZONTAL | wx.ALL, 20),
                (10, 10, 0),
            ]
        )
        self.sizer = main_sizer
        self.SetSizerAndFit(main_sizer)
        self.__bind_events()

    def __bind_events(self):
        Publisher.subscribe(self.OnUpdateUI, "Update UI for refine tab")
        Publisher.subscribe(self.OnResetTrackerFiducials, "Reset tracker fiducials")

    def OnUpdateUI(self):
        for m in range(6):
            for n in range(3):
                if m <= 2:
                    value = self.image.GetImageFiducialForUI(m, n)
                else:
                    value = self.tracker.GetTrackerFiducialForUI(m - 3, n)
                self.numctrls_fiducial[m][n].SetValue(value)

        if self.tracker.AreTrackerFiducialsSet() and self.image.AreImageFiducialsSet():
            self.navigation.EstimateTrackerToInVTransformationMatrix(self.tracker, self.image)
            self.navigation.UpdateFiducialRegistrationError(self.tracker, self.image)
            fre, fre_ok = self.navigation.GetFiducialRegistrationError(self.icp)

            self.txtctrl_fre.SetValue(str(round(fre, 2)))
            if fre_ok:
                self.txtctrl_fre.SetBackgroundColour(const.GREEN_COLOR_RGB)
            else:
                self.txtctrl_fre.SetBackgroundColour(const.RED_COLOR_RGB)

    def OnResetTrackerFiducials(self):
        for m in range(3):
            for n in range(3):
                value = self.tracker.GetTrackerFiducialForUI(m, n)
                self.numctrls_fiducial[m + 3][n].SetValue(value)

    def OnBack(self, evt):
        Publisher.sendMessage("Move to tracker page")

    def OnNext(self, evt):
        Publisher.sendMessage("Move to stimulator page")

    def OnRefine(self, evt):
        self.icp.RegisterICP(self.navigation, self.tracker)
        if self.icp.use_icp:
            self.OnUpdateUI()


class StimulatorPage(wx.Panel):
    def __init__(self, parent, nav_hub):
        wx.Panel.__init__(self, parent)
        self.navigation = nav_hub.navigation

        border = wx.FlexGridSizer(2, 3, 5)
        object_reg = self.navigation.GetObjectRegistration()
        self.object_reg = object_reg
<<<<<<< HEAD

        lbl = wx.StaticText(self, -1, _("No stimulator selected!"))
=======
        
        lbl = wx.StaticText(self, -1, _("No TMS coil configured!"))
>>>>>>> c18da9f4
        lbl.SetFont(wx.Font(9, wx.DEFAULT, wx.NORMAL, wx.BOLD))
        self.lbl = lbl

        config_txt = wx.StaticText(self, -1, "")
        self.config_txt = config_txt
        self.config_txt.Hide()

        lbl_edit = wx.StaticText(self, -1, _("Edit Configuration:"))
        btn_edit = wx.Button(self, -1, _("Preferences"))
        btn_edit.SetToolTip("Open preferences menu")
        btn_edit.Bind(wx.EVT_BUTTON, self.OnEditPreferences)

        border.AddMany(
            [
                (lbl, 1, wx.EXPAND | wx.ALL | wx.ALIGN_CENTER_VERTICAL, 10),
                (0, 0),
                (config_txt, 1, wx.EXPAND | wx.LEFT | wx.ALIGN_CENTER_VERTICAL, 10),
                (0, 0),
                (lbl_edit, 1, wx.EXPAND | wx.ALL | wx.ALIGN_CENTER_VERTICAL, 10),
                (btn_edit, 0, wx.EXPAND | wx.ALL | wx.ALIGN_LEFT, 10),
            ]
        )

        next_button = wx.Button(self, label="Proceed to navigation")
        next_button.Bind(wx.EVT_BUTTON, partial(self.OnNext))
        if self.object_reg is None:
            next_button.Disable()
        self.next_button = next_button

        bottom_sizer = wx.BoxSizer(wx.HORIZONTAL)
        bottom_sizer.Add(next_button)

        if self.object_reg is not None:
            self.OnObjectUpdate()

        main_sizer = wx.BoxSizer(wx.VERTICAL)
        main_sizer.AddMany(
            [
                (border, 0, wx.ALIGN_CENTER_HORIZONTAL | wx.ALL, 10),
                (bottom_sizer, 0, wx.ALIGN_RIGHT | wx.RIGHT | wx.TOP, 20),
            ]
        )

        self.SetSizerAndFit(main_sizer)
        self.Layout()
        self.__bind_events()

    def __bind_events(self):
        Publisher.subscribe(self.OnObjectUpdate, "Update object registration")
        Publisher.subscribe(self.OnCloseProject, "Close project data")
        Publisher.subscribe(self.OnCloseProject, "Remove object data")

    def OnCloseProject(self):
        Publisher.sendMessage("Press track object button", pressed=False)
        Publisher.sendMessage("Enable track object button", enabled=False)

    def UpdateObjectRegistration(self):
        self.object_reg = self.navigation.GetObjectRegistration()

    def OnObjectUpdate(self, data=None):
        self.lbl.SetLabel("Current Configuration:")
        self.UpdateObjectRegistration()
        if self.object_reg is not None:
            self.config_txt.SetLabelText(os.path.basename(self.object_reg[-1]))
        else:
            self.config_txt.SetLabelText("None")
        self.lbl.Show()
        self.config_txt.Show()
        self.next_button.Enable()

    def OnEditPreferences(self, evt):
        Publisher.sendMessage("Open preferences menu", page=3)

    def OnNext(self, evt):
        Publisher.sendMessage("Open navigation menu")


class NavigationPanel(wx.Panel):
    def __init__(self, parent, nav_hub):
        wx.Panel.__init__(self, parent)

        self.nav_hub = nav_hub
        self.navigation = nav_hub.navigation
        self.tracker = nav_hub.tracker
        self.icp = nav_hub.icp
        self.image = nav_hub.image
        self.pedal_connector = nav_hub.pedal_connector
        self.neuronavigation_api = nav_hub.neuronavigation_api

        self.__bind_events()

        self.control_panel = ControlPanel(self, nav_hub)
        self.marker_panel = MarkersPanel(self, nav_hub)

        top_sizer = wx.BoxSizer(wx.HORIZONTAL)
        top_sizer.Add(self.marker_panel, 1, wx.GROW | wx.EXPAND)

        bottom_sizer = wx.BoxSizer(wx.HORIZONTAL)
        bottom_sizer.Add(self.control_panel, 0, wx.EXPAND | wx.TOP, 5)

        main_sizer = wx.BoxSizer(wx.VERTICAL)
        main_sizer.AddMany(
            [(top_sizer, 1, wx.EXPAND | wx.GROW), (bottom_sizer, 0, wx.ALIGN_CENTER_HORIZONTAL)]
        )
        self.sizer = main_sizer
        self.SetSizerAndFit(main_sizer)
        self.Update()

    def __bind_events(self):
        Publisher.subscribe(self.OnCloseProject, "Close project data")

    def OnCloseProject(self):
        self.tracker.ResetTrackerFiducials()
        self.image.ResetImageFiducials()

        Publisher.sendMessage("Disconnect tracker")
        Publisher.sendMessage("Delete all markers")
        Publisher.sendMessage("Update marker offset state", create=False)
        Publisher.sendMessage("Remove tracts")
        Publisher.sendMessage("Disable style", style=const.SLICE_STATE_CROSS)
        # TODO: Reset camera initial focus
        Publisher.sendMessage("Reset cam clipping range")
        self.navigation.StopNavigation()
        self.navigation.__init__(
            pedal_connector=self.pedal_connector, neuronavigation_api=self.neuronavigation_api
        )
        self.tracker.__init__()
        self.icp.__init__()


class ControlPanel(wx.Panel):
    def __init__(self, parent, nav_hub):
        wx.Panel.__init__(self, parent)

        self.navigation = nav_hub.navigation
        self.tracker = nav_hub.tracker
        self.robot = nav_hub.robot
        self.icp = nav_hub.icp
        self.image = nav_hub.image

        self.nav_status = False
        self.target_mode = False
        self.track_obj = False

        self.navigation_status = False

        self.target_selected = False

        # Toggle button for neuronavigation
        tooltip = _("Start navigation")
        btn_nav = wx.ToggleButton(self, -1, _("Start neuronavigation"), size=wx.Size(80, -1))
        btn_nav.SetFont(wx.Font(9, wx.DEFAULT, wx.NORMAL, wx.BOLD))
        btn_nav.SetToolTip(tooltip)
        self.btn_nav = btn_nav
        self.btn_nav.Bind(
            wx.EVT_TOGGLEBUTTON, partial(self.OnStartNavigationButton, btn_nav=self.btn_nav)
        )

        # Constants for bitmap parent toggle button
        ICON_SIZE = (48, 48)
        RED_COLOR = const.RED_COLOR_RGB
        self.RED_COLOR = RED_COLOR
        GREEN_COLOR = const.GREEN_COLOR_RGB
        self.GREEN_COLOR = GREEN_COLOR
        GREY_COLOR = (217, 217, 217)
        self.GREY_COLOR = GREY_COLOR

        # Toggle Button for Tractography
        tooltip = _("Control Tractography")
        BMP_TRACT = wx.Bitmap(str(inv_paths.ICON_DIR.joinpath("tract.png")), wx.BITMAP_TYPE_PNG)
        tractography_checkbox = wx.ToggleButton(
            self, -1, "", style=pbtn.PB_STYLE_SQUARE, size=ICON_SIZE
        )
        tractography_checkbox.SetBackgroundColour(GREY_COLOR)
        tractography_checkbox.SetBitmap(BMP_TRACT)
        tractography_checkbox.SetValue(False)
        tractography_checkbox.Enable(False)
        tractography_checkbox.SetToolTip(tooltip)
        tractography_checkbox.Bind(
            wx.EVT_TOGGLEBUTTON, partial(self.OnTractographyCheckbox, ctrl=tractography_checkbox)
        )
        self.tractography_checkbox = tractography_checkbox

        # Toggle button to track the coil
        tooltip = _("Track coil")
        BMP_TRACK = wx.Bitmap(str(inv_paths.ICON_DIR.joinpath("coil.png")), wx.BITMAP_TYPE_PNG)
        track_object_button = wx.ToggleButton(
            self, -1, "", style=pbtn.PB_STYLE_SQUARE, size=ICON_SIZE
        )
        track_object_button.SetBackgroundColour(GREY_COLOR)
        track_object_button.SetBitmap(BMP_TRACK)
        track_object_button.SetValue(False)
        if not self.track_obj:
            track_object_button.Enable(False)
        track_object_button.SetToolTip(tooltip)
        track_object_button.Bind(
            wx.EVT_TOGGLEBUTTON, partial(self.OnTrackObjectButton, ctrl=track_object_button)
        )
        self.track_object_button = track_object_button

        # Toggle button for allowing triggering only if coil is at target
        tooltip = _("Allow triggering only if the coil is at the target")
        BMP_LOCK = wx.Bitmap(
            str(inv_paths.ICON_DIR.joinpath("lock_to_target.png")), wx.BITMAP_TYPE_PNG
        )
        lock_to_target_button = wx.ToggleButton(
            self, -1, "", style=pbtn.PB_STYLE_SQUARE, size=ICON_SIZE
        )
        lock_to_target_button.SetBackgroundColour(GREY_COLOR)
        lock_to_target_button.SetBitmap(BMP_LOCK)
        lock_to_target_button.SetValue(False)
        lock_to_target_button.Enable(False)
        lock_to_target_button.Bind(
            wx.EVT_TOGGLEBUTTON, partial(self.OnLockToTargetButton, ctrl=lock_to_target_button)
        )
        lock_to_target_button.SetToolTip(tooltip)
        self.lock_to_target_button = lock_to_target_button

        # Toggle button for showing coil during navigation
        tooltip = _("Show coil")
        BMP_SHOW_COIL = wx.Bitmap(
            str(inv_paths.ICON_DIR.joinpath("coil_eye.png")), wx.BITMAP_TYPE_PNG
        )
        show_coil_button = wx.ToggleButton(self, -1, "", style=pbtn.PB_STYLE_SQUARE, size=ICON_SIZE)
        show_coil_button.SetBackgroundColour(GREY_COLOR)
        show_coil_button.SetBitmap(BMP_SHOW_COIL)
        show_coil_button.SetToolTip(tooltip)
        show_coil_button.SetValue(False)
        show_coil_button.Enable(False)
        show_coil_button.Bind(wx.EVT_TOGGLEBUTTON, self.OnShowCoil)
        self.show_coil_button = show_coil_button

        # Toggle Button to use serial port to trigger pulse signal and create markers
        tooltip = _("Enable serial port communication to trigger pulse and create markers")
        BMP_PORT = wx.Bitmap(str(inv_paths.ICON_DIR.joinpath("wave.png")), wx.BITMAP_TYPE_PNG)
        checkbox_serial_port = wx.ToggleButton(
            self, -1, "", style=pbtn.PB_STYLE_SQUARE, size=ICON_SIZE
        )
        checkbox_serial_port.SetBackgroundColour(RED_COLOR)
        checkbox_serial_port.SetBitmap(BMP_PORT)
        checkbox_serial_port.SetToolTip(tooltip)
        checkbox_serial_port.SetValue(False)
        checkbox_serial_port.Bind(
            wx.EVT_TOGGLEBUTTON, partial(self.OnEnableSerialPort, ctrl=checkbox_serial_port)
        )
        self.checkbox_serial_port = checkbox_serial_port

        # Toggle Button for Efield
        tooltip = _("Control E-Field")
        BMP_FIELD = wx.Bitmap(str(inv_paths.ICON_DIR.joinpath("field.png")), wx.BITMAP_TYPE_PNG)
        efield_checkbox = wx.ToggleButton(self, -1, "", style=pbtn.PB_STYLE_SQUARE, size=ICON_SIZE)
        efield_checkbox.SetBackgroundColour(GREY_COLOR)
        efield_checkbox.SetBitmap(BMP_FIELD)
        efield_checkbox.SetValue(False)
        efield_checkbox.Enable(False)
        efield_checkbox.Bind(
            wx.EVT_TOGGLEBUTTON, partial(self.OnEfieldCheckbox, ctrl=efield_checkbox)
        )
        efield_checkbox.SetToolTip(tooltip)
        self.efield_checkbox = efield_checkbox

        # Toggle Button for Target Mode
        tooltip = _("Target mode")
        BMP_TARGET = wx.Bitmap(str(inv_paths.ICON_DIR.joinpath("target.png")), wx.BITMAP_TYPE_PNG)
        target_mode_button = wx.ToggleButton(
            self, -1, "", style=pbtn.PB_STYLE_SQUARE, size=ICON_SIZE
        )
        target_mode_button.SetBackgroundColour(GREY_COLOR)
        target_mode_button.SetBitmap(BMP_TARGET)
        target_mode_button.SetValue(False)
        target_mode_button.Enable(False)
        target_mode_button.Bind(wx.EVT_TOGGLEBUTTON, partial(self.OnTargetButton))
        target_mode_button.SetToolTip(tooltip)
        self.target_mode_button = target_mode_button
        self.UpdateTargetButton()

        # Toggle button for tracking target with robot during navigation
        tooltip = _("Track target with robot")
        BMP_TRACK_TARGET = wx.Bitmap(
            str(inv_paths.ICON_DIR.joinpath("robot_track_target.png")), wx.BITMAP_TYPE_PNG
        )
        robot_track_target_button = wx.ToggleButton(
            self, -1, "", style=pbtn.PB_STYLE_SQUARE, size=ICON_SIZE
        )
        robot_track_target_button.SetBackgroundColour(GREY_COLOR)
        robot_track_target_button.SetBitmap(BMP_TRACK_TARGET)
        robot_track_target_button.SetToolTip(tooltip)
        robot_track_target_button.SetValue(False)
        robot_track_target_button.Enable(False)
        robot_track_target_button.Bind(
            wx.EVT_TOGGLEBUTTON,
            partial(self.OnRobotTrackTargetButton, ctrl=robot_track_target_button),
        )
        self.robot_track_target_button = robot_track_target_button

        # Toggle button for moving robot away from head
        tooltip = _("Move robot away from head")
        BMP_ENABLE_MOVE_AWAY = wx.Bitmap(
            str(inv_paths.ICON_DIR.joinpath("robot_move_away.png")), wx.BITMAP_TYPE_PNG
        )
        robot_move_away_button = wx.ToggleButton(
            self, -1, "", style=pbtn.PB_STYLE_SQUARE, size=ICON_SIZE
        )
        robot_move_away_button.SetBackgroundColour(GREY_COLOR)
        robot_move_away_button.SetBitmap(BMP_ENABLE_MOVE_AWAY)
        robot_move_away_button.SetToolTip(tooltip)
        robot_move_away_button.SetValue(False)
        robot_move_away_button.Enable(False)

        robot_move_away_button.Bind(
            wx.EVT_TOGGLEBUTTON, partial(self.OnRobotMoveAwayButton, ctrl=robot_move_away_button)
        )
        self.robot_move_away_button = robot_move_away_button

        # Sizers
        start_navigation_button_sizer = wx.BoxSizer(wx.VERTICAL)
        start_navigation_button_sizer.AddMany(
            [
                (btn_nav, 0, wx.EXPAND | wx.GROW),
            ]
        )

        navigation_buttons_sizer = wx.FlexGridSizer(4, 5, 5)
        navigation_buttons_sizer.AddMany(
            [
                (tractography_checkbox),
                (target_mode_button),
                (track_object_button),
                (checkbox_serial_port),
                (efield_checkbox),
                (lock_to_target_button),
                (show_coil_button),
            ]
        )

        robot_buttons_sizer = wx.FlexGridSizer(2, 5, 5)
        robot_buttons_sizer.AddMany(
            [
                (robot_track_target_button),
                (robot_move_away_button),
            ]
        )

        main_sizer = wx.BoxSizer(wx.VERTICAL)
        main_sizer.AddMany(
            [
                (start_navigation_button_sizer, 0, wx.EXPAND | wx.ALL, 10),
                (navigation_buttons_sizer, 0, wx.ALIGN_CENTER_HORIZONTAL | wx.TOP | wx.BOTTOM, 10),
                (robot_buttons_sizer, 0, wx.ALIGN_LEFT | wx.TOP | wx.BOTTOM, 5),
            ]
        )

        self.sizer = main_sizer
        self.SetSizerAndFit(main_sizer)

        self.__bind_events()
        self.Update()
        self.LoadConfig()

    def __bind_events(self):
        Publisher.subscribe(self.OnStartNavigation, "Start navigation")
        Publisher.subscribe(self.OnStopNavigation, "Stop navigation")
        Publisher.subscribe(self.OnCheckStatus, "Navigation status")
        Publisher.subscribe(self.SetTarget, "Set target")
        Publisher.subscribe(self.UnsetTarget, "Unset target")
        Publisher.subscribe(self.UpdateNavigationStatus, "Navigation status")

        Publisher.subscribe(self.OnRobotStatus, "Robot to Neuronavigation: Robot connection status")
        Publisher.subscribe(self.SetTargetMode, "Set target mode")

        Publisher.subscribe(self.UpdateTractsVisualization, "Update tracts visualization")

        # Externally press/unpress and enable/disable buttons.
        Publisher.subscribe(self.PressShowCoilButton, "Press show-coil button")
        Publisher.subscribe(self.EnableShowCoilButton, "Enable show-coil button")

        Publisher.subscribe(self.PressTrackObjectButton, "Press track object button")
        Publisher.subscribe(self.EnableTrackObjectButton, "Enable track object button")

        Publisher.subscribe(self.PressRobotTrackTargetButton, "Press robot button")
        Publisher.subscribe(self.EnableRobotTrackTargetButton, "Enable robot button")

        Publisher.subscribe(self.PressRobotMoveAwayButton, "Press move away button")
        Publisher.subscribe(self.EnableRobotMoveAwayButton, "Enable move away button")

        Publisher.subscribe(self.ShowTargetButton, "Show target button")
        Publisher.subscribe(self.HideTargetButton, "Hide target button")
        Publisher.subscribe(self.PressTargetModeButton, "Press target mode button")

        # Conditions for enabling 'target mode' button:
        Publisher.subscribe(self.TrackObject, "Track object")

        # Tractography
        Publisher.subscribe(self.UpdateTrekkerObject, "Update Trekker object")
        Publisher.subscribe(self.UpdateNumTracts, "Update number of tracts")
        Publisher.subscribe(self.UpdateSeedOffset, "Update seed offset")
        Publisher.subscribe(self.UpdateSeedRadius, "Update seed radius")
        Publisher.subscribe(self.UpdateNumberThreads, "Update number of threads")
        Publisher.subscribe(self.UpdateTractsVisualization, "Update tracts visualization")
        Publisher.subscribe(self.UpdatePeelVisualization, "Update peel visualization")
        Publisher.subscribe(self.UpdateEfieldVisualization, "Update e-field visualization")
        Publisher.subscribe(self.EnableACT, "Enable ACT")
        Publisher.subscribe(self.UpdateACTData, "Update ACT data")

    # Config
    def SaveConfig(self):
        track_object = self.track_object_button
        state = {
            "track_object": {
                "checked": track_object.GetValue(),
                "enabled": track_object.IsEnabled(),
            }
        }

        session = ses.Session()
        session.SetConfig("object_registration_panel", state)

    def LoadConfig(self):
        session = ses.Session()
        state = session.GetConfig("object_registration_panel")

        if state is None:
            return

        track_object = state["track_object"]

        self.EnableTrackObjectButton(track_object["enabled"])
        self.PressTrackObjectButton(track_object["checked"])

    # Toggle Button Helpers
    def UpdateToggleButton(self, ctrl, state=None):
        # Changes background colour based on current state of toggle button if state is not set,
        # otherwise, uses state to set value.
        if state is None:
            state = ctrl.GetValue()

        ctrl.SetValue(state)

        if state:
            ctrl.SetBackgroundColour(self.GREEN_COLOR)
        else:
            ctrl.SetBackgroundColour(self.RED_COLOR)

    def EnableToggleButton(self, ctrl, state):
        # Check if the button state is not changed, if so, return early. This is to prevent
        # unnecessary updates to the button.
        if ctrl.IsEnabled() == state:
            return

        ctrl.Enable(state)
        ctrl.SetBackgroundColour(self.GREY_COLOR)

    # Navigation
    def OnStartNavigation(self):
        if not self.tracker.AreTrackerFiducialsSet() or not self.image.AreImageFiducialsSet():
            wx.MessageBox(_("Invalid fiducials, select all coordinates."), _("InVesalius 3"))

        elif not self.tracker.IsTrackerInitialized():
            dlg.ShowNavigationTrackerWarning(0, "choose")
            errors = True

        else:
            # Prepare GUI for navigation.
            Publisher.sendMessage("Enable style", style=const.STATE_NAVIGATION)
            Publisher.sendMessage("Hide current mask")

            self.navigation.EstimateTrackerToInVTransformationMatrix(self.tracker, self.image)
            self.navigation.StartNavigation(self.tracker, self.icp)

            # Ensure that the target is sent to robot when navigation starts.
            self.robot.SendTargetToRobot()

    def OnStartNavigationButton(self, evt, btn_nav):
        nav_id = btn_nav.GetValue()
        if not nav_id:
            wx.CallAfter(Publisher.sendMessage, "Stop navigation")
            tooltip = _("Start neuronavigation")
            btn_nav.SetToolTip(tooltip)
            btn_nav.SetLabelText(_("Start neuronavigation"))
        else:
            Publisher.sendMessage("Start navigation")
            if self.nav_status:
                tooltip = _("Stop neuronavigation")
                btn_nav.SetToolTip(tooltip)
                btn_nav.SetLabelText(_("Stop neuronavigation"))
            else:
                btn_nav.SetValue(False)

    def OnStopNavigation(self):
        Publisher.sendMessage("Disable style", style=const.STATE_NAVIGATION)

        # Set robot objective to NONE when stopping navigation.
        self.robot.SetObjective(RobotObjective.NONE)

        self.navigation.StopNavigation()

    def UnsetTarget(self, marker):
        self.navigation.target = None
        self.target_selected = False
        self.UpdateTargetButton()

    def SetTarget(self, marker):
        coord = marker.position + marker.orientation

        # TODO: The coordinate systems of slice viewers and volume viewer should be unified, so that this coordinate
        #   flip wouldn't be needed.
        coord[1] = -coord[1]

        self.navigation.target = coord

        self.EnableToggleButton(self.lock_to_target_button, 1)
        self.UpdateToggleButton(self.lock_to_target_button, True)
        self.navigation.SetLockToTarget(True)

        self.target_selected = True
        self.UpdateTargetButton()
        self.UpdateRobotButtons()

    def UpdateNavigationStatus(self, nav_status, vis_status):
        if not nav_status:
            self.nav_status = False
            self.current_orientation = None, None, None
        else:
            self.nav_status = True

        # Update robot button when navigation status is changed.
        self.UpdateRobotButtons()

    def OnCheckStatus(self, nav_status, vis_status):
        if nav_status:
            self.UpdateToggleButton(self.checkbox_serial_port)
            self.EnableToggleButton(self.checkbox_serial_port, 0)
        else:
            self.EnableToggleButton(self.checkbox_serial_port, 1)
            self.UpdateToggleButton(self.checkbox_serial_port)

        # Enable/Disable track-object checkbox if navigation is off/on and object registration is valid.
        obj_registration = self.navigation.GetObjectRegistration()
        enable_track_object = (
            obj_registration is not None and obj_registration[0] is not None and not nav_status
        )
        self.EnableTrackObjectButton(enable_track_object)

    # Robot
    def OnRobotStatus(self, data):
        if data:
            self.Layout()

    def UpdateRobotButtons(self):
        # Enable 'track target' robot button if:
        #
        #   - Navigation is on
        #   - Target is set
        #   - Target mode is on
        #   - Robot is connected
        track_target_button_enabled = (
            self.nav_status
            and self.target_selected
            and self.target_mode
            and self.robot.IsConnected()
        )
        self.EnableRobotTrackTargetButton(enabled=track_target_button_enabled)

        # Enable 'move away' robot button if robot is connected.
        move_away_button_enabled = self.robot.IsConnected()
        self.EnableRobotMoveAwayButton(enabled=move_away_button_enabled)

    def SetTargetMode(self, enabled=False):
        self.target_mode = enabled

        # Update robot button state when target mode is changed.
        self.UpdateRobotButtons()

        # Set robot objective to NONE when target mode is off.
        if not enabled:
            self.robot.SetObjective(RobotObjective.NONE)

    # Tractography
    def OnTractographyCheckbox(self, evt, ctrl):
        self.view_tracts = ctrl.GetValue()
        self.UpdateToggleButton(ctrl)
        Publisher.sendMessage("Update tracts visualization", data=self.view_tracts)
        if not self.view_tracts:
            Publisher.sendMessage("Remove tracts")
            Publisher.sendMessage("Update marker offset state", create=False)

    def UpdateTractsVisualization(self, data):
        self.navigation.view_tracts = data
        self.EnableToggleButton(self.tractography_checkbox, 1)
        self.UpdateToggleButton(self.tractography_checkbox, data)

    def UpdatePeelVisualization(self, data):
        self.navigation.peel_loaded = data

    def UpdateEfieldVisualization(self, data):
        self.navigation.e_field_loaded = data

    def UpdateTrekkerObject(self, data):
        # self.trk_inp = data
        self.navigation.trekker = data

    def UpdateNumTracts(self, data):
        self.navigation.n_tracts = data

    def UpdateSeedOffset(self, data):
        self.navigation.seed_offset = data

    def UpdateSeedRadius(self, data):
        self.navigation.seed_radius = data

    def UpdateNumberThreads(self, data):
        self.navigation.n_threads = data

    def UpdateACTData(self, data):
        self.navigation.act_data = data

    def EnableACT(self, data):
        self.navigation.enable_act = data

    # 'Track object' button
    def EnableTrackObjectButton(self, enabled):
        self.EnableToggleButton(self.track_object_button, enabled)
        self.UpdateToggleButton(self.track_object_button)
        self.SaveConfig()

    def PressTrackObjectButton(self, pressed):
        self.UpdateToggleButton(self.track_object_button, pressed)
        self.OnTrackObjectButton()
        self.SaveConfig()

    def OnTrackObjectButton(self, evt=None, ctrl=None):
        if ctrl is not None:
            self.UpdateToggleButton(ctrl)
        pressed = self.track_object_button.GetValue()
        Publisher.sendMessage("Track object", enabled=pressed)
        if not pressed:
            Publisher.sendMessage("Press target mode button", pressed=pressed)

        # Disable or enable 'Show coil' button, based on if 'Track object' button is pressed.
        Publisher.sendMessage("Enable show-coil button", enabled=pressed)

        # Also, automatically press or unpress 'Show coil' button.
        Publisher.sendMessage("Press show-coil button", pressed=pressed)

        self.SaveConfig()

    # 'Lock to Target' button
    def OnLockToTargetButton(self, evt, ctrl):
        self.UpdateToggleButton(ctrl)
        value = ctrl.GetValue()
        self.navigation.SetLockToTarget(value)

    # 'Show coil' button
    def PressShowCoilButton(self, pressed=False):
        self.UpdateToggleButton(self.show_coil_button, pressed)
        self.OnShowCoil()

    def EnableShowCoilButton(self, enabled=False):
        self.EnableToggleButton(self.show_coil_button, enabled)
        self.UpdateToggleButton(self.show_coil_button)

    def OnShowCoil(self, evt=None):
        self.UpdateToggleButton(self.show_coil_button)
        pressed = self.show_coil_button.GetValue()
        Publisher.sendMessage("Show coil in viewer volume", state=pressed)

    # 'Serial Port Com'
    def OnEnableSerialPort(self, evt, ctrl):
        self.UpdateToggleButton(ctrl)
        if ctrl.GetValue():
            from wx import ID_OK

            dlg_port = dlg.SetCOMPort(select_baud_rate=False)

            if dlg_port.ShowModal() != ID_OK:
                self.UpdateToggleButton(ctrl, False)
                return

            com_port = dlg_port.GetCOMPort()
            baud_rate = 115200

            Publisher.sendMessage(
                "Update serial port",
                serial_port_in_use=True,
                com_port=com_port,
                baud_rate=baud_rate,
            )
        else:
            Publisher.sendMessage("Update serial port", serial_port_in_use=False)

    # 'E Field'
    def OnEfieldCheckbox(self, evt, ctrl):
        self.UpdateToggleButton(ctrl)

    # 'Target mode' button
    def TrackObject(self, enabled):
        self.track_obj = enabled
        self.UpdateTargetButton()

    def ShowTargetButton(self):
        self.target_mode_button.Show()

    def HideTargetButton(self):
        self.target_mode_button.Hide()

    def UpdateTargetButton(self):
        # Enable or disable 'Target mode' button based on if target is selected and if 'Track object' button is pressed.
        enabled = self.target_selected and self.track_obj
        self.EnableToggleButton(self.target_mode_button, enabled)

    def PressTargetModeButton(self, pressed):
        # If pressed, ensure that the button is also enabled.
        if pressed:
            self.EnableToggleButton(self.target_mode_button, True)

        self.UpdateToggleButton(self.target_mode_button, pressed)
        self.OnTargetButton()

    def OnTargetButton(self, evt=None):
        pressed = self.target_mode_button.GetValue()
        self.UpdateToggleButton(self.target_mode_button, pressed)

        Publisher.sendMessage("Set target mode", enabled=pressed)
        if pressed:
            # Set robot objective to NONE when target mode is enabled.
            self.robot.SetObjective(RobotObjective.NONE)

    # Robot-related buttons

    # 'Track target with robot' button
    def EnableRobotTrackTargetButton(self, enabled=False):
        self.EnableToggleButton(self.robot_track_target_button, enabled)
        self.UpdateToggleButton(self.robot_track_target_button)

    def PressRobotTrackTargetButton(self, pressed):
        self.UpdateToggleButton(self.robot_track_target_button, pressed)
        self.OnRobotTrackTargetButton()

    def OnRobotTrackTargetButton(self, evt=None, ctrl=None):
        self.UpdateToggleButton(self.robot_track_target_button)
        pressed = self.robot_track_target_button.GetValue()
        if pressed:
            self.robot.SetObjective(RobotObjective.TRACK_TARGET)
        else:
            # If 'Robot' button is unpressed, set robot objective to NONE, but do not override
            # objective set by another button; hence this check.
            if self.robot.objective == RobotObjective.TRACK_TARGET:
                self.robot.SetObjective(RobotObjective.NONE)

    # 'Move away' button
    def EnableRobotMoveAwayButton(self, enabled=False):
        self.EnableToggleButton(self.robot_move_away_button, enabled)
        self.UpdateToggleButton(self.robot_move_away_button)

    def PressRobotMoveAwayButton(self, pressed):
        self.UpdateToggleButton(self.robot_move_away_button, pressed)
        self.OnRobotMoveAwayButton()

    def OnRobotMoveAwayButton(self, evt=None, ctrl=None):
        self.UpdateToggleButton(self.robot_move_away_button)
        pressed = self.robot_move_away_button.GetValue()
        if pressed:
            self.robot.SetObjective(RobotObjective.MOVE_AWAY_FROM_HEAD)
        else:
            # If 'Move away' button is unpressed, set robot objective to NONE, but do not override
            # objective set by another button; hence this check.
            if self.robot.objective == RobotObjective.MOVE_AWAY_FROM_HEAD:
                self.robot.SetObjective(RobotObjective.NONE)


class MarkersPanel(wx.Panel, ColumnSorterMixin):
    def __init__(self, parent, nav_hub):
        wx.Panel.__init__(self, parent)
        try:
            default_colour = wx.SystemSettings.GetColour(wx.SYS_COLOUR_MENUBAR)
        except AttributeError:
            default_colour = wx.SystemSettings_GetColour(wx.SYS_COLOUR_MENUBAR)
        self.SetBackgroundColour(default_colour)

        self.SetAutoLayout(1)

        self.navigation = nav_hub.navigation
        self.markers = nav_hub.markers

        if has_mTMS:
            self.mTMS = mTMS()
        else:
            self.mTMS = None

        self.__bind_events()

        self.session = ses.Session()

        self.currently_focused_marker = None
        self.current_position = [0, 0, 0]
        self.current_orientation = [None, None, None]
        self.current_seed = 0, 0, 0
        self.cortex_position_orientation = [None, None, None, None, None, None]
        self.nav_status = False
        self.efield_data_saved = False
        self.efield_target_idx = None

        self.marker_colour = const.MARKER_COLOUR
        self.marker_size = const.MARKER_SIZE
        self.arrow_marker_size = const.ARROW_MARKER_SIZE
        self.current_session = 1

        """ 
        Stores all the marker data that is visible in the GUI, as well as the marker UUID.
        Sorting the marker list in the GUI by column is based on values stored here. 
        """
        self.itemDataMap = {}

        self.brain_actor = None
        # Change session
        spin_session = wx.SpinCtrl(self, -1, "", size=wx.Size(40, 23))
        spin_session.SetRange(1, 99)
        spin_session.SetValue(self.current_session)
        spin_session.SetToolTip("Set session")
        spin_session.Bind(wx.EVT_TEXT, partial(self.OnSessionChanged, ctrl=spin_session))
        spin_session.Bind(wx.EVT_SPINCTRL, partial(self.OnSessionChanged, ctrl=spin_session))

        # Marker colour select
        select_colour = csel.ColourSelect(
            self, -1, colour=[255 * s for s in self.marker_colour], size=wx.Size(20, 23)
        )
        select_colour.SetToolTip("Set colour")
        select_colour.Bind(csel.EVT_COLOURSELECT, partial(self.OnSelectColour, ctrl=select_colour))

        btn_create = wx.Button(self, -1, label=_("Create marker"), size=wx.Size(135, 23))
        btn_create.Bind(wx.EVT_BUTTON, self.OnCreateMarker)

        sizer_create = wx.FlexGridSizer(rows=1, cols=3, hgap=5, vgap=5)
        sizer_create.AddMany([(spin_session, 1), (select_colour, 0), (btn_create, 0)])

        # Buttons to save and load markers and to change its visibility as well
        btn_save = wx.Button(self, -1, label=_("Save"), size=wx.Size(65, 23))
        btn_save.Bind(wx.EVT_BUTTON, self.OnSaveMarkers)

        btn_load = wx.Button(self, -1, label=_("Load"), size=wx.Size(65, 23))
        btn_load.Bind(wx.EVT_BUTTON, self.OnLoadMarkers)

        btn_show_hide_all = wx.ToggleButton(self, -1, _("Hide all"), size=wx.Size(65, 23))
        btn_show_hide_all.Bind(
            wx.EVT_TOGGLEBUTTON, partial(self.OnShowHideAllMarkers, ctrl=btn_show_hide_all)
        )

        sizer_btns = wx.FlexGridSizer(rows=1, cols=3, hgap=5, vgap=5)
        sizer_btns.AddMany(
            [
                (btn_save, 1, wx.RIGHT),
                (btn_load, 0, wx.LEFT | wx.RIGHT),
                (btn_show_hide_all, 0, wx.LEFT),
            ]
        )

        # Buttons to delete markers
        btn_delete_single = wx.Button(self, -1, label=_("Delete"), size=wx.Size(65, 23))
        btn_delete_single.Bind(wx.EVT_BUTTON, self.OnDeleteSelectedMarkers)

        btn_delete_all = wx.Button(self, -1, label=_("Delete all"), size=wx.Size(135, 23))
        btn_delete_all.Bind(wx.EVT_BUTTON, self.OnDeleteAllMarkers)

        sizer_delete = wx.FlexGridSizer(rows=1, cols=2, hgap=5, vgap=5)
        sizer_delete.AddMany([(btn_delete_single, 1, wx.RIGHT), (btn_delete_all, 0, wx.LEFT)])

        screen_width, screen_height = wx.DisplaySize()

        # The marker list height is set to 120 pixels (accommodating 4 markers) if the screen height is
        # at most 1080 pixels (a commonly used height in laptops). Otherwise, the height grows linearly with
        # the screen height.
        marker_list_height = max(120, int(screen_height / 4))

        marker_list_ctrl = wx.ListCtrl(
            self, -1, style=wx.LC_REPORT, size=wx.Size(0, marker_list_height)
        )
        marker_list_ctrl.InsertColumn(const.ID_COLUMN, "#")
        marker_list_ctrl.SetColumnWidth(const.ID_COLUMN, 24)

        marker_list_ctrl.InsertColumn(const.SESSION_COLUMN, "Session")
        marker_list_ctrl.SetColumnWidth(const.SESSION_COLUMN, 51)

        marker_list_ctrl.InsertColumn(const.MARKER_TYPE_COLUMN, "Type")
        marker_list_ctrl.SetColumnWidth(const.MARKER_TYPE_COLUMN, 77)

        marker_list_ctrl.InsertColumn(const.LABEL_COLUMN, "Label")
        marker_list_ctrl.SetColumnWidth(const.LABEL_COLUMN, 95)

        marker_list_ctrl.InsertColumn(const.TARGET_COLUMN, "Target")
        marker_list_ctrl.SetColumnWidth(const.TARGET_COLUMN, 45)

        marker_list_ctrl.InsertColumn(const.Z_OFFSET_COLUMN, "Z-offset")
        marker_list_ctrl.SetColumnWidth(const.Z_OFFSET_COLUMN, 45)

        marker_list_ctrl.InsertColumn(const.POINT_OF_INTEREST_TARGET_COLUMN, "Efield Target")
        marker_list_ctrl.SetColumnWidth(const.POINT_OF_INTEREST_TARGET_COLUMN, 45)

        if self.session.GetConfig("debug"):
            marker_list_ctrl.InsertColumn(const.X_COLUMN, "X")
            marker_list_ctrl.SetColumnWidth(const.X_COLUMN, 45)

            marker_list_ctrl.InsertColumn(const.Y_COLUMN, "Y")
            marker_list_ctrl.SetColumnWidth(const.Y_COLUMN, 45)

            marker_list_ctrl.InsertColumn(const.Z_COLUMN, "Z")
            marker_list_ctrl.SetColumnWidth(const.Z_COLUMN, 45)

        marker_list_ctrl.Bind(wx.EVT_LIST_ITEM_RIGHT_CLICK, self.OnMouseRightDown)
        marker_list_ctrl.Bind(wx.EVT_LIST_ITEM_SELECTED, self.OnMarkerFocused)
        marker_list_ctrl.Bind(wx.EVT_LIST_ITEM_DESELECTED, self.OnMarkerUnfocused)
        marker_list_ctrl.Bind(wx.EVT_LIST_ITEM_ACTIVATED, self.SetCameraToFocusOnMarker)

        self.marker_list_ctrl = marker_list_ctrl
        self.column_sorter = ColumnSorterMixin.__init__(
            self, self.marker_list_ctrl.GetColumnCount()
        )

        # In the future, it would be better if the panel could initialize itself based on markers in MarkersControl
        self.markers.LoadState()

        # Add all lines into main sizer
        group_sizer = wx.BoxSizer(wx.VERTICAL)
        group_sizer.Add(sizer_create, 0, wx.TOP | wx.BOTTOM | wx.ALIGN_CENTER_HORIZONTAL, 5)
        group_sizer.Add(sizer_btns, 0, wx.BOTTOM | wx.ALIGN_CENTER_HORIZONTAL, 5)
        group_sizer.Add(sizer_delete, 0, wx.BOTTOM | wx.ALIGN_CENTER_HORIZONTAL, 5)
        group_sizer.Add(marker_list_ctrl, 0, wx.EXPAND | wx.ALL, 5)
        group_sizer.Fit(self)

        self.SetSizer(group_sizer)
        self.Update()

    # Required function for sorting the marker list
    def GetListCtrl(self):
        return self.marker_list_ctrl

    # Show ascending or descending indicator in the column after sorting
    def OnSortOrderChanged(self):
        column, ascending = self.GetSortState()
        self.marker_list_ctrl.ShowSortIndicator(column, ascending)

    def __bind_events(self):
        Publisher.subscribe(self.UpdateCurrentCoord, "Set cross focal point")

        # Called when selecting a marker in the volume viewer.
        Publisher.subscribe(self.OnSelectMarkerByActor, "Select marker by actor")

        Publisher.subscribe(self.OnDeleteFiducialMarker, "Delete fiducial marker")
        Publisher.subscribe(self.OnDeleteSelectedMarkers, "Delete selected markers")
        Publisher.subscribe(self.OnDeleteAllMarkers, "Delete all markers")
        Publisher.subscribe(self.OnCreateMarker, "Create marker")
        Publisher.subscribe(self.UpdateNavigationStatus, "Navigation status")
        Publisher.subscribe(self.UpdateSeedCoordinates, "Update tracts")
        Publisher.subscribe(self.OnChangeCurrentSession, "Current session changed")
        Publisher.subscribe(self.UpdateMarker, "Update marker")
        Publisher.subscribe(self.UpdateMarkerOrientation, "Open marker orientation dialog")
        Publisher.subscribe(self.AddPeeledSurface, "Update peel")
        Publisher.subscribe(self.GetEfieldDataStatus, "Get status of Efield saved data")
        Publisher.subscribe(self.GetIdList, "Get ID list")
        Publisher.subscribe(self.GetRotationPosition, "Send coil position and rotation")
        Publisher.subscribe(self.CreateMarkerEfield, "Create Marker from tangential")
        Publisher.subscribe(self.UpdateCortexMarker, "Update Cortex Marker")

        # Update marker_list_ctrl
        Publisher.subscribe(self._AddMarker, "Add marker")
        Publisher.subscribe(self._DeleteMarker, "Delete marker")
        Publisher.subscribe(self._DeleteMultiple, "Delete markers")
        Publisher.subscribe(self._SetPointOfInterest, "Set point of interest")
        Publisher.subscribe(self._SetTarget, "Set target")
        Publisher.subscribe(self._UnsetTarget, "Unset target")
        Publisher.subscribe(self._UnsetPointOfInterest, "Unset point of interest")
        Publisher.subscribe(self._UpdateMarkerLabel, "Update marker label")

    def __get_selected_items(self):
        """
        Returns a (possibly empty) list of the selected items in the list control.
        """
        selection = []

        next = self.marker_list_ctrl.GetFirstSelected()

        while next != -1:
            selection.append(next)
            next = self.marker_list_ctrl.GetNextSelected(next)

        return selection

    def __delete_multiple_markers(self, indexes):
        marker_ids = [self.__get_marker_id(idx) for idx in indexes]
        self.markers.DeleteMultiple(marker_ids)

    def _DeleteMarker(self, marker):
        deleted_marker_id = marker.marker_id
        deleted_marker_uuid = marker.marker_uuid
        idx = self.__find_marker_index(deleted_marker_id)
        self.marker_list_ctrl.DeleteItem(idx)
        print("_DeleteMarker:", deleted_marker_uuid)

        # Delete the marker from itemDataMap
        for key, data in self.itemDataMap.items():
            current_uuid = data[-1]
            if current_uuid == deleted_marker_uuid:
                self.itemDataMap.pop(key)

        num_items = self.marker_list_ctrl.GetItemCount()
        for n in range(num_items):
            m_id = self.__get_marker_id(n)
            if m_id > deleted_marker_id:
                self.marker_list_ctrl.SetItem(n, const.ID_COLUMN, str(m_id - 1))

    def _DeleteMultiple(self, markers):
        if len(markers) == self.marker_list_ctrl.GetItemCount():
            self.marker_list_ctrl.DeleteAllItems()
            self.itemDataMap.clear()
            return

        min_for_fast_deletion = 10
        if len(markers) > min_for_fast_deletion:
            self.marker_list_ctrl.Hide()

        deleted_ids = []
        deleted_keys = []
        for marker in markers:
            idx = self.__find_marker_index(marker.marker_id)
            deleted_uuid = marker.marker_uuid
            for key, data in self.itemDataMap.items():
                current_uuid = data[-1]

                if current_uuid == deleted_uuid:
                    deleted_keys.append(key)

            self.marker_list_ctrl.DeleteItem(idx)
            deleted_ids.append(marker.marker_id)

        # Remove all the deleted markers from itemDataMap
        for key in deleted_keys:
            try:
                self.itemDataMap.pop(key)
            except KeyError:
                print("Invalid itemDataMap key:", key)

        num_items = self.marker_list_ctrl.GetItemCount()
        for n in range(num_items):
            m_id = self.__get_marker_id(n)
            reduction_in_m_id = 0
            for d_id in deleted_ids:
                if m_id > d_id:
                    reduction_in_m_id += 1
            self.marker_list_ctrl.SetItem(n, const.ID_COLUMN, str(m_id - reduction_in_m_id))

        self.marker_list_ctrl.Show()

    def _SetPointOfInterest(self, marker):
        idx = self.__find_marker_index(marker.marker_id)
        self.marker_list_ctrl.SetItemBackgroundColour(idx, "PURPLE")
        self.marker_list_ctrl.SetItem(idx, const.POINT_OF_INTEREST_TARGET_COLUMN, _("Yes"))
        uuid = marker.marker_uuid

        # Set the point of interest in itemDataMap
        for key, data in self.itemDataMap.items():
            current_uuid = data[-1]
            if current_uuid == uuid:
                self.itemDataMap[key][const.POINT_OF_INTEREST_TARGET_COLUMN] = "Yes"

    def _UnsetPointOfInterest(self, marker):
        idx = self.__find_marker_index(marker.marker_id)

        self.marker_list_ctrl.SetItemBackgroundColour(idx, "white")
        self.marker_list_ctrl.SetItem(idx, const.POINT_OF_INTEREST_TARGET_COLUMN, "")
        uuid = marker.marker_uuid

        # Unset the point of interest in itemDataMap
        for key, data in self.itemDataMap.items():
            current_uuid = data[-1]
            if current_uuid == uuid:
                self.itemDataMap[key][const.POINT_OF_INTEREST_TARGET_COLUMN] = ""

    def _UpdateMarkerLabel(self, marker):
        idx = self.__find_marker_index(marker.marker_id)
        self.marker_list_ctrl.SetItem(idx, const.LABEL_COLUMN, marker.label)

        # Update the marker label in self.itemDataMap so that sorting works
        uuid = marker.marker_uuid
        for key, data in self.itemDataMap.items():
            current_uuid = data[-1]
            if current_uuid == uuid:
                self.itemDataMap[key][const.LABEL_COLUMN] = marker.label

    @staticmethod
    def __list_fiducial_labels():
        """Return the list of marker labels denoting fiducials."""
        return list(
            itertools.chain(*(const.BTNS_IMG_MARKERS[i].values() for i in const.BTNS_IMG_MARKERS))
        )

    def UpdateCurrentCoord(self, position):
        self.current_position = list(position[:3])
        self.current_orientation = list(position[3:])
        if not self.navigation.track_obj:
            self.current_orientation = None, None, None

    def UpdateNavigationStatus(self, nav_status, vis_status):
        if not nav_status:
            self.nav_status = False
            self.current_orientation = None, None, None
        else:
            self.nav_status = True

    def UpdateSeedCoordinates(
        self, root=None, affine_vtk=None, coord_offset=(0, 0, 0), coord_offset_w=(0, 0, 0)
    ):
        self.current_seed = coord_offset_w

    def UpdateCortexMarker(self, CoGposition, CoGorientation):
        self.cortex_position_orientation = CoGposition + CoGorientation

    def OnMouseRightDown(self, evt):
        focused_marker_idx = self.marker_list_ctrl.GetFocusedItem()
        focused_marker = self.__get_marker(focused_marker_idx)
        marker_type = focused_marker.marker_type
        unique_menu_id = 1

        # Check if the currently focused marker is the active target.
        is_active_target = focused_marker.is_target

        # Check if the currently focused marker is of the type 'coil target'.
        is_coil_target = marker_type == MarkerType.COIL_TARGET

        # Check if the currently focused marker is of the type 'coil pose'.
        is_coil_pose = marker_type == MarkerType.COIL_POSE

        # Check if the currently focused marker is of the type 'landmark'.
        is_landmark = marker_type == MarkerType.LANDMARK

        # Check if the currently focused marker is of the type 'fiducial'.
        is_fiducial = marker_type == MarkerType.FIDUCIAL

        # Create the context menu.
        menu_id = wx.Menu()

        edit_id = menu_id.Append(unique_menu_id, _("Change label"))  # Use non-zero ID
        menu_id.Bind(wx.EVT_MENU, self.ChangeLabel, edit_id)

        color_id = menu_id.Append(
            unique_menu_id + 1, _("Change color")
        )  # Increment the unique_menu_id
        menu_id.Bind(wx.EVT_MENU, self.ChangeColor, color_id)

        delete_id = menu_id.Append(unique_menu_id + 2, _("Delete"))
        menu_id.Bind(wx.EVT_MENU, self.OnDeleteSelectedMarkers, delete_id)

        # Allow duplicate only for markers that are not fiducials.
        if not is_fiducial:
            duplicate_menu_item = menu_id.Append(unique_menu_id + 3, _("Duplicate"))
            menu_id.Bind(wx.EVT_MENU, self.OnMenuDuplicateMarker, duplicate_menu_item)

        menu_id.AppendSeparator()

        # Show 'Set as target'/'Unset target' menu item only if the marker is a coil target.
        if is_coil_target:
            if is_active_target:
                target_menu_item = menu_id.Append(unique_menu_id + 4, _("Unset target"))
                menu_id.Bind(wx.EVT_MENU, self.OnMenuUnsetTarget, target_menu_item)
                if has_mTMS:
                    brain_target_menu_item = menu_id.Append(
                        unique_menu_id + 4, _("Set brain target")
                    )
                    menu_id.Bind(wx.EVT_MENU, self.OnSetBrainTarget, brain_target_menu_item)
            else:
                target_menu_item = menu_id.Append(unique_menu_id + 4, _("Set as target"))
                menu_id.Bind(wx.EVT_MENU, self.OnMenuSetTarget, target_menu_item)

        # Show 'Create coil target' menu item if the marker is a coil pose.
        if is_coil_pose:
            # 'Create coil target' menu item.
            create_coil_target_menu_item = menu_id.Append(
                unique_menu_id + 6, _("Create coil target")
            )
            menu_id.Bind(
                wx.EVT_MENU, self.OnCreateCoilTargetFromCoilPose, create_coil_target_menu_item
            )

        # Show 'Create brain target' and 'Create coil target' menu items only if the marker is a landmark.
        if is_landmark:
            # 'Create brain target' menu item.
            create_brain_target_menu_item = menu_id.Append(
                unique_menu_id + 5, _("Create brain target")
            )
            menu_id.Bind(
                wx.EVT_MENU, self.OnCreateBrainTargetFromLandmark, create_brain_target_menu_item
            )

            # 'Create coil target' menu item.
            create_coil_target_menu_item = menu_id.Append(
                unique_menu_id + 6, _("Create coil target")
            )
            menu_id.Bind(
                wx.EVT_MENU, self.OnCreateCoilTargetFromLandmark, create_coil_target_menu_item
            )

        is_brain_target = focused_marker.marker_type == MarkerType.BRAIN_TARGET
        if is_brain_target and has_mTMS:
            send_brain_target_menu_item = menu_id.Append(
                unique_menu_id + 7, _("Send brain target to mTMS")
            )
            menu_id.Bind(wx.EVT_MENU, self.OnSendBrainTarget, send_brain_target_menu_item)

        if self.nav_status and self.navigation.e_field_loaded:
            # Publisher.sendMessage('Check efield data')
            # if not tuple(np.argwhere(self.indexes_saved_lists == self.marker_list_ctrl.GetFocusedItem())):
            if is_active_target:
                efield_menu_item = menu_id.Append(unique_menu_id + 8, _("Save Efield target Data"))
                menu_id.Bind(wx.EVT_MENU, self.OnMenuSaveEfieldTargetData, efield_menu_item)

        if self.navigation.e_field_loaded:
            efield_target_menu_item = menu_id.Append(
                unique_menu_id + 9, _("Set as Efield target 1 (origin)")
            )
            menu_id.Bind(wx.EVT_MENU, self.OnMenuSetEfieldTarget, efield_target_menu_item)

            efield_target_menu_item = menu_id.Append(
                unique_menu_id + 10, _("Set as Efield target 2")
            )
            menu_id.Bind(wx.EVT_MENU, self.OnMenuSetEfieldTarget2, efield_target_menu_item)
            # Publisher.sendMessage('Check efield data')
            # if self.efield_data_saved:
            #     if tuple(np.argwhere(self.indexes_saved_lists==self.marker_list_ctrl.GetFocusedItem())):
            #         if self.efield_target_idx  == self.marker_list_ctrl.GetFocusedItem():
            #             efield_target_menu_item  = menu_id.Append(unique_menu_id + 9, _('Remove Efield target'))
            #             menu_id.Bind(wx.EVT_MENU, self.OnMenuRemoveEfieldTarget, efield_target_menu_item )
            #         else:
            #             efield_target_menu_item = menu_id.Append(unique_menu_id + 9, _('Set as Efield target(compare)'))
            #             menu_id.Bind(wx.EVT_MENU, self.OnMenuSetEfieldTarget, efield_target_menu)

        if self.navigation.e_field_loaded and not self.nav_status:
            if is_active_target:
                efield_vector_plot_menu_item = menu_id.Append(
                    unique_menu_id + 11, _("Show vector field")
                )
                menu_id.Bind(wx.EVT_MENU, self.OnMenuShowVectorField, efield_vector_plot_menu_item)

        if self.navigation.e_field_loaded:
            if focused_marker.is_point_of_interest:
                create_efield_target = menu_id.Append(
                    unique_menu_id + 12, _("Remove Efield Cortex target")
                )
                menu_id.Bind(
                    wx.EVT_MENU, self.OnMenuRemoveEfieldTargetatCortex, create_efield_target
                )
            else:
                create_efield_target = menu_id.Append(
                    unique_menu_id + 12, _("Set as Efield Cortex target")
                )
                menu_id.Bind(wx.EVT_MENU, self.OnSetEfieldBrainTarget, create_efield_target)
                self.marker_list_ctrl.GetFocusedItem()

        menu_id.AppendSeparator()

        self.PopupMenu(menu_id)
        menu_id.Destroy()

    # Programmatically set the focus on the marker with the given index, simulating left click.
    def FocusOnMarker(self, idx):
        # Deselect the previously focused marker.
        if self.currently_focused_marker is not None:
            current_marker_idx = self.__find_marker_index(self.currently_focused_marker.marker_id)

            # If the marker has been deleted, it might not be found in the list of markers. In that case,
            # do not try to deselect it.
            if current_marker_idx is not None:
                self.marker_list_ctrl.SetItemState(
                    current_marker_idx, 0, wx.LIST_STATE_SELECTED | wx.LIST_STATE_FOCUSED
                )

                # Trigger EVT_LIST_ITEM_DESELECTED event manually for the old item.
                event_deselect = wx.ListEvent(
                    wx.EVT_LIST_ITEM_DESELECTED.typeId, self.marker_list_ctrl.GetId()
                )
                event_deselect.SetIndex(current_marker_idx)
                event_deselect.SetEventObject(self.marker_list_ctrl)
                self.marker_list_ctrl.GetEventHandler().ProcessEvent(event_deselect)

        # Select the item.
        self.marker_list_ctrl.SetItemState(idx, wx.LIST_STATE_SELECTED, wx.LIST_STATE_SELECTED)

        # Focus on the item.
        self.marker_list_ctrl.SetItemState(idx, wx.LIST_STATE_FOCUSED, wx.LIST_STATE_FOCUSED)
        self.marker_list_ctrl.EnsureVisible(idx)

        # Trigger EVT_LIST_ITEM_SELECTED event manually.
        event = wx.ListEvent(wx.EVT_LIST_ITEM_SELECTED.typeId, self.marker_list_ctrl.GetId())
        event.SetIndex(idx)
        event.SetEventObject(self.marker_list_ctrl)
        self.marker_list_ctrl.GetEventHandler().ProcessEvent(event)

    # Called when a marker on the list gets the focus by the user left-clicking on it.
    def OnMarkerFocused(self, evt):
        idx = self.marker_list_ctrl.GetFocusedItem()

        # Selection of more than 1 marker not supported by MarkerTransformator
        if idx == -1:
            return

        marker_id = self.__get_marker_id(idx)
        marker = self.markers.list[marker_id]

        # XXX: There seems to be a bug in WxPython when selecting multiple items on the list using,
        #   e.g., shift and page-up/page-down keys. The bug is that the EVT_LIST_ITEM_SELECTED event
        #   is triggered repeatedly for the same item (the one that was first selected). This is a
        #   workaround to prevent the event from being triggered repeatedly for the same item.
        if self.currently_focused_marker is not None and marker == self.currently_focused_marker:
            return

        # When selecting multiple markers, e.g., by pressing ctrl while clicking on the markers, EVT_LIST_ITEM_SELECTED
        # event is triggered for each selected item, without triggering EVT_LIST_ITEM_DESELECTED event for the previously
        # selected item. By unhighlighting the previously focused marker here, we ensure that only one marker is highlighted
        # at a time.
        #
        # TODO: Support multiple highlighted markers at the same time.
        if self.currently_focused_marker is not None:
            # Unhighlight the previously focused marker in the viewer volume.
            Publisher.sendMessage("Unhighlight marker")

        self.currently_focused_marker = marker
        self.markers.SelectMarker(marker_id)

    # Called when a marker on the list loses the focus by the user left-clicking on another marker.
    #
    # Note: This is called also when re-clicking on the same marker that is already focused.
    def OnMarkerUnfocused(self, evt):
        self.markers.DeselectMarker()

    def SetCameraToFocusOnMarker(self, evt):
        idx = self.marker_list_ctrl.GetFocusedItem()
        marker = self.markers.list[idx]
        Publisher.sendMessage("Set camera to focus on marker", marker=marker)

    def OnCreateCoilTargetFromLandmark(self, evt):
        list_index = self.marker_list_ctrl.GetFocusedItem()
        if list_index == -1:
            wx.MessageBox(_("No data selected."), _("InVesalius 3"))
            return
        marker = self.__get_marker(list_index)

        self.markers.CreateCoilTargetFromLandmark(marker)

    def OnCreateCoilTargetFromCoilPose(self, evt):
        list_index = self.marker_list_ctrl.GetFocusedItem()
        if list_index == -1:
            wx.MessageBox(_("No data selected."), _("InVesalius 3"))
            return
        marker = self.__get_marker(list_index)

        self.markers.CreateCoilTargetFromCoilPose(marker)

    def ChangeLabel(self, evt):
        list_index = self.marker_list_ctrl.GetFocusedItem()
        if list_index == -1:
            wx.MessageBox(_("No data selected."), _("InVesalius 3"))
            return
        marker = self.__get_marker(list_index)
        new_label = dlg.ShowEnterMarkerID(
            self.marker_list_ctrl.GetItemText(list_index, const.LABEL_COLUMN)
        )
        self.markers.ChangeLabel(marker, new_label)

    def OnMenuSetTarget(self, evt):
        idx = self.marker_list_ctrl.GetFocusedItem()
        if idx == -1:
            wx.MessageBox(_("No data selected."), _("InVesalius 3"))
            return

        marker_id = self.__get_marker_id(idx)
        self.markers.SetTarget(marker_id)

    def _SetTarget(self, marker):
        idx = self.__find_marker_index(marker.marker_id)
        self.marker_list_ctrl.SetItemBackgroundColour(idx, "RED")
        self.marker_list_ctrl.SetItem(idx, const.TARGET_COLUMN, _("Yes"))

        target_uuid = marker.marker_uuid

        # Set the target column to "Yes" in itemDataMap
        for key, data in self.itemDataMap.items():
            current_uuid = data[-1]
            if current_uuid == target_uuid:
                self.itemDataMap[key][const.TARGET_COLUMN] = "Yes"

    def OnMenuDuplicateMarker(self, evt):
        idx = self.marker_list_ctrl.GetFocusedItem()
        if idx == -1:
            wx.MessageBox(_("No data selected."), _("InVesalius 3"))
            return

        # Create a duplicate of the selected marker.
        new_marker = self.__get_marker(idx).duplicate()

        # Add suffix to marker name.
        new_marker.label = new_marker.label + " (copy)"

        self.markers.AddMarker(new_marker, render=True, focus=True)

    def GetEfieldDataStatus(self, efield_data_loaded, indexes_saved_list):
        self.indexes_saved_lists = []
        self.efield_data_saved = efield_data_loaded
        self.indexes_saved_lists = indexes_saved_list

    def CreateMarkerEfield(self, point, orientation):
        from vtkmodules.vtkCommonColor import vtkNamedColors

        vtk_colors = vtkNamedColors()
        position_flip = list(point)
        position_flip[1] = -position_flip[1]

        marker = self.CreateMarker(
            position=position_flip,
            orientation=list(orientation),
            colour=vtk_colors.GetColor3d("Orange"),
            size=2,
            marker_type=MarkerType.COIL_TARGET,
        )
        self.markers.AddMarker(marker, render=True, focus=True)

    def OnMenuShowVectorField(self, evt):
        session = ses.Session()
        idx = self.marker_list_ctrl.GetFocusedItem()
        marker = self.__get_marker(idx)
        position = marker.position
        orientation = np.radians(marker.orientation)
        Publisher.sendMessage(
            "Calculate position and rotation", position=position, orientation=orientation
        )
        coord = [position, orientation]
        coord = np.array(coord).flatten()

        # Check here, it resets the radious list
        Publisher.sendMessage(
            "Update interseccion offline",
            m_img=self.m_img_offline,
            coord=coord,
            list_index=marker.marker_id,
        )

        if session.GetConfig("debug_efield"):
            enorm = self.navigation.debug_efield_enorm
        else:
            enorm = self.navigation.neuronavigation_api.update_efield_vectorROI(
                position=self.cp, orientation=orientation, T_rot=self.T_rot, id_list=self.ID_list
            )
        enorm_data = [self.T_rot, self.cp, coord, enorm, self.ID_list]
        Publisher.sendMessage("Get enorm", enorm_data=enorm_data, plot_vector=True)

    def GetRotationPosition(self, T_rot, cp, m_img):
        self.T_rot = T_rot
        self.cp = cp
        self.m_img_offline = m_img

    def GetIdList(self, ID_list):
        self.ID_list = ID_list

    def OnMenuSetEfieldTarget(self, evt):
        idx = self.marker_list_ctrl.GetFocusedItem()
        if idx == -1:
            wx.MessageBox(_("No data selected."), _("InVesalius 3"))
            return
        marker_id = self.__get_marker_id(idx)
        self.markers.SetTarget(marker_id)
        self.efield_target_idx_origin = marker_id

        # Publisher.sendMessage('Get target index efield', target_index_list = marker_id )

    def OnMenuSetEfieldTarget2(self, evt):
        idx = self.marker_list_ctrl.GetFocusedItem()
        if idx == -1:
            wx.MessageBox(_("No data selected."), _("InVesalius 3"))
            return

        efield_target_idx_2 = self.__get_marker_id(idx)
        target1_origin = self.markers.list[
            self.efield_target_idx_origin
        ].cortex_position_orientation
        target2 = self.markers.list[efield_target_idx_2].cortex_position_orientation
        Publisher.sendMessage(
            "Get targets Ids for mtms", target1_origin=target1_origin, target2=target2
        )

    def OnMenuSaveEfieldTargetData(self, evt):
        list_index = self.marker_list_ctrl.GetFocusedItem()
        marker = self.__get_marker(list_index)
        position = marker.position
        orientation = marker.orientation
        plot_efield_vectors = self.navigation.plot_efield_vectors
        Publisher.sendMessage(
            "Save target data",
            target_list_index=marker.marker_id,
            position=position,
            orientation=orientation,
            plot_efield_vectors=plot_efield_vectors,
        )

    def OnSetEfieldBrainTarget(self, evt):
        idx = self.marker_list_ctrl.GetFocusedItem()
        marker = self.__get_marker(idx)
        position = marker.position
        orientation = marker.orientation
        marker_id = marker.marker_id
        if all([o is None for o in orientation]):
            orientation = [0, 0, 0]

        self.markers.SetPointOfInterest(marker_id)
        Publisher.sendMessage(
            "Send efield target position on brain",
            marker_id=marker_id,
            position=position,
            orientation=orientation,
        )

    def OnCreateBrainTargetFromLandmark(self, evt):
        list_index = self.marker_list_ctrl.GetFocusedItem()
        marker = self.__get_marker(list_index)
        position = marker.position
        orientation = marker.orientation

        dialog = dlg.CreateBrainTargetDialog(
            marker=position + orientation, brain_actor=self.brain_actor
        )
        if dialog.ShowModal() == wx.ID_OK:
            (
                coil_position_list,
                coil_orientation_list,
                brain_position_list,
                brain_orientation_list,
            ) = dialog.GetValue()

            position = list(coil_position_list[0])
            orientation = list(coil_orientation_list[0])
            marker = self.CreateMarker(
                position=position,
                orientation=orientation,
                # XXX: Setting the marker type to 'brain target' is inconsistent with the variable names above ('coil_position_list' etc.);
                #   however, the dialog shown to the user by this function should be used exclusively for creating brain targets, hence the
                #   variable naming (and the internal logic of the dialog where it currently returns both coil targets and brain targets)
                #   should probably be modified to reflect that.
                marker_type=MarkerType.BRAIN_TARGET,
            )
            self.markers.AddMarker(marker, render=True, focus=True)

            for position, orientation in zip(brain_position_list, brain_orientation_list):
                marker = self.CreateMarker(
                    position=list(position),
                    orientation=list(orientation),
                    marker_type=MarkerType.BRAIN_TARGET,
                )
                self.markers.AddMarker(marker, render=True, focus=False)

        dialog.Destroy()

    def OnMenuRemoveEfieldTarget(self, evt):
        idx = self.marker_list_ctrl.GetFocusedItem()
        marker_id = self.__get_marker_id(idx)

        self.markers.UnsetTarget(marker_id)

        self.efield_target_idx = None

    def OnMenuRemoveEfieldTargetatCortex(self, evt):
        idx = self.marker_list_ctrl.GetFocusedItem()
        marker = self.__get_marker(idx)

        # TODO: Is this correct? Should it be "brain target"?
        marker.marker_type = MarkerType.LANDMARK

        self.markers.UnsetPointOfInterest(marker.marker_id)
        Publisher.sendMessage("Clear efield target at cortex")

    def OnMenuUnsetTarget(self, evt):
        idx = self.marker_list_ctrl.GetFocusedItem()
        marker_id = self.__get_marker_id(idx)
        self.markers.UnsetTarget(marker_id)

    def _UnsetTarget(self, marker):
        idx = self.__find_marker_index(marker.marker_id)

        # When unsetting a target, automatically unpress the target mode button.
        Publisher.sendMessage("Press target mode button", pressed=False)

        # Update the marker list control.
        self.marker_list_ctrl.SetItemBackgroundColour(idx, "white")
        self.marker_list_ctrl.SetItem(idx, const.TARGET_COLUMN, "")

        # Unset the target in itemDataMap
        target_uuid = marker.marker_uuid
        for key, data in self.itemDataMap.items():
            current_uuid = data[-1]
            if current_uuid == target_uuid:
                self.itemDataMap[key][const.TARGET_COLUMN] = ""

    def __find_marker_index(self, marker_id):
        """
        For a marker_id, returns the corresponding index in self.marker_list_ctrl.
        """
        num_items = self.marker_list_ctrl.GetItemCount()
        for idx in range(num_items):
            item_marker_id = self.__get_marker_id(idx)
            if item_marker_id == marker_id:
                return idx
        return None

    def __get_marker_id(self, idx):
        """
        For an index in self.marker_list_ctrl, returns the corresponding marker_id
        """
        list_item = self.marker_list_ctrl.GetItem(idx, const.ID_COLUMN)
        return int(list_item.GetText())

    def __get_marker(self, idx):
        """
        For an index in self.marker_list_ctrl, returns the corresponding marker
        """
        marker_id = self.__get_marker_id(idx)
        return self.markers.list[marker_id]

    def ChangeColor(self, evt):
        index = self.marker_list_ctrl.GetFocusedItem()
        if index == -1:
            wx.MessageBox(_("No data selected."), _("InVesalius 3"))
            return
        marker = self.__get_marker(index)

        current_color = marker.colour8bit
        new_color = dlg.ShowColorDialog(color_current=current_color)

        if not new_color:
            return

        self.markers.ChangeColor(marker, new_color)

    def OnSetBrainTarget(self, evt):
        if isinstance(evt, int):
            self.marker_list_ctrl.Focus(evt)
        index = self.marker_list_ctrl.GetFocusedItem()
        if index == -1:
            wx.MessageBox(_("No data selected."), _("InVesalius 3"))
            return
        marker = self.__get_marker(index)

        position = marker.position
        orientation = marker.orientation
        dialog = dlg.CreateBrainTargetDialog(
            mTMS=self.mTMS,
            marker=position + orientation,
            brain_target=True,
            brain_actor=self.brain_actor,
        )

        if dialog.ShowModal() == wx.ID_OK:
            position_list, orientation_list = dialog.GetValueBrainTarget()
            for position, orientation in zip(position_list, orientation_list):
                new_marker = self.CreateMarker(
                    position=list(position),
                    orientation=list(orientation),
                    size=0.05,
                    marker_type=MarkerType.BRAIN_TARGET,
                )
                self.markers.AddMarker(new_marker, render=True, focus=True)

        dialog.Destroy()

    def OnSendBrainTarget(self, evt):
        if isinstance(evt, int):
            self.marker_list_ctrl.Focus(evt)
        index = self.marker_list_ctrl.GetFocusedItem()
        if index == -1:
            wx.MessageBox(_("No data selected."), _("InVesalius 3"))
            return
        marker = self.__get_marker(index)
        brain_target = marker.position + marker.orientation
        target = self.markers.FindTarget()
        if target is not None:
            coil_pose = target.position + target.orientation
            if self.navigation.coil_at_target:
                self.mTMS.UpdateTarget(coil_pose, brain_target)
                # wx.CallAfter(Publisher.sendMessage, 'Send brain target to mTMS API', coil_pose=coil_pose, brain_target=brain_target)
                print("Send brain target to mTMS API")
            else:
                print("The coil is not at the target")
        else:
            print("Target not set")

    def OnSessionChanged(self, evt, ctrl):
        value = ctrl.GetValue()
        Publisher.sendMessage("Current session changed", new_session_id=value)

    def OnSelectMarkerByActor(self, actor):
        """
        Given an actor, select and focus on the corresponding marker in the list control.

        TODO: This is not in the optimal place. Ideally, information about the 3D view should not
              be passed to the markers panel. However, currently MarkersPanel is the only
              place where the list of markers, including information about their visualization, is
              stored.
        """
        for m, idx in zip(self.markers.list, range(len(self.markers.list))):
            visualization = m.visualization
            if visualization is None:
                continue

            if visualization["actor"] == actor:
                # Unselect the previously selected item.
                idx_old = self.marker_list_ctrl.GetFocusedItem()
                if idx_old != -1 and idx_old != idx:
                    self.marker_list_ctrl.Select(idx_old, on=False)

                # Focus and select the marker in the list control.
                self.marker_list_ctrl.Focus(idx)
                self.marker_list_ctrl.Select(idx, on=True)
                break

    def OnDeleteAllMarkers(self, evt=None):
        if evt is not None:
            result = dlg.ShowConfirmationDialog(msg=_("Delete all markers? Cannot be undone."))
            if result != wx.ID_OK:
                return
        self.markers.Clear()
        self.itemDataMap.clear()

    def OnDeleteFiducialMarker(self, label):
        indexes = []
        if label and (label in self.__list_fiducial_labels()):
            for id_n in range(self.marker_list_ctrl.GetItemCount()):
                item = self.marker_list_ctrl.GetItem(id_n, const.LABEL_COLUMN)
                if item.GetText() == label:
                    self.marker_list_ctrl.Focus(item.GetId())
                    indexes = [self.marker_list_ctrl.GetFocusedItem()]

        self.__delete_multiple_markers(indexes)

    def OnDeleteSelectedMarkers(self, evt=None):
        indexes = self.__get_selected_items()

        if not indexes:
            wx.MessageBox(_("No data selected."), _("InVesalius 3"))
            return

        msg = _("Delete marker?") if len(indexes) == 1 else _("Delete markers?")

        result = dlg.ShowConfirmationDialog(msg=msg)
        if result != wx.ID_OK:
            return

        self.__delete_multiple_markers(indexes)

        # Re-focus on the marker with the same index as the first marker that was selected before deletion.
        if self.currently_focused_marker is not None:
            first_deleted_index = indexes[0]
            first_existing_index = (
                first_deleted_index
                if first_deleted_index < len(self.markers.list)
                else len(self.markers.list) - 1
            )

            self.FocusOnMarker(first_existing_index)

    def GetNextMarkerLabel(self):
        return self.markers.GetNextMarkerLabel()

    def OnCreateMarker(
        self,
        evt=None,
        position=None,
        orientation=None,
        colour=None,
        size=None,
        label=None,
        is_target=False,
        seed=None,
        session_id=None,
        marker_type=None,
        cortex_position_orientation=None,
    ):
        if label is None:
            label = self.GetNextMarkerLabel()

        if self.nav_status and self.navigation.e_field_loaded:
            Publisher.sendMessage("Get Cortex position")

        # XXX: Set marker type to 'coil target' if created during navigation, otherwise 'landmark'. This enables creating
        #   coil targets during navigation. However, this logic shouldn't be inferred from the navigation status. Ideally,
        #   there would be two buttons for creating coil targets and landmarks, and the user would choose which one to create,
        #   or a similar explicit logic.
        #
        #   In addition, if marker_type is explicitly given as an argument (e.g., it is set to MarkerType.COIL or
        #   MarkerType.FIDUCIAL by the caller), do not automatically infer the marker type; only do it, if
        #   marker_type is None.
        if marker_type is None:
            marker_type = (
                MarkerType.COIL_TARGET
                if self.nav_status and self.navigation.track_obj
                else MarkerType.LANDMARK
            )

        marker = self.CreateMarker(
            position=position,
            orientation=orientation,
            colour=colour,
            size=size,
            label=label,
            is_target=is_target,
            seed=seed,
            session_id=session_id,
            marker_type=marker_type,
            cortex_position_orientation=cortex_position_orientation,
        )
        self.markers.AddMarker(marker, render=True, focus=True)

    # Given a string, try to parse it as an integer, float, or string.
    #
    # TODO: This shouldn't be here, but there's currently no good place for the function.
    #   If csv-related functions are moved to a separate module, this function should be moved there.
    def ParseValue(self, value):
        value = value.strip()

        # Check for integer, float, string encapsulated by quotes, and None.
        if value == "None":
            return None
        try:
            if "." in value:
                return float(value)
            return int(value)

        except ValueError:
            # Check for strings marked by quotes.
            if value.startswith('"') and value.endswith('"'):
                return value[1:-1]
            return value

    def GetMarkersFromFile(self, filename, overwrite_image_fiducials):
        try:
            with open(filename, "r") as file:
                magick_line = file.readline()
                assert magick_line.startswith(const.MARKER_FILE_MAGICK_STRING)
                version = int(magick_line.split("_")[-1])
                if version not in const.SUPPORTED_MARKER_FILE_VERSIONS:
                    wx.MessageBox(_("Unknown version of the markers file."), _("InVesalius 3"))
                    return

                # Use the first line after the magick_line as the names for dictionary keys.
                column_names = file.readline().strip().split("\t")
                column_names_parsed = [self.ParseValue(name) for name in column_names]

                markers_data = []
                for line in file:
                    values = line.strip().split("\t")
                    values_parsed = [self.ParseValue(value) for value in values]
                    marker_data = dict(zip(column_names_parsed, values_parsed))

                    markers_data.append(marker_data)

            self.marker_list_ctrl.Hide()

            # Create markers from the dictionary.
            for data in markers_data:
                marker = Marker(version=version)
                marker.from_dict(data)

                # When loading markers from file, we first create a marker with is_target set to False, and then call __set_marker_as_target.
                marker.is_target = False

                # Note that we don't want to render or focus on the markers here for each loop iteration.
                self.markers.AddMarker(marker, render=False)

                if overwrite_image_fiducials and marker.label in self.__list_fiducial_labels():
                    Publisher.sendMessage(
                        "Load image fiducials", label=marker.label, position=marker.position
                    )

        except Exception as e:
            wx.MessageBox(_("Invalid markers file."), _("InVesalius 3"))
            utils.debug(e)

        self.marker_list_ctrl.Show()
        Publisher.sendMessage("Render volume viewer")
        Publisher.sendMessage("Update UI for refine tab")
        self.markers.SaveState()

    def OnLoadMarkers(self, evt):
        """Loads markers from file and appends them to the current marker list.
        The file should contain no more than a single target marker. Also the
        file should not contain any fiducials already in the list."""

        last_directory = ses.Session().GetConfig("last_directory_3d_surface", "")
        dialog = dlg.FileSelectionDialog(
            _("Load markers"), last_directory, const.WILDCARD_MARKER_FILES
        )
        overwrite_checkbox = wx.CheckBox(dialog, -1, _("Overwrite current image fiducials"))
        dialog.sizer.Add(overwrite_checkbox, 0, wx.CENTER)
        dialog.FitSizers()
        if dialog.ShowModal() == wx.ID_OK:
            filename = dialog.GetPath()
            self.GetMarkersFromFile(filename, overwrite_checkbox.GetValue())

    def OnShowHideAllMarkers(self, evt, ctrl):
        if ctrl.GetValue():
            Publisher.sendMessage("Hide markers", markers=self.markers.list)
            ctrl.SetLabel("Show all")
        else:
            Publisher.sendMessage("Show markers", markers=self.markers.list)
            ctrl.SetLabel("Hide all")

    def OnSaveMarkers(self, evt):
        prj_data = prj.Project()
        timestamp = time.localtime(time.time())
        stamp_date = "{:0>4d}{:0>2d}{:0>2d}".format(
            timestamp.tm_year, timestamp.tm_mon, timestamp.tm_mday
        )
        stamp_time = "{:0>2d}{:0>2d}{:0>2d}".format(
            timestamp.tm_hour, timestamp.tm_min, timestamp.tm_sec
        )
        sep = "-"
        parts = [stamp_date, stamp_time, prj_data.name, "markers"]
        default_filename = sep.join(parts) + ".mkss"

        filename = dlg.ShowLoadSaveDialog(
            message=_("Save markers as..."),
            wildcard=const.WILDCARD_MARKER_FILES,
            style=wx.FD_SAVE | wx.FD_OVERWRITE_PROMPT,
            default_filename=default_filename,
        )

        if not filename:
            return

        version_line = "%s%i\n" % (
            const.MARKER_FILE_MAGICK_STRING,
            const.CURRENT_MARKER_FILE_VERSION,
        )
        header_line = "%s\n" % Marker.to_csv_header()
        data_lines = [marker.to_csv_row() + "\n" for marker in self.markers.list]
        try:
            with open(filename, "w", newline="") as file:
                file.writelines([version_line, header_line])
                file.writelines(data_lines)
                file.close()
        except Error as e:
            wx.MessageBox(_("Error writing markers file."), _("InVesalius 3"))
            utils.debug(e)

    def OnSelectColour(self, evt, ctrl):
        # TODO: Make sure GetValue returns 3 numbers (without alpha)
        self.marker_colour = [colour / 255.0 for colour in ctrl.GetValue()][:3]

    def OnSelectSize(self, evt, ctrl):
        self.marker_size = ctrl.GetValue()

    def OnChangeCurrentSession(self, new_session_id):
        self.current_session = new_session_id

    def UpdateMarker(self, marker, new_position, new_orientation):
        marker_id = marker.marker_id
        self.markers.list[marker_id].position = new_position
        self.markers.list[marker_id].orientation = new_orientation
        self.UpdateMarkerInList(marker)
        self.markers.SaveState()

    def UpdateMarkerInList(self, marker):
        idx = self.__find_marker_index(marker.marker_id)
        if idx is None:
            return

        z_offset_str = str(marker.z_offset) if marker.z_offset != 0.0 else ""
        self.marker_list_ctrl.SetItem(idx, const.Z_OFFSET_COLUMN, z_offset_str)

    def UpdateMarkerOrientation(self, marker_id=None):
        list_index = marker_id if marker_id else 0
        position = self.markers.list[list_index].position
        orientation = self.markers.list[list_index].orientation
        dialog = dlg.CreateBrainTargetDialog(mTMS=self.mTMS, marker=position + orientation)

        if dialog.ShowModal() == wx.ID_OK:
            orientation = dialog.GetValue()
            Publisher.sendMessage(
                "Update target orientation", target_id=marker_id, orientation=list(orientation)
            )
        dialog.Destroy()

    def AddPeeledSurface(self, flag, actor):
        self.brain_actor = actor

    def CreateMarker(
        self,
        position=None,
        orientation=None,
        colour=None,
        size=None,
        label=None,
        is_target=False,
        seed=None,
        session_id=None,
        marker_type=MarkerType.LANDMARK,
        cortex_position_orientation=None,
        z_offset=0.0,
        z_rotation=0.0,
    ):
        """
        Create a new marker object.
        """
        if label is None:
            label = self.GetNextMarkerLabel()

        marker = Marker()

        marker.position = position or self.current_position
        marker.orientation = orientation or self.current_orientation

        marker.colour = colour or self.marker_colour
        marker.size = size or self.marker_size
        marker.label = label
        marker.is_target = is_target
        marker.seed = seed or self.current_seed
        marker.session_id = session_id or self.current_session
        marker.marker_type = marker_type
        marker.cortex_position_orientation = (
            cortex_position_orientation or self.cortex_position_orientation
        )
        marker.z_offset = z_offset
        marker.z_rotation = z_rotation

        # Marker IDs start from zero, hence len(self.markers) will be the ID of the new marker.
        marker.marker_id = len(self.markers.list)

        # Create an uuid for the marker
        marker.marker_uuid = str(uuid.uuid4())

        if marker.marker_type == MarkerType.BRAIN_TARGET:
            marker.colour = [0, 0, 1]

        return marker

    def _AddMarker(self, marker, render, focus):
        # Add marker to the marker list in GUI and to the itemDataMap.
        num_items = self.marker_list_ctrl.GetItemCount()

        key = 0
        if len(self.itemDataMap) > 0:
            # If itemDataMap is not empty, set the new key as last key + 1
            key = list(self.itemDataMap.keys())[-1] + 1

        list_entry = ["" for _ in range(0, const.X_COLUMN)]
        list_entry[const.ID_COLUMN] = num_items
        list_entry[const.SESSION_COLUMN] = str(marker.session_id)
        list_entry[const.MARKER_TYPE_COLUMN] = marker.marker_type.human_readable
        list_entry[const.LABEL_COLUMN] = marker.label
        list_entry[const.Z_OFFSET_COLUMN] = str(marker.z_offset) if marker.z_offset != 0.0 else ""
        list_entry[const.TARGET_COLUMN] = "Yes" if marker.is_target else ""
        list_entry[const.POINT_OF_INTEREST_TARGET_COLUMN] = (
            "Yes" if marker.is_point_of_interest else ""
        )

        if self.session.GetConfig("debug"):
            list_entry.append(round(marker.x, 1))
            list_entry.append(round(marker.y, 1))
            list_entry.append(round(marker.z, 1))

        self.marker_list_ctrl.Append(list_entry)
        self.marker_list_ctrl.SetItemData(num_items, key)
        data_map_entry = list_entry.copy()

        # Add the UUID to the entry in itemDataMap
        data_map_entry.append(marker.marker_uuid)
        self.itemDataMap[key] = data_map_entry

        if marker.marker_type == MarkerType.BRAIN_TARGET:
            self.marker_list_ctrl.SetItemBackgroundColour(num_items, wx.Colour(102, 178, 255))

        self.marker_list_ctrl.EnsureVisible(num_items)

        # Focus on the added marker.
        if focus:
            self.FocusOnMarker(num_items)<|MERGE_RESOLUTION|>--- conflicted
+++ resolved
@@ -51,14 +51,9 @@
 import invesalius.gui.dialogs as dlg
 import invesalius.project as prj
 import invesalius.session as ses
-<<<<<<< HEAD
 from invesalius import inv_paths, utils
 from invesalius.data.markers.marker import Marker, MarkerType
-=======
-
-from invesalius import utils
 from invesalius.gui.widgets.fiducial_buttons import OrderedFiducialButtons
->>>>>>> c18da9f4
 from invesalius.navigation.navigation import NavigationHub
 from invesalius.navigation.robot import RobotObjective
 from invesalius.pubsub import pub as Publisher
@@ -602,69 +597,15 @@
         self.navigation = nav_hub.navigation
         self.pedal_connector = nav_hub.pedal_connector
 
-<<<<<<< HEAD
-        self.btns_set_fiducial = [None, None, None]
-        self.numctrls_fiducial = [[], [], []]
-        self.current_coord = 0, 0, 0, None, None, None
-        self.tracker_fiducial_being_set = None
-        for n in [0, 1, 2]:
-            if not self.tracker.IsTrackerFiducialSet(n):
-                self.tracker_fiducial_being_set = n
-                break
-=======
         self.START_REGISTRATION_LABEL = _("Start Patient Registration")
         self.STOP_REGISTRATION_LABEL = _("Stop Patient Registration")
         self.registration_on = False
->>>>>>> c18da9f4
 
         self.bg_bmp = GetBitMapForBackground()
 
         # Toggle buttons for image fiducials
         self.fiducial_buttons = OrderedFiducialButtons(self, const.TRACKER_FIDUCIALS, self.tracker.IsTrackerFiducialSet, order=const.FIDUCIAL_REGISTRATION_ORDER)
         background = wx.StaticBitmap(self, -1, self.bg_bmp, (0, 0))
-<<<<<<< HEAD
-        for n, fiducial in enumerate(const.TRACKER_FIDUCIALS):
-            button_id = fiducial["button_id"]
-            label = fiducial["label"]
-            tip = fiducial["tip"]
-
-            # ctrl = wx.ToggleButton(self, button_id, label=label, style=wx.BU_EXACTFIT)
-            # ctrl.SetToolTip(tip)
-            # ctrl.SetBackgroundColour((255, 0, 0))
-            # ctrl.Bind(wx.EVT_TOGGLEBUTTON, partial(self.OnTrackerFiducials, i=n, ctrl=ctrl))
-            # ctrl.SetValue(self.tracker.IsTrackerFiducialSet(n))
-            # ctrl.Disable()
-            w, h = wx.ScreenDC().GetTextExtent("M" * len(label))
-            ctrl = wx.StaticText(
-                self,
-                button_id,
-                label="",
-                style=wx.TE_READONLY | wx.ALIGN_CENTER | wx.ST_NO_AUTORESIZE,
-                size=(55, h + 5),
-            )
-            ctrl.SetLabel(label)
-            ctrl.SetToolTip(tip)
-            if self.tracker.IsTrackerFiducialSet(n):
-                ctrl.SetBackgroundColour(GREEN_COLOR)
-            else:
-                ctrl.SetBackgroundColour(RED_COLOR)
-
-            self.btns_set_fiducial[n] = ctrl
-
-        for m in range(len(self.btns_set_fiducial)):
-            for n in range(3):
-                value = self.tracker.GetTrackerFiducialForUI(m, n)
-                self.numctrls_fiducial[m].append(
-                    wx.lib.masked.numctrl.NumCtrl(
-                        parent=self,
-                        integerWidth=4,
-                        fractionWidth=1,
-                        value=value,
-                    )
-                )
-                self.numctrls_fiducial[m][n].Hide()
-
-=======
 
         for index, btn in enumerate(self.fiducial_buttons):
             btn.Bind(wx.EVT_BUTTON, partial(self.OnFiducialButton, index))
@@ -672,7 +613,6 @@
 
         self.fiducial_buttons.Update()
         
->>>>>>> c18da9f4
         register_button = wx.Button(self, label="Record Fiducial")
         register_button.Bind(wx.EVT_BUTTON, partial(self.OnRegister))
         register_button.Disable()
@@ -726,37 +666,27 @@
         )
 
         sizer = wx.GridBagSizer(5, 5)
-<<<<<<< HEAD
-        sizer.Add(
-            self.btns_set_fiducial[1],
-            wx.GBPosition(1, 0),
-            span=wx.GBSpan(1, 2),
-            flag=wx.ALIGN_CENTER_VERTICAL,
-        )
-        sizer.Add(
-            self.btns_set_fiducial[2],
-            wx.GBPosition(0, 2),
-            span=wx.GBSpan(1, 2),
-            flag=wx.ALIGN_CENTER_HORIZONTAL,
-        )
-        sizer.Add(
-            self.btns_set_fiducial[0],
-            wx.GBPosition(1, 3),
-            span=wx.GBSpan(1, 2),
-            flag=wx.ALIGN_CENTER_VERTICAL,
-        )
-=======
-        sizer.Add(self.fiducial_buttons[1], wx.GBPosition(1, 0), span=wx.GBSpan(1, 2), flag=wx.ALIGN_CENTER_VERTICAL)
-        sizer.Add(self.fiducial_buttons[2], wx.GBPosition(0, 2), span=wx.GBSpan(1, 2), flag=wx.ALIGN_CENTER_HORIZONTAL)
-        sizer.Add(self.fiducial_buttons[0], wx.GBPosition(1, 3), span=wx.GBSpan(1, 2), flag=wx.ALIGN_CENTER_VERTICAL)
->>>>>>> c18da9f4
-        sizer.Add(background, wx.GBPosition(1, 2))
+        sizer.Add(self.fiducial_buttons[1],
+                  wx.GBPosition(1, 0),
+                  span=wx.GBSpan(1, 2),
+                  flag=wx.ALIGN_CENTER_VERTICAL)
+        sizer.Add(self.fiducial_buttons[2],
+                  wx.GBPosition(0, 2),
+                  span=wx.GBSpan(1, 2),
+                  flag=wx.ALIGN_CENTER_HORIZONTAL)
+        sizer.Add(self.fiducial_buttons[0],
+                  wx.GBPosition(1, 3),
+                  span=wx.GBSpan(1, 2),
+                  flag=wx.ALIGN_CENTER_VERTICAL)
+
+        sizer.Add(background,
+                  wx.GBPosition(1, 2))
+        
         sizer.Add(
             register_button,
             wx.GBPosition(2, 2),
             span=wx.GBSpan(1, 2),
-            flag=wx.ALIGN_CENTER_VERTICAL | wx.EXPAND,
-        )
+            flag=wx.ALIGN_CENTER_VERTICAL | wx.EXPAND)
 
         main_sizer = wx.BoxSizer(wx.VERTICAL)
         main_sizer.AddMany(
@@ -775,13 +705,7 @@
         self.__bind_events()
 
     def __bind_events(self):
-<<<<<<< HEAD
         Publisher.subscribe(self.SetTrackerFiducial, "Set tracker fiducial")
-        Publisher.subscribe(self.OnNextEnable, "Next enable for tracker fiducials")
-        Publisher.subscribe(self.OnNextDisable, "Next disable for tracker fiducials")
-=======
-        Publisher.subscribe(self.SetTrackerFiducial, 'Set tracker fiducial')
->>>>>>> c18da9f4
         Publisher.subscribe(self.OnTrackerChanged, "Tracker changed")
         Publisher.subscribe(self.OnResetTrackerFiducials, "Reset tracker fiducials")
 
@@ -832,25 +756,14 @@
         )
         return found[0]
 
-<<<<<<< HEAD
-    def SetTrackerFiducial(self, fiducial_name):
-        # if not self.tracker.IsTrackerInitialized():
-        #     dlg.ShowNavigationTrackerWarning(0, 'choose')
-        #     return
-
+    def OnSetTrackerFiducial(self, fiducial_name):
         fiducial = self.GetFiducialByAttribute(
-            const.TRACKER_FIDUCIALS, "fiducial_name", fiducial_name
+          const.TRACKER_FIDUCIALS, "fiducial_name", fiducial_name,
         )
         fiducial_index = fiducial["fiducial_index"]
-=======
-    def OnSetTrackerFiducial(self, fiducial_name):
-        fiducial = self.GetFiducialByAttribute(const.TRACKER_FIDUCIALS, 'fiducial_name', fiducial_name)
-        fiducial_index = fiducial['fiducial_index']
         self.SetTrackerFiducial(fiducial_index)
 
     def SetTrackerFiducial(self, fiducial_index):
->>>>>>> c18da9f4
-
         # XXX: The reference mode is fetched from navigation object, however it seems like not quite
         #      navigation-related attribute here, as the reference mode used during the fiducial registration
         #      is more concerned with the calibration than the navigation.
@@ -870,28 +783,6 @@
             # All tracker fiducials are set; publish a message to pass the fiducials to, e.g., robot.
             Publisher.sendMessage("Tracker fiducials set")
 
-<<<<<<< HEAD
-            self.OnNextEnable()
-            self.OnRegisterDisable()
-        else:
-            self.OnNextDisable()
-            self.OnRegisterEnable()
-        # self.tracker.UpdateUI(self.select_tracker_elem, self.numctrls_fiducial, self.txtctrl_fre)
-
-    def set_fiducial_callback(self, state, index=None):
-        if state:
-            if index is None:
-                index = self.tracker_fiducial_being_set
-                fiducial_name = const.TRACKER_FIDUCIALS[index]["fiducial_name"]
-                Publisher.sendMessage("Set tracker fiducial", fiducial_name=fiducial_name)
-                self.LabelHandler(self.btns_set_fiducial[index], index)
-            else:
-                fiducial_name = const.TRACKER_FIDUCIALS[index]["fiducial_name"]
-                Publisher.sendMessage("Set tracker fiducial", fiducial_name=fiducial_name)
-
-        if self.tracker.AreTrackerFiducialsSet():
-            self.pedal_connector.remove_callback("fiducial")
-=======
             self.next_button.Enable()
             self.StopRegistration()
 
@@ -899,7 +790,6 @@
 
     def OnFiducialButton(self, index, evt):
         button = self.fiducial_buttons[index]
->>>>>>> c18da9f4
 
         if button is self.fiducial_buttons.focused:
             self.SetTrackerFiducial(index)
@@ -936,40 +826,12 @@
         Publisher.sendMessage("Open preferences menu", page=2)
 
     def OnStartRegistration(self, evt, ctrl):
-<<<<<<< HEAD
-        value = ctrl.GetValue()
-        for n in [0, 1, 2]:
-            if not self.tracker.IsTrackerFiducialSet(n):
-                self.tracker_fiducial_being_set = n
-                break
-        if value:
-            if not self.tracker.IsTrackerInitialized():
-                print(self.tracker.tracker_connection, self.tracker.tracker_id)
-                self.start_button.SetValue(False)
-                dlg.ShowNavigationTrackerWarning(0, "choose")
-            else:
-                self.pedal_connector.add_callback(
-                    "fiducial", self.set_fiducial_callback, remove_when_released=False
-                )
-
-                if self.tracker_fiducial_being_set is None:
-                    return
-                else:
-                    self.LabelHandler(
-                        self.btns_set_fiducial[self.tracker_fiducial_being_set],
-                        self.tracker_fiducial_being_set,
-                    )
-
-                if not self.tracker.AreTrackerFiducialsSet():
-                    self.OnRegisterEnable()
-=======
         started = ctrl.GetValue()
         if started:
             self.tracker.ResetTrackerFiducials()
             self.StartRegistration()
         else:
             self.StopRegistration()
->>>>>>> c18da9f4
 
     def OnTrackerChanged(self):
         if self.tracker.GetTrackerId() != const.DEFAULT_TRACKER:
@@ -1136,13 +998,8 @@
         border = wx.FlexGridSizer(2, 3, 5)
         object_reg = self.navigation.GetObjectRegistration()
         self.object_reg = object_reg
-<<<<<<< HEAD
-
-        lbl = wx.StaticText(self, -1, _("No stimulator selected!"))
-=======
         
         lbl = wx.StaticText(self, -1, _("No TMS coil configured!"))
->>>>>>> c18da9f4
         lbl.SetFont(wx.Font(9, wx.DEFAULT, wx.NORMAL, wx.BOLD))
         self.lbl = lbl
 
