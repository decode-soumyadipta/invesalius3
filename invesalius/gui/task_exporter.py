--- conflicted
+++ resolved
@@ -37,11 +37,8 @@
 import invesalius.session as ses
 
 from invesalius import inv_paths
-<<<<<<< HEAD
 from invesalius.i18n import tr as _
-=======
 from invesalius.data.slice_ import Slice
->>>>>>> 3eda4890
 
 BTN_MASK = wx.NewId()
 BTN_PICTURE = wx.NewId()
