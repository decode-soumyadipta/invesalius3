# -*- coding: UTF-8 -*-
#--------------------------------------------------------------------------
# Software:     InVesalius - Software de Reconstrucao 3D de Imagens Medicas
# Copyright:    (C) 2001  Centro de Pesquisas Renato Archer
# Homepage:     http://www.softwarepublico.gov.br
# Contact:      invesalius@cti.gov.br
# License:      GNU - GPL 2 (LICENSE.txt/LICENCA.txt)
#--------------------------------------------------------------------------
#    Este programa e software livre; voce pode redistribui-lo e/ou
#    modifica-lo sob os termos da Licenca Publica Geral GNU, conforme
#    publicada pela Free Software Foundation; de acordo com a versao 2
#    da Licenca.
#
#    Este programa eh distribuido na expectativa de ser util, mas SEM
#    QUALQUER GARANTIA; sem mesmo a garantia implicita de
#    COMERCIALIZACAO ou de ADEQUACAO A QUALQUER PROPOSITO EM
#    PARTICULAR. Consulte a Licenca Publica Geral GNU para obter mais
#    detalhes.
#--------------------------------------------------------------------------

import itertools
import os
import random
import sys
import time
from functools import partial

from concurrent import futures

if sys.platform == 'win32':
    try:
        import win32api
        _has_win32api = True
    except ImportError:
        _has_win32api = False
else:
    _has_win32api = False

import vtk
import wx
try:
    from wx.adv import BitmapComboBox
except ImportError:
    from wx.combo import BitmapComboBox

from vtk.wx.wxVTKRenderWindowInteractor import wxVTKRenderWindowInteractor
from wx.lib import masked
from wx.lib.agw import floatspin
from wx.lib.wordwrap import wordwrap
<<<<<<< HEAD
from pubsub import pub as Publisher
import csv
=======
from invesalius.pubsub import pub as Publisher
>>>>>>> bc5f5b37

try:
    from wx.adv import AboutDialogInfo, AboutBox
except ImportError:
    from wx import AboutDialogInfo, AboutBox

import invesalius.constants as const
import invesalius.data.coordinates as dco
import invesalius.data.transformations as tr
import invesalius.gui.widgets.gradient as grad
import invesalius.session as ses
import invesalius.utils as utils
import invesalius.data.vtk_utils as vtku
import invesalius.data.coregistration as dcr
from invesalius.gui.widgets.inv_spinctrl import InvSpinCtrl, InvFloatSpinCtrl
from invesalius.gui.widgets import clut_imagedata
from invesalius.gui.widgets.clut_imagedata import CLUTImageDataWidget, EVT_CLUT_NODE_CHANGED
import numpy as np
from numpy.core.umath_tests import inner1d

from invesalius import inv_paths

try:
    from agw import floatspin as FS
except ImportError: # if it's not there locally, try the wxPython lib.
    import wx.lib.agw.floatspin as FS


class MaskEvent(wx.PyCommandEvent):
    def __init__(self , evtType, id, mask_index):
        wx.PyCommandEvent.__init__(self, evtType, id,)
        self.mask_index = mask_index

myEVT_MASK_SET = wx.NewEventType()
EVT_MASK_SET = wx.PyEventBinder(myEVT_MASK_SET, 1)

class NumberDialog(wx.Dialog):
    def __init__(self, message, value=0):
        wx.Dialog.__init__(self, None, -1, "InVesalius 3", size=wx.DefaultSize,
                           pos=wx.DefaultPosition,
                           style=wx.DEFAULT_DIALOG_STYLE)

        # Static text which contains message to user
        label = wx.StaticText(self, -1, message)

        # Numeric value to be changed by user
        num_ctrl = masked.NumCtrl(self, value=value, integerWidth=3,
                                    fractionWidth=2,
                                    allowNegative=True,
                                    signedForegroundColour = "Black")
        self.num_ctrl = num_ctrl

        # Buttons
        btn_ok = wx.Button(self, wx.ID_OK)
        btn_ok.SetHelpText(_("Value will be applied."))
        btn_ok.SetDefault()

        btn_cancel = wx.Button(self, wx.ID_CANCEL)
        btn_cancel.SetHelpText(_("Value will not be applied."))

        btnsizer = wx.StdDialogButtonSizer()
        btnsizer.AddButton(btn_ok)
        btnsizer.AddButton(btn_cancel)
        btnsizer.Realize()


        sizer = wx.BoxSizer(wx.VERTICAL)
        sizer.Add(label, 0, wx.ALIGN_CENTRE|wx.ALL, 5)
        sizer.Add(num_ctrl, 0, wx.ALIGN_CENTRE|wx.ALL, 5)
        sizer.Add(btnsizer, 0, wx.ALIGN_CENTER_VERTICAL|wx.ALL, 5)

        self.SetSizer(sizer)
        sizer.Fit(self)

        self.Centre()

    def SetValue(self, value):
        self.num_ctrl.SetValue(value)

    def GetValue(self):
        return self.num_ctrl.GetValue()


class ResizeImageDialog(wx.Dialog):

    def __init__(self):#, message, value=0):
        wx.Dialog.__init__(self, None, -1, "InVesalius 3", size=wx.DefaultSize,
                          pos=wx.DefaultPosition,
                          style=wx.DEFAULT_DIALOG_STYLE)

        lbl_message = wx.StaticText(self, -1, _("InVesalius is running on a 32-bit operating system or has insufficient memory. \nIf you want to work with 3D surfaces or volume rendering, \nit is recommended to reduce the medical images resolution."))
        icon = wx.ArtProvider.GetBitmap(wx.ART_WARNING, wx.ART_MESSAGE_BOX, (32,32))
        bmp = wx.StaticBitmap(self, -1, icon)

        btn_ok = wx.Button(self, wx.ID_OK)
        btn_ok.SetDefault()

        btn_cancel = wx.Button(self, wx.ID_CANCEL)

        btn_sizer = wx.StdDialogButtonSizer()
        btn_sizer.AddButton(btn_ok)
        btn_sizer.AddButton(btn_cancel)
        btn_sizer.Realize()

        lbl_message_percent = wx.StaticText(self, -1,_("Percentage of original resolution"))

        num_ctrl_percent = InvSpinCtrl(self, -1, value=100, min_value=20, max_value=100)
        self.num_ctrl_porcent = num_ctrl_percent

        sizer_percent = wx.BoxSizer(wx.HORIZONTAL)
        sizer_percent.Add(lbl_message_percent, 0, wx.EXPAND|wx.ALL, 5)
        sizer_percent.Add(num_ctrl_percent, 0, wx.ALL, 5)

        sizer_itens = wx.BoxSizer(wx.VERTICAL)
        sizer_itens.Add(lbl_message, 0, wx.EXPAND|wx.ALL, 5)
        sizer_itens.Add(sizer_percent, 0, wx.EXPAND|wx.ALL, 5)
        sizer_itens.Add(btn_sizer, 0, wx.EXPAND|wx.ALL, 5)

        sizer_general = wx.BoxSizer(wx.HORIZONTAL)
        sizer_general.Add(bmp, 0, wx.ALIGN_CENTRE|wx.ALL, 10)
        sizer_general.Add(sizer_itens, 0, wx.ALL , 5)

        #self.SetAutoLayout(True)
        self.SetSizer(sizer_general)
        sizer_general.Fit(self)
        self.Layout()
        self.Centre()

    def SetValue(self, value):
        self.num_ctrl_porcent.SetValue(value)

    def GetValue(self):
        return self.num_ctrl_porcent.GetValue()

    def Close(self):
        self.Destroy()

def ShowNumberDialog(message, value=0):
    dlg = NumberDialog(message, value)
    dlg.SetValue(value)

    if dlg.ShowModal() == wx.ID_OK:
        return dlg.GetValue()
    dlg.Destroy()

    return 0


class ProgressDialog(object):
    def __init__(self, parent, maximum, abort=False):
        self.title = "InVesalius 3"
        self.msg = _("Loading DICOM files")
        self.maximum = maximum
        self.current = 0
        self.style = wx.PD_APP_MODAL
        if abort:
            self.style = wx.PD_APP_MODAL | wx.PD_CAN_ABORT

        self.dlg = wx.ProgressDialog(self.title,
                                     self.msg,
                                     maximum = self.maximum,
                                     parent = parent,
                                     style  = self.style)

        self.dlg.Bind(wx.EVT_BUTTON, self.Cancel)
        self.dlg.SetSize(wx.Size(250,150))

    def Cancel(self, evt):
        Publisher.sendMessage("Cancel DICOM load")

    def Update(self, value, message):
        if(int(value) != self.maximum):
            try:
                return self.dlg.Update(value,message)
            #TODO:
            #Exception in the Windows XP 64 Bits with wxPython 2.8.10
            except(wx._core.PyAssertionError):
                return True
        else:
            return False

    def Close(self):
        self.dlg.Destroy()


# ---------

INV_NON_COMPRESSED = 0
INV_COMPRESSED = 1

WILDCARD_INV_SAVE = _("InVesalius project (*.inv3)|*.inv3") + "|" + \
                    _("InVesalius project compressed (*.inv3)|*.inv3")

WILDCARD_OPEN = "InVesalius 3 project (*.inv3)|*.inv3|" \
                "All files (*.*)|*.*"

WILDCARD_ANALYZE = "Analyze 7.5 (*.hdr)|*.hdr|" \
                   "All files (*.*)|*.*"

WILDCARD_NIFTI = "NIfTI 1 (*.nii;*.nii.gz;*.hdr)|*.nii;*.nii.gz;*.hdr|" \
                 "All files (*.*)|*.*"
#".[jJ][pP][gG]"
WILDCARD_PARREC = "PAR/REC (*.par)|*.par|" \
                  "All files (*.*)|*.*"

WILDCARD_MESH_FILES = "STL File format (*.stl)|*.stl|" \
                      "Standard Polygon File Format (*.ply)|*.ply|" \
                      "Alias Wavefront Object (*.obj)|*.obj|" \
                      "VTK Polydata File Format (*.vtp)|*.vtp|" \
                      "All files (*.*)|*.*"


def ShowOpenProjectDialog():
    # Default system path
    current_dir = os.path.abspath(".")
    session = ses.Session()
    last_directory = session.get('paths', 'last_directory_inv3', '')
    dlg = wx.FileDialog(None, message=_("Open InVesalius 3 project..."),
                        defaultDir=last_directory,
                        defaultFile="", wildcard=WILDCARD_OPEN,
                        style=wx.FD_OPEN|wx.FD_CHANGE_DIR)

    # inv3 filter is default
    dlg.SetFilterIndex(0)

    # Show the dialog and retrieve the user response. If it is the OK response,
    # process the data.
    filepath = None
    try:
        if dlg.ShowModal() == wx.ID_OK:
            # This returns a Python list of files that were selected.
            filepath = dlg.GetPath()
    except(wx._core.PyAssertionError):  # FIX: win64
        filepath = dlg.GetPath()

    if filepath:
        session['paths']['last_directory_inv3'] = os.path.split(filepath)[0]
        session.WriteSessionFile()

    # Destroy the dialog. Don't do this until you are done with it!
    # BAD things can happen otherwise!
    dlg.Destroy()
    os.chdir(current_dir)
    return filepath


def ShowImportDirDialog(self):
    current_dir = os.path.abspath(".")

    if sys.platform == 'win32' or sys.platform.startswith('linux'):
        session = ses.Session()

        if (session.GetLastDicomFolder()):
            folder = session.GetLastDicomFolder()
        else:
            folder = ''
    else:
        folder = ''

    dlg = wx.DirDialog(self, _("Choose a DICOM folder:"), folder,
                        style=wx.DD_DEFAULT_STYLE
                        | wx.DD_DIR_MUST_EXIST
                        | wx.DD_CHANGE_DIR)

    path = None
    try:
        if dlg.ShowModal() == wx.ID_OK:
            # GetPath returns in unicode, if a path has non-ascii characters a
            # UnicodeEncodeError is raised. To avoid this, path is encoded in utf-8
            if sys.platform == "win32":
                path = dlg.GetPath()
            else:
                path = dlg.GetPath().encode('utf-8')

    except(wx._core.PyAssertionError): #TODO: error win64
         if (dlg.GetPath()):
             path = dlg.GetPath()

    if (sys.platform != 'darwin'):
        if (path):
            session.SetLastDicomFolder(path)

    # Only destroy a dialog after you're done with it.
    dlg.Destroy()
    os.chdir(current_dir)
    return path

def ShowImportBitmapDirDialog(self):
    current_dir = os.path.abspath(".")

    #  if sys.platform == 'win32' or sys.platform.startswith('linux'):
        #  session = ses.Session()

        #  if (session.GetLastDicomFolder()):
            #  folder = session.GetLastDicomFolder()
        #  else:
            #  folder = ''
    #  else:
        #  folder = ''
    session = ses.Session()
    last_directory = session.get('paths', 'last_directory_bitmap', '')

    dlg = wx.DirDialog(self, _("Choose a folder with TIFF, BMP, JPG or PNG:"), last_directory,
                        style=wx.DD_DEFAULT_STYLE
                        | wx.DD_DIR_MUST_EXIST
                        | wx.DD_CHANGE_DIR)

    path = None
    try:
        if dlg.ShowModal() == wx.ID_OK:
            # GetPath returns in unicode, if a path has non-ascii characters a
            # UnicodeEncodeError is raised. To avoid this, path is encoded in utf-8
            path = dlg.GetPath()

    except(wx._core.PyAssertionError): #TODO: error win64
         if (dlg.GetPath()):
             path = dlg.GetPath()

    #  if (sys.platform != 'darwin'):
        #  if (path):
            #  session.SetLastDicomFolder(path)

    if path:
        session['paths']['last_directory_bitmap'] = path
        session.WriteSessionFile()

    # Only destroy a dialog after you're done with it.
    dlg.Destroy()
    os.chdir(current_dir)
    return path


def ShowImportOtherFilesDialog(id_type, msg='Import NIFTi 1 file'):
    # Default system path
    session = ses.Session()
    last_directory = session.get('paths', 'last_directory_%d' % id_type, '')
    dlg = wx.FileDialog(None, message=msg, defaultDir=last_directory,
                        defaultFile="", wildcard=WILDCARD_NIFTI,
                        style=wx.FD_OPEN | wx.FD_CHANGE_DIR)

    # if id_type == const.ID_NIFTI_IMPORT:
    #     dlg.SetMessage(_("Import NIFTi 1 file"))
    #     dlg.SetWildcard(WILDCARD_NIFTI)
    # elif id_type == const.ID_TREKKER_MASK:
    #     dlg.SetMessage(_("Import Trekker mask"))
    #     dlg.SetWildcard(WILDCARD_NIFTI)
    # elif id_type == const.ID_TREKKER_IMG:
    #     dlg.SetMessage(_("Import Trekker anatomical image"))
    #     dlg.SetWildcard(WILDCARD_NIFTI)
    # elif id_type == const.ID_TREKKER_FOD:
    #     dlg.SetMessage(_("Import Trekker FOD"))
    #     dlg.SetWildcard(WILDCARD_NIFTI)
    # elif id_type == const.ID_TREKKER_ACT:
    #     dlg.SetMessage(_("Import acantomical labels"))
    #     dlg.SetWildcard(WILDCARD_NIFTI)
    if id_type == const.ID_PARREC_IMPORT:
        dlg.SetMessage(_("Import PAR/REC file"))
        dlg.SetWildcard(WILDCARD_PARREC)
    elif id_type == const.ID_ANALYZE_IMPORT:
        dlg.SetMessage(_("Import Analyze 7.5 file"))
        dlg.SetWildcard(WILDCARD_ANALYZE)

    # inv3 filter is default
    dlg.SetFilterIndex(0)

    # Show the dialog and retrieve the user response. If it is the OK response,
    # process the data.
    filename = None
    try:
        if dlg.ShowModal() == wx.ID_OK:
            # GetPath returns in unicode, if a path has non-ascii characters a
            # UnicodeEncodeError is raised. To avoid this, path is encoded in utf-8
            if sys.platform == "win32":
                filename = dlg.GetPath()
            else:
                filename = dlg.GetPath().encode('utf-8')

    except(wx._core.PyAssertionError):  # TODO: error win64
        if (dlg.GetPath()):
            filename = dlg.GetPath()

    if filename:
        session['paths']['last_directory_%d' % id_type] = os.path.split(dlg.GetPath())[0]
        session.WriteSessionFile()
    # Destroy the dialog. Don't do this until you are done with it!
    # BAD things can happen otherwise!
    dlg.Destroy()
    return filename


def ShowImportMeshFilesDialog():
    # Default system path
    current_dir = os.path.abspath(".")
    session = ses.Session()
    last_directory = session.get('paths', 'last_directory_surface_import', '')
    dlg = wx.FileDialog(None, message=_("Import surface file"),
                        defaultDir=last_directory,
                        wildcard=WILDCARD_MESH_FILES,
                        style=wx.FD_OPEN | wx.FD_CHANGE_DIR)

    # stl filter is default
    dlg.SetFilterIndex(0)

    # Show the dialog and retrieve the user response. If it is the OK response,
    # process the data.
    filename = None
    try:
        if dlg.ShowModal() == wx.ID_OK:
            filename = dlg.GetPath()

    except(wx._core.PyAssertionError):  # TODO: error win64
        if (dlg.GetPath()):
            filename = dlg.GetPath()

    if filename:
        session['paths']['last_directory_surface_import'] = os.path.split(filename)[0]
        session.WriteSessionFile()

    # Destroy the dialog. Don't do this until you are done with it!
    # BAD things can happen otherwise!
    dlg.Destroy()
    os.chdir(current_dir)
    return filename

def ImportMeshCoordSystem():
    msg = _("Was the imported mesh created by InVesalius?")
    if sys.platform == 'darwin':
        dlg = wx.MessageDialog(None, "", msg,
                               wx.YES_NO)
    else:
        dlg = wx.MessageDialog(None, msg, "InVesalius 3",
                               wx.YES_NO)

    if dlg.ShowModal() == wx.ID_YES:
        flag = False
    else:
        flag = True

    dlg.Destroy()
    return flag

def ShowSaveAsProjectDialog(default_filename=None):
    current_dir = os.path.abspath(".")
    session = ses.Session()
    last_directory = session.get('paths', 'last_directory_inv3', '')
    dlg = wx.FileDialog(None,
                        _("Save project as..."), # title
                        last_directory, # last used directory
                        default_filename,
                        WILDCARD_INV_SAVE,
                        wx.FD_SAVE|wx.FD_OVERWRITE_PROMPT)
    #dlg.SetFilterIndex(0) # default is VTI

    filename = None
    try:
        if dlg.ShowModal() == wx.ID_OK:
            filename = dlg.GetPath()
            ok = 1
        else:
            ok = 0
    except(wx._core.PyAssertionError): #TODO: fix win64
        filename = dlg.GetPath()
        ok = 1

    if (ok):
        extension = "inv3"
        if sys.platform != 'win32':
            if filename.split(".")[-1] != extension:
                filename = filename + "." + extension

    if filename:
        session['paths']['last_directory_inv3'] = os.path.split(filename)[0]
        session.WriteSessionFile()

    wildcard = dlg.GetFilterIndex()
    os.chdir(current_dir)
    return filename, wildcard == INV_COMPRESSED


def ShowLoadSaveDialog(message=_(u"Load File"), current_dir=os.path.abspath("."), style=wx.FD_OPEN | wx.FD_CHANGE_DIR,
                       wildcard=_("Registration files (*.obr)|*.obr"), default_filename="", save_ext=None):

    dlg = wx.FileDialog(None, message=message, defaultDir="", defaultFile=default_filename,
                        wildcard=wildcard, style=style)

    # Show the dialog and retrieve the user response. If it is the OK response,
    # process the data.
    filepath = None
    try:
        if dlg.ShowModal() == wx.ID_OK:
            # This returns a Python list of files that were selected.
            filepath = dlg.GetPath()
            ok_press = 1
        else:
            ok_press = 0
    except(wx._core.PyAssertionError):  # FIX: win64
        filepath = dlg.GetPath()
        ok_press = 1

    # fix the extension if set different than expected
    if save_ext and ok_press:
        extension = save_ext
        if sys.platform != 'win32':
            if filepath.split(".")[-1] != extension:
                filepath = filepath + "." + extension

    # Destroy the dialog. Don't do this until you are done with it!
    # BAD things can happen otherwise!
    dlg.Destroy()
    os.chdir(current_dir)

    return filepath


class MessageDialog(wx.Dialog):
    def __init__(self, message):
        wx.Dialog.__init__(self, None, -1, "InVesalius 3",  size=(360, 370), pos=wx.DefaultPosition,
                           style=wx.DEFAULT_DIALOG_STYLE|wx.ICON_INFORMATION)

        # Static text which contains message to user
        label = wx.StaticText(self, -1, message)

        # Buttons
        btn_yes = wx.Button(self, wx.ID_YES)
        btn_yes.SetHelpText("")
        btn_yes.SetDefault()

        btn_no = wx.Button(self, wx.ID_NO)
        btn_no.SetHelpText("")

        btn_cancel = wx.Button(self, wx.ID_CANCEL)
        btn_cancel.SetHelpText("")

        btnsizer = wx.StdDialogButtonSizer()
        btnsizer.AddButton(btn_yes)
        btnsizer.AddButton(btn_cancel)
        btnsizer.AddButton(btn_no)
        btnsizer.Realize()


        sizer = wx.BoxSizer(wx.VERTICAL)
        sizer.Add(label, 0, wx.ALIGN_CENTRE|wx.ALL, 5)
        sizer.Add(btnsizer, 0, wx.ALIGN_CENTER_VERTICAL|
                  wx.ALIGN_CENTER_HORIZONTAL|wx.ALL, 5)
        self.SetSizer(sizer)
        sizer.Fit(self)

        self.Centre()


class UpdateMessageDialog(wx.Dialog):
    def __init__(self, url):
        msg=_("A new version of InVesalius is available. Do you want to open the download website now?")
        title=_("Invesalius Update")
        self.url = url

        wx.Dialog.__init__(self, None, -1, title,  size=(360, 370), pos=wx.DefaultPosition,
                           style=wx.DEFAULT_DIALOG_STYLE|wx.ICON_INFORMATION)

        # Static text which contains message to user
        label = wx.StaticText(self, -1, msg)

        # Buttons
        btn_yes = wx.Button(self, wx.ID_YES)
        btn_yes.SetHelpText("")
        btn_yes.SetDefault()

        btn_no = wx.Button(self, wx.ID_NO)
        btn_no.SetHelpText("")

        btnsizer = wx.StdDialogButtonSizer()
        btnsizer.AddButton(btn_yes)
        btnsizer.AddButton(btn_no)
        btnsizer.Realize()

        sizer = wx.BoxSizer(wx.VERTICAL)
        sizer.Add(label, 0, wx.ALIGN_CENTRE|wx.ALL, 5)
        sizer.Add(btnsizer, 0, wx.ALIGN_CENTER_VERTICAL|
                  wx.ALIGN_CENTER_HORIZONTAL|wx.ALL, 5)
        self.SetSizer(sizer)
        sizer.Fit(self)
        self.Centre()

        btn_yes.Bind(wx.EVT_BUTTON, self._OnYes)
        btn_no.Bind(wx.EVT_BUTTON, self._OnNo)

        # Subscribing to the pubsub event which happens when InVesalius is
        # closed.
        Publisher.subscribe(self._OnCloseInV, 'Exit')

    def _OnYes(self, evt):
        # Launches the default browser with the url to download the new
        # InVesalius version.
        wx.LaunchDefaultBrowser(self.url)
        self.Close()
        self.Destroy()

    def _OnNo(self, evt):
        # Closes and destroy this dialog.
        self.Close()
        self.Destroy()

    def _OnCloseInV(self):
        # Closes and destroy this dialog.
        self.Close()
        self.Destroy()


class MessageBox(wx.Dialog):
    def __init__(self, parent, title, message, caption="InVesalius3 Error"):
        wx.Dialog.__init__(self, parent, title=caption, style=wx.DEFAULT_DIALOG_STYLE|wx.RESIZE_BORDER)

        title_label = wx.StaticText(self, -1, title)

        text = wx.TextCtrl(self, style=wx.TE_MULTILINE|wx.TE_READONLY|wx.BORDER_NONE)
        text.SetValue(message)
        text.SetBackgroundColour(wx.SystemSettings.GetColour(4))

        width, height = text.GetTextExtent("O"*30)
        text.SetMinSize((width, -1))

        btn_ok = wx.Button(self, wx.ID_OK)
        btnsizer = wx.StdDialogButtonSizer()
        btnsizer.AddButton(btn_ok)
        btnsizer.Realize()

        sizer = wx.BoxSizer(wx.VERTICAL)
        sizer.Add(title_label, 0, wx.ALL | wx.EXPAND, 5)
        sizer.Add(text, 1, wx.ALL | wx.EXPAND, 5)
        sizer.Add(btnsizer, 0, wx.ALIGN_CENTER_VERTICAL|wx.EXPAND|wx.ALL, 5)
        self.SetSizer(sizer)
        sizer.Fit(self)
        self.Center()
        self.ShowModal()


class ErrorMessageBox(wx.Dialog):
    def __init__(self, parent, title, message, caption="InVesalius3 Error"):
        wx.Dialog.__init__(self, parent, title=caption, style=wx.DEFAULT_DIALOG_STYLE|wx.RESIZE_BORDER)

        title_label = wx.StaticText(self, -1, title)
        title_width, title_height = title_label.GetSize()

        icon = wx.ArtProvider.GetBitmap(wx.ART_ERROR, wx.ART_MESSAGE_BOX, (title_height * 2, title_height * 2))
        bmp = wx.StaticBitmap(self, -1, icon)

        text = wx.TextCtrl(self, style=wx.TE_MULTILINE|wx.TE_READONLY|wx.BORDER_NONE)
        text.SetValue(message)
        text.SetBackgroundColour(wx.SystemSettings.GetColour(4))

        width, height = text.GetTextExtent("M"*60)
        text.SetMinSize((width, -1))


        btn_ok = wx.Button(self, wx.ID_OK)
        btnsizer = wx.StdDialogButtonSizer()
        btnsizer.AddButton(btn_ok)
        btnsizer.Realize()

        title_sizer = wx.BoxSizer(wx.HORIZONTAL)
        title_sizer.Add(bmp, 0, wx.ALL | wx.EXPAND, 5)
        title_sizer.Add(title_label, 0, wx.ALL | wx.ALIGN_CENTER_VERTICAL, 5)

        sizer = wx.BoxSizer(wx.VERTICAL)
        sizer.Add(title_sizer, 0, wx.ALL | wx.EXPAND, 5)
        sizer.Add(text, 1, wx.ALL | wx.EXPAND, 5)
        sizer.Add(btnsizer, 0, wx.EXPAND | wx.ALL, 5)
        self.SetSizer(sizer)
        sizer.Fit(self)
        self.Center()


def SaveChangesDialog__Old(filename):
    message = _("The project %s has been modified.\nSave changes?")%filename
    dlg = MessageDialog(message)

    answer = dlg.ShowModal()
    dlg.Destroy()
    if answer == wx.ID_YES:
        return 1
    elif answer == wx.ID_NO:
        return 0
    else:
        return -1


def ImportEmptyDirectory(dirpath):
    msg = _("%s is an empty folder.") % dirpath.decode("utf-8")
    if sys.platform == 'darwin':
        dlg = wx.MessageDialog(None, "",
                                msg,
                                wx.ICON_INFORMATION | wx.OK)
    else:
        dlg = wx.MessageDialog(None, msg,
                               "InVesalius 3",
                                wx.ICON_INFORMATION | wx.OK)
    dlg.ShowModal()
    dlg.Destroy()


def ImportOldFormatInvFile():
    msg = _("File was created in a newer InVesalius version. Some functionalities may not work correctly.")
    dlg = wx.MessageDialog(None, msg,
                           "InVesalius 3",
                           wx.ICON_INFORMATION | wx.OK)
    dlg.ShowModal()
    dlg.Destroy()


def ImportInvalidFiles(ftype="DICOM"):
    if ftype == "Bitmap":
        msg =  _("There are no Bitmap, JPEG, PNG or TIFF files in the selected folder.")
    elif ftype == "DICOM":
        msg = _("There are no DICOM files in the selected folder.")
    else:
        msg = _("Invalid file.")

    if sys.platform == 'darwin':
        dlg = wx.MessageDialog(None, "", msg,
                                wx.ICON_INFORMATION | wx.OK)
    else:
        dlg = wx.MessageDialog(None, msg, "InVesalius 3",
                                wx.ICON_INFORMATION | wx.OK)
    dlg.ShowModal()
    dlg.Destroy()


def ImportAnalyzeWarning():
    msg1 = _("Warning! InVesalius has limited support to Analyze format.\n")
    msg2 = _("Slices may be wrongly oriented and functions may not work properly.")
    if sys.platform == 'darwin':
        dlg = wx.MessageDialog(None, "", msg1 + msg2,
                                wx.ICON_INFORMATION | wx.OK)
    else:
        dlg = wx.MessageDialog(None, msg1 + msg2, "InVesalius 3",
                                wx.ICON_INFORMATION | wx.OK)
    dlg.ShowModal()
    dlg.Destroy()


def InexistentMask():
    msg = _("A mask is needed to create a surface.")
    if sys.platform == 'darwin':
        dlg = wx.MessageDialog(None, "", msg,
                                wx.ICON_INFORMATION | wx.OK)
    else:
        dlg = wx.MessageDialog(None, msg, "InVesalius 3",
                                wx.ICON_INFORMATION | wx.OK)
    dlg.ShowModal()
    dlg.Destroy()

def MaskSelectionRequiredForRemoval():
    msg = _("No mask was selected for removal.")
    if sys.platform == 'darwin':
        dlg = wx.MessageDialog(None, "", msg,
                                wx.ICON_INFORMATION | wx.OK)
    else:
        dlg = wx.MessageDialog(None, msg, "InVesalius 3",
                                wx.ICON_INFORMATION | wx.OK)
    dlg.ShowModal()
    dlg.Destroy()

def SurfaceSelectionRequiredForRemoval():
    msg = _("No surface was selected for removal.")
    if sys.platform == 'darwin':
        dlg = wx.MessageDialog(None, "", msg,
                                wx.ICON_INFORMATION | wx.OK)
    else:
        dlg = wx.MessageDialog(None, msg, "InVesalius 3",
                                wx.ICON_INFORMATION | wx.OK)
    dlg.ShowModal()
    dlg.Destroy()


def MeasureSelectionRequiredForRemoval():
    msg = _("No measure was selected for removal.")
    if sys.platform == 'darwin':
        dlg = wx.MessageDialog(None, "", msg,
                                wx.ICON_INFORMATION | wx.OK)
    else:
        dlg = wx.MessageDialog(None, msg, "InVesalius 3",
                                wx.ICON_INFORMATION | wx.OK)
    dlg.ShowModal()
    dlg.Destroy()

def MaskSelectionRequiredForDuplication():
    msg = _("No mask was selected for duplication.")
    if sys.platform == 'darwin':
        dlg = wx.MessageDialog(None, "", msg,
                                wx.ICON_INFORMATION | wx.OK)
    else:
        dlg = wx.MessageDialog(None, msg, "InVesalius 3",
                                wx.ICON_INFORMATION | wx.OK)
    dlg.ShowModal()
    dlg.Destroy()



def SurfaceSelectionRequiredForDuplication():
    msg = _("No surface was selected for duplication.")
    if sys.platform == 'darwin':
        dlg = wx.MessageDialog(None, "", msg,
                                wx.ICON_INFORMATION | wx.OK)
    else:
        dlg = wx.MessageDialog(None, msg, "InVesalius 3",
                                wx.ICON_INFORMATION | wx.OK)
    dlg.ShowModal()
    dlg.Destroy()


# Dialogs for neuronavigation mode
# ----------------------------------

def ShowNavigationTrackerWarning(trck_id, lib_mode):
    """
    Spatial Tracker connection error
    """
    trck = {const.SELECT: 'Tracker',
            const.MTC: 'Claron MicronTracker',
            const.FASTRAK: 'Polhemus FASTRAK',
            const.ISOTRAKII: 'Polhemus ISOTRAK',
            const.PATRIOT: 'Polhemus PATRIOT',
            const.CAMERA: 'CAMERA',
            const.POLARIS: 'NDI Polaris',
            const.POLARISP4: 'NDI Polaris P4',
            const.OPTITRACK: 'Optitrack',
            const.DEBUGTRACKRANDOM: 'Debug tracker device (random)',
            const.DEBUGTRACKAPPROACH: 'Debug tracker device (approach)',
            const.HYBRID: 'Hybrid tracker device'}

    if lib_mode == 'choose':
        msg = _('No tracking device selected')
    elif lib_mode == 'error':
        msg = trck[trck_id] + _(' is not installed.')
    elif lib_mode == 'disconnect':
        msg = trck[trck_id] + _(' disconnected.')
    else:
        msg = trck[trck_id] + _(' is not connected.')

    if sys.platform == 'darwin':
        dlg = wx.MessageDialog(None, "", msg,
                               wx.ICON_INFORMATION | wx.OK)
    else:
        dlg = wx.MessageDialog(None, msg, "InVesalius 3 - Neuronavigator",
                               wx.ICON_INFORMATION | wx.OK)

    dlg.ShowModal()
    dlg.Destroy()

def ICPcorregistration(fre):
    msg = _("The fiducial registration error is: ") + str(round(fre, 2)) + '\n\n' + \
          _("Would you like to improve accuracy?")
    if sys.platform == 'darwin':
        dlg = wx.MessageDialog(None, "", msg,
                               wx.YES_NO)
    else:
        dlg = wx.MessageDialog(None, msg, "InVesalius 3",
                               wx.YES_NO)

    if dlg.ShowModal() == wx.ID_YES:
        flag = True
    else:
        flag = False

    dlg.Destroy()
    return flag

def ReportICPerror(prev_error, final_error):
    msg = _("Error after refine: ") + str(round(final_error, 2)) + ' mm' + '\n\n' + \
          _("Previous error: ") + str(round(prev_error, 2)) + ' mm'
    if sys.platform == 'darwin':
        dlg = wx.MessageDialog(None, "", msg,
                               wx.OK)
    else:
        dlg = wx.MessageDialog(None, msg, "InVesalius 3",
                               wx.OK)
    dlg.ShowModal()
    dlg.Destroy()

def ShowEnterMarkerID(default):
    msg = _("Edit marker ID")
    if sys.platform == 'darwin':
        dlg = wx.TextEntryDialog(None, "", msg, defaultValue=default)
    else:
        dlg = wx.TextEntryDialog(None, msg, "InVesalius 3", value=default)
    dlg.ShowModal()
    result = dlg.GetValue()
    dlg.Destroy()
    return result


def ShowConfirmationDialog(msg=_('Proceed?')):
    # msg = _("Do you want to delete all markers?")
    if sys.platform == 'darwin':
        dlg = wx.MessageDialog(None, "", msg,
                               wx.OK | wx.CANCEL | wx.ICON_QUESTION)
    else:
        dlg = wx.MessageDialog(None, msg, "InVesalius 3",
                               wx.OK | wx.CANCEL | wx.ICON_QUESTION)
    result = dlg.ShowModal()
    dlg.Destroy()
    return result


def ShowColorDialog(color_current):
    cdata = wx.ColourData()
    cdata.SetColour(wx.Colour(color_current))
    dlg = wx.ColourDialog(None, data=cdata)
    dlg.GetColourData().SetChooseFull(True)

    if dlg.ShowModal() == wx.ID_OK:
        color_new = dlg.GetColourData().GetColour().Get(includeAlpha=False)
    else:
        color_new = None

    dlg.Destroy()
    return color_new

# ----------------------------------


class NewMask(wx.Dialog):
    def __init__(self,
                 parent=None,
                 ID=-1,
                 title="InVesalius 3",
                 size=wx.DefaultSize,
                 pos=wx.DefaultPosition,
                 style=wx.DEFAULT_DIALOG_STYLE,
                 useMetal=False):
        import invesalius.constants as const
        import invesalius.data.mask as mask
        import invesalius.project as prj

        wx.Dialog.__init__(self, parent, ID, title, pos, style=style)
        self.SetExtraStyle(wx.DIALOG_EX_CONTEXTHELP)

        self.CenterOnScreen()

        # This extra style can be set after the UI object has been created.
        if 'wxMac' in wx.PlatformInfo and useMetal:
            self.SetExtraStyle(wx.DIALOG_EX_METAL)

        self.CenterOnScreen()

        # LINE 1: Surface name

        label_mask = wx.StaticText(self, -1, _("New mask name:"))

        default_name =  const.MASK_NAME_PATTERN %(mask.Mask.general_index+2)
        text = wx.TextCtrl(self, -1, "", size=(80,-1))
        text.SetHelpText(_("Name the mask to be created"))
        text.SetValue(default_name)
        self.text = text

        # LINE 2: Threshold of reference

        # Informative label
        label_thresh = wx.StaticText(self, -1, _("Threshold preset:"))

        # Retrieve existing masks
        project = prj.Project()
        thresh_list = sorted(project.threshold_modes.keys())
        default_index = thresh_list.index(_("Bone"))
        self.thresh_list = thresh_list

        # Mask selection combo
        combo_thresh = wx.ComboBox(self, -1, "", choices= self.thresh_list,
                                 style=wx.CB_DROPDOWN|wx.CB_READONLY)
        combo_thresh.SetSelection(default_index)
        if sys.platform != 'win32':
            combo_thresh.SetWindowVariant(wx.WINDOW_VARIANT_SMALL)
        self.combo_thresh = combo_thresh

        # LINE 3: Gradient
        bound_min, bound_max = project.threshold_range
        thresh_min, thresh_max = project.threshold_modes[_("Bone")]
        original_colour = random.choice(const.MASK_COLOUR)
        self.colour = original_colour
        colour = [255*i for i in original_colour]
        colour.append(100)
        gradient = grad.GradientCtrl(self, -1, int(bound_min),
                                     int(bound_max),
                                     int(thresh_min), int(thresh_max),
                                     colour)
        self.gradient = gradient

        # OVERVIEW
        # Sizer that joins content above
        flag_link = wx.EXPAND|wx.GROW|wx.ALL
        flag_button = wx.ALL | wx.EXPAND| wx.GROW

        fixed_sizer = wx.FlexGridSizer(rows=2, cols=2, hgap=10, vgap=10)
        fixed_sizer.AddGrowableCol(0, 1)
        fixed_sizer.AddMany([ (label_mask, 1, flag_link, 5),
                              (text, 1, flag_button, 2),
                              (label_thresh, 1, flag_link, 5),
                              (combo_thresh, 0, flag_button, 1)])#,
                              #(label_quality, 1, flag_link, 5),
                              #(combo_quality, 0, flag_button, 1)])

        # LINE 6: Buttons

        btn_ok = wx.Button(self, wx.ID_OK)
        btn_ok.SetDefault()
        btn_cancel = wx.Button(self, wx.ID_CANCEL)

        btnsizer = wx.StdDialogButtonSizer()
        btnsizer.AddButton(btn_ok)
        btnsizer.AddButton(btn_cancel)
        btnsizer.Realize()

        # OVERVIEW
        # Merge all sizers and checkboxes
        sizer = wx.BoxSizer(wx.VERTICAL)
        sizer.Add(fixed_sizer, 0, wx.ALL|wx.GROW|wx.EXPAND, 15)
        sizer.Add(gradient, 0, wx.BOTTOM|wx.RIGHT|wx.LEFT|wx.EXPAND|wx.GROW, 20)
        sizer.Add(btnsizer, 0, wx.ALIGN_RIGHT|wx.BOTTOM, 10)

        self.SetSizer(sizer)
        sizer.Fit(self)
        self.Layout()

        self.Bind(grad.EVT_THRESHOLD_CHANGED, self.OnSlideChanged, self.gradient)
        self.combo_thresh.Bind(wx.EVT_COMBOBOX, self.OnComboThresh)


    def OnComboThresh(self, evt):
        import invesalius.project as prj
        proj = prj.Project()
        (thresh_min, thresh_max) = proj.threshold_modes[evt.GetString()]
        self.gradient.SetMinimun(thresh_min)
        self.gradient.SetMaximun(thresh_max)

    def OnSlideChanged(self, evt):
        import invesalius.project as prj
        thresh_min = self.gradient.GetMinValue()
        thresh_max = self.gradient.GetMaxValue()
        thresh = (thresh_min, thresh_max)
        proj = prj.Project()
        if thresh  in proj.threshold_modes.values():
            preset_name = proj.threshold_modes.get_key(thresh)[0]
            index = self.thresh_list.index(preset_name)
            self.combo_thresh.SetSelection(index)
        else:
            index = self.thresh_list.index(_("Custom"))
            self.combo_thresh.SetSelection(index)

    def GetValue(self):
        #mask_index = self.combo_mask.GetSelection()
        mask_name = self.text.GetValue()
        thresh_value = [self.gradient.GetMinValue(), self.gradient.GetMaxValue()]
        #quality = const.SURFACE_QUALITY_LIST[self.combo_quality.GetSelection()]
        #fill_holes = self.check_box_holes.GetValue()
        #keep_largest = self.check_box_largest.GetValue()
        #return (mask_index, surface_name, quality, fill_holes, keep_largest)
        return mask_name, thresh_value, self.colour


def InexistentPath(path):
    msg = _("%s does not exist.")%(path)
    if sys.platform == 'darwin':
        dlg = wx.MessageDialog(None, "", msg,
                                wx.ICON_INFORMATION | wx.OK)
    else:
        dlg = wx.MessageDialog(None, msg, "InVesalius 3",
                                wx.ICON_INFORMATION | wx.OK)
    dlg.ShowModal()
    dlg.Destroy()

def MissingFilesForReconstruction():
    msg = _("Please, provide more than one DICOM file for 3D reconstruction")
    if sys.platform == 'darwin':
        dlg = wx.MessageDialog(None, "", msg,
                                wx.ICON_INFORMATION | wx.OK)
    else:
        dlg = wx.MessageDialog(None, msg, "InVesalius 3",
                                wx.ICON_INFORMATION | wx.OK)
    dlg.ShowModal()
    dlg.Destroy()

def SaveChangesDialog(filename, parent):
    current_dir = os.path.abspath(".")
    msg = _(u"The project %s has been modified.\nSave changes?")%filename
    if sys.platform == 'darwin':
        dlg = wx.MessageDialog(None, "", msg,
                               wx.ICON_QUESTION | wx.YES_NO | wx.CANCEL)
    else:
        dlg = wx.MessageDialog(None, msg, "InVesalius 3",
                         wx.ICON_QUESTION | wx.YES_NO | wx.CANCEL)

    try:
        answer = dlg.ShowModal()
    except(wx._core.PyAssertionError): #TODO: FIX win64
        answer =  wx.ID_YES

    dlg.Destroy()
    os.chdir(current_dir)

    if answer == wx.ID_YES:
        return 1
    elif answer == wx.ID_NO:
        return 0
    else:
        return -1

def SaveChangesDialog2(filename):
    current_dir = os.path.abspath(".")
    msg = _("The project %s has been modified.\nSave changes?")%filename
    if sys.platform == 'darwin':
        dlg = wx.MessageDialog(None, "", msg,
                               wx.ICON_QUESTION | wx.YES_NO)
    else:
        dlg = wx.MessageDialog(None, msg,
                               "InVesalius 3",
                               wx.ICON_QUESTION | wx.YES_NO)

    answer = dlg.ShowModal()
    dlg.Destroy()
    os.chdir(current_dir)
    if answer == wx.ID_YES:
        return 1
    else:# answer == wx.ID_NO:
        return 0



def ShowAboutDialog(parent):

    info = AboutDialogInfo()
    info.Name = "InVesalius"
    info.Version = const.INVESALIUS_VERSION
    info.Copyright = _("(c) 2007-2019 Center for Information Technology Renato Archer - CTI")
    info.Description = wordwrap(_("InVesalius is a medical imaging program for 3D reconstruction. It uses a sequence of 2D DICOM image files acquired with CT or MRI scanners. InVesalius allows exporting 3D volumes or surfaces as mesh files for creating physical models of a patient's anatomy using additive manufacturing (3D printing) technologies. The software is developed by Center for Information Technology Renato Archer (CTI), National Council for Scientific and Technological Development (CNPq) and the Brazilian Ministry of Health.\n\n InVesalius must be used only for research. The Center for Information Technology Renato Archer is not responsible for damages caused by the use of this software.\n\n Contact: invesalius@cti.gov.br"), 350, wx.ClientDC(parent))

#       _("InVesalius is a software for medical imaging 3D reconstruction. ")+\
#       _("Its input is a sequency of DICOM 2D image files acquired with CT or MR.\n\n")+\
#       _("The software also allows generating correspondent STL files,")+\
#       _("so the user can print 3D physical models of the patient's anatomy ")+\
#       _("using Rapid Prototyping."), 350, wx.ClientDC(parent))

    icon = wx.Icon(os.path.join(inv_paths.ICON_DIR, "invesalius_64x64.ico"),\
            wx.BITMAP_TYPE_ICO)

    info.SetWebSite("https://www.cti.gov.br/invesalius")
    info.SetIcon(icon)

    info.License = _("GNU GPL (General Public License) version 2")

    info.Developers = [u"Paulo Henrique Junqueira Amorim",
                       u"Thiago Franco de Moraes",
                       u"Hélio Pedrini",
                       u"Jorge Vicente Lopes da Silva",
                       u"Victor Hugo de Oliveira e Souza (navigator)",
                       u"Renan Hiroshi Matsuda (navigator)",
                       u"André Salles Cunha Peres (navigator)",
                       u"Oswaldo Baffa Filho (navigator)",
                       u"Tatiana Al-Chueyr (former)",
                       u"Guilherme Cesar Soares Ruppert (former)",
                       u"Fabio de Souza Azevedo (former)",
                       u"Bruno Lara Bottazzini (contributor)",
                       u"Olly Betts (patches to support wxPython3)"]

    info.Translators = [u"Alex P. Natsios",
                        u"Alicia Perez",
                        u"Anderson Antonio Mamede da Silva",
                        u"Andreas Loupasakis",
                        u"Angelo Pucillo",
                        u"Annalisa Manenti",
                        u"Cheng-Chia Tseng",
                        u"Dan",
                        u"DCamer",
                        u"Dimitris Glezos",
                        u"Eugene Liscio",
                        u"Frédéric Lopez",
                        u"Florin Putura",
                        u"Fri",
                        u"Jangblue",
                        u"Javier de Lima Moreno",
                        u"Kensey Okinawa",
                        u"Maki Sugimoto",
                        u"Mario Regino Moreno Guerra",
                        u"Massimo Crisantemo",
                        u"Nikolai Guschinsky",
                        u"Nikos Korkakakis",
                        u"Raul Bolliger Neto",
                        u"Sebastian Hilbert",
                        u"Semarang Pari",
                        u"Silvério Santos",
                        u"Vasily Shishkin",
                        u"Yohei Sotsuka",
                        u"Yoshihiro Sato"]

    #info.DocWriters = ["Fabio Francisco da Silva (PT)"]

    info.Artists = [u"Otavio Henrique Junqueira Amorim"]

    # Then we call AboutBox providing its info object
    AboutBox(info)


def ShowSavePresetDialog(default_filename="raycasting"):
    dlg = wx.TextEntryDialog(None,
                             _("Save raycasting preset as:"),
                             "InVesalius 3")
    #dlg.SetFilterIndex(0) # default is VTI
    filename = None
    try:
        if dlg.ShowModal() == wx.ID_OK:
            filename = dlg.GetValue()
    except(wx._core.PyAssertionError):
        filename = dlg.GetValue()

    return filename

class NewSurfaceDialog(wx.Dialog):
    def __init__(self, parent=None, ID=-1, title="InVesalius 3", size=wx.DefaultSize,
            pos=wx.DefaultPosition, style=wx.DEFAULT_DIALOG_STYLE,
            useMetal=False):
        import invesalius.constants as const
        import invesalius.data.surface as surface
        import invesalius.project as prj

        wx.Dialog.__init__(self, parent, ID, title, pos, (500,300), style)
        self.SetExtraStyle(wx.DIALOG_EX_CONTEXTHELP)

        self.CenterOnScreen()

        # This extra style can be set after the UI object has been created.
        if 'wxMac' in wx.PlatformInfo and useMetal:
            self.SetExtraStyle(wx.DIALOG_EX_METAL)

        self.CenterOnScreen()

        # LINE 1: Surface name

        label_surface = wx.StaticText(self, -1, _("New surface name:"))

        default_name =  const.SURFACE_NAME_PATTERN %(surface.Surface.general_index+2)
        text = wx.TextCtrl(self, -1, "", size=(80,-1))
        text.SetHelpText(_("Name the surface to be created"))
        text.SetValue(default_name)
        self.text = text

        # LINE 2: Mask of reference

        # Informative label
        label_mask = wx.StaticText(self, -1, _("Mask of reference:"))

        # Retrieve existing masks
        project = prj.Project()
        index_list = sorted(project.mask_dict.keys())
        self.mask_list = [project.mask_dict[index].name for index in index_list]


        # Mask selection combo
        combo_mask = wx.ComboBox(self, -1, "", choices= self.mask_list,
                                     style=wx.CB_DROPDOWN|wx.CB_READONLY)
        combo_mask.SetSelection(len(self.mask_list)-1)
        if sys.platform != 'win32':
            combo_mask.SetWindowVariant(wx.WINDOW_VARIANT_SMALL)
        self.combo_mask = combo_mask

        # LINE 3: Surface quality
        label_quality = wx.StaticText(self, -1, _("Surface quality:"))

        choices =  const.SURFACE_QUALITY_LIST
        style = wx.CB_DROPDOWN|wx.CB_READONLY
        combo_quality = wx.ComboBox(self, -1, "",
                                    choices= choices,
                                    style=style)
        combo_quality.SetSelection(3)
        if sys.platform != 'win32':
            combo_quality.SetWindowVariant(wx.WINDOW_VARIANT_SMALL)
        self.combo_quality = combo_quality


        # OVERVIEW
        # Sizer that joins content above
        flag_link = wx.EXPAND|wx.GROW|wx.ALL
        flag_button = wx.ALL | wx.EXPAND| wx.GROW

        fixed_sizer = wx.FlexGridSizer(rows=2, cols=2, hgap=10, vgap=0)
        fixed_sizer.AddGrowableCol(0, 1)
        fixed_sizer.AddMany([ (label_surface, 1, flag_link, 5),
                              (text, 1, flag_button, 2),
                              (label_mask, 1, flag_link, 5),
                              (combo_mask, 0, flag_button, 1),
                              (label_quality, 1, flag_link, 5),
                              (combo_quality, 0, flag_button, 1)])


        # LINES 4 and 5: Checkboxes
        check_box_holes = wx.CheckBox(self, -1, _("Fill holes"))
        check_box_holes.SetValue(True)
        self.check_box_holes = check_box_holes
        check_box_largest = wx.CheckBox(self, -1, _("Keep largest region"))
        self.check_box_largest = check_box_largest

        # LINE 6: Buttons

        btn_ok = wx.Button(self, wx.ID_OK)
        btn_ok.SetDefault()
        btn_cancel = wx.Button(self, wx.ID_CANCEL)

        btnsizer = wx.StdDialogButtonSizer()
        btnsizer.AddButton(btn_ok)
        btnsizer.AddButton(btn_cancel)
        btnsizer.Realize()

        # OVERVIEW
        # Merge all sizers and checkboxes
        sizer = wx.BoxSizer(wx.VERTICAL)
        sizer.Add(fixed_sizer, 0, wx.TOP|wx.RIGHT|wx.LEFT|wx.GROW|wx.EXPAND, 20)
        sizer.Add(check_box_holes, 0, wx.RIGHT|wx.LEFT, 30)
        sizer.Add(check_box_largest, 0, wx.RIGHT|wx.LEFT, 30)
        sizer.Add(btnsizer, 0, wx.ALIGN_RIGHT|wx.ALL, 10)

        self.SetSizer(sizer)
        sizer.Fit(self)

    def GetValue(self):
        mask_index = self.combo_mask.GetSelection()
        surface_name = self.text.GetValue()
        quality = const.SURFACE_QUALITY_LIST[self.combo_quality.GetSelection()]
        fill_holes = self.check_box_holes.GetValue()
        keep_largest = self.check_box_largest.GetValue()
        return (mask_index, surface_name, quality, fill_holes, keep_largest)



def ExportPicture(type_=""):
    import invesalius.constants as const
    import invesalius.project as proj

    INDEX_TO_EXTENSION = {0: "bmp", 1: "jpg", 2: "png", 3: "ps", 4:"povray", 5:"tiff"}
    WILDCARD_SAVE_PICTURE = _("BMP image")+" (*.bmp)|*.bmp|"+\
                                _("JPG image")+" (*.jpg)|*.jpg|"+\
                                _("PNG image")+" (*.png)|*.png|"+\
                                _("PostScript document")+" (*.ps)|*.ps|"+\
                                _("POV-Ray file")+" (*.pov)|*.pov|"+\
                                _("TIFF image")+" (*.tif)|*.tif"

    INDEX_TO_TYPE = {0: const.FILETYPE_BMP,
                1: const.FILETYPE_JPG,
                2: const.FILETYPE_PNG,
                3: const.FILETYPE_PS,
                4: const.FILETYPE_POV,
                5: const.FILETYPE_TIF}

    utils.debug("ExportPicture")
    project = proj.Project()

    session = ses.Session()
    last_directory = session.get('paths', 'last_directory_screenshot', '')

    project_name = "%s_%s" % (project.name, type_)
    if not sys.platform in ('win32', 'linux2', 'linux'):
        project_name += ".jpg"

    dlg = wx.FileDialog(None,
                        "Save %s picture as..." %type_,
                        last_directory, # last used directory
                        project_name, # filename
                        WILDCARD_SAVE_PICTURE,
                        wx.FD_SAVE|wx.FD_OVERWRITE_PROMPT)
    dlg.SetFilterIndex(1) # default is VTI

    if dlg.ShowModal() == wx.ID_OK:
        filetype_index = dlg.GetFilterIndex()
        filetype = INDEX_TO_TYPE[filetype_index]
        extension = INDEX_TO_EXTENSION[filetype_index]
        filename = dlg.GetPath()
        session['paths']['last_directory_screenshot'] = os.path.split(filename)[0]
        session.WriteSessionFile()
        if sys.platform != 'win32':
            if filename.split(".")[-1] != extension:
                filename = filename + "."+ extension
        return filename, filetype
    else:
        return ()


class SurfaceDialog(wx.Dialog):
    '''
    This dialog is only shown when the mask whose surface will be generate was
    edited. So far, the only options available are the choice of method to
    generate the surface, Binary or `Context aware smoothing', and options from
    `Context aware smoothing'
    '''
    def __init__(self):
        wx.Dialog.__init__(self, None, -1, _('Surface generation options'))
        self._build_widgets()
        self.CenterOnScreen()

    def _build_widgets(self):
        btn_ok = wx.Button(self, wx.ID_OK)
        btn_cancel = wx.Button(self, wx.ID_CANCEL)
        btn_sizer = wx.StdDialogButtonSizer()
        btn_sizer.AddButton(btn_ok)
        btn_sizer.AddButton(btn_cancel)
        btn_sizer.Realize()

        self.ca = SurfaceMethodPanel(self, -1, True)

        self.main_sizer = wx.BoxSizer(wx.VERTICAL)
        self.main_sizer.Add(self.ca, 0, wx.EXPAND|wx.ALL, 5)
        self.main_sizer.Add(btn_sizer, 0, wx.EXPAND | wx.ALL, 5)

        self.SetSizer(self.main_sizer)
        self.Fit()

    def GetOptions(self):
        return self.ca.GetOptions()

    def GetAlgorithmSelected(self):
        return self.ca.GetAlgorithmSelected()


####################### New surface creation dialog ###########################
class SurfaceCreationDialog(wx.Dialog):
    def __init__(self, parent=None, ID=-1, title=_(u"Surface creation"),
                 size=wx.DefaultSize, pos=wx.DefaultPosition,
                 style=wx.DEFAULT_DIALOG_STYLE, useMetal=False,
                 mask_edited=False):

        wx.Dialog.__init__(self, parent, ID, title, pos, size, style)
        self.SetExtraStyle(wx.DIALOG_EX_CONTEXTHELP)
        if 'wxMac' in wx.PlatformInfo and useMetal:
            self.SetExtraStyle(wx.DIALOG_EX_METAL)

        self.CenterOnScreen()

        # It's necessary to create a staticbox before is children widgets
        # because otherwise in MacOSX it'll not be possible to use the mouse in
        # static's children widgets.
        sb_nsd = wx.StaticBox(self, -1, _('Surface creation options'))
        self.nsd = SurfaceCreationOptionsPanel(self, -1)
        self.nsd.Bind(EVT_MASK_SET, self.OnSetMask)
        surface_options_sizer = wx.StaticBoxSizer(sb_nsd, wx.VERTICAL)
        surface_options_sizer.Add(self.nsd, 1, wx.EXPAND|wx.ALL, 5)

        sb_ca = wx.StaticBox(self, -1, _('Surface creation method'))
        self.ca = SurfaceMethodPanel(self, -1, mask_edited)
        surface_method_sizer = wx.StaticBoxSizer(sb_ca, wx.VERTICAL)
        surface_method_sizer.Add(self.ca, 1, wx.EXPAND|wx.ALL, 5)

        btn_ok = wx.Button(self, wx.ID_OK)
        btn_ok.SetDefault()
        btn_cancel = wx.Button(self, wx.ID_CANCEL)

        btnsizer = wx.StdDialogButtonSizer()
        btnsizer.AddButton(btn_ok)
        btnsizer.AddButton(btn_cancel)
        btnsizer.Realize()

        sizer_panels = wx.BoxSizer(wx.HORIZONTAL)
        sizer_panels.Add(surface_options_sizer, 0, wx.EXPAND|wx.ALL, 5)
        sizer_panels.Add(surface_method_sizer, 0, wx.EXPAND|wx.ALL, 5)

        sizer = wx.BoxSizer(wx.VERTICAL)
        sizer.Add(sizer_panels, 0, wx.ALIGN_RIGHT|wx.ALL, 5)
        sizer.Add(btnsizer, 0, wx.ALIGN_RIGHT|wx.ALL, 5)

        self.SetSizer(sizer)
        sizer.Fit(self)

    def OnSetMask(self, evt):
        import invesalius.project as proj
        mask = proj.Project().mask_dict[evt.mask_index]
        self.ca.mask_edited = mask.was_edited
        self.ca.ReloadMethodsOptions()

    def GetValue(self):
        return {"method": self.ca.GetValue(),
                "options": self.nsd.GetValue()}

class SurfaceCreationOptionsPanel(wx.Panel):
    def __init__(self, parent, ID=-1):
        import invesalius.constants as const
        import invesalius.data.surface as surface
        import invesalius.project as prj
        import invesalius.data.slice_ as slc

        wx.Panel.__init__(self, parent, ID)

        # LINE 1: Surface name
        label_surface = wx.StaticText(self, -1, _("New surface name:"))

        default_name =  const.SURFACE_NAME_PATTERN %(surface.Surface.general_index+2)
        text = wx.TextCtrl(self, -1, "", size=(80,-1))
        text.SetHelpText(_("Name the surface to be created"))
        text.SetValue(default_name)
        self.text = text

        # LINE 2: Mask of reference

        # Informative label
        label_mask = wx.StaticText(self, -1, _("Mask of reference:"))

        #Retrieve existing masks
        project = prj.Project()
        index_list = project.mask_dict.keys()
        self.mask_list = [project.mask_dict[index].name for index in sorted(index_list)]

        active_mask = 0
        for idx in project.mask_dict:
            if project.mask_dict[idx] is slc.Slice().current_mask:
                active_mask = idx
                break

        # Mask selection combo
        combo_mask = wx.ComboBox(self, -1, "", choices= self.mask_list,
                                     style=wx.CB_DROPDOWN|wx.CB_READONLY)
        combo_mask.SetSelection(active_mask)
        combo_mask.Bind(wx.EVT_COMBOBOX, self.OnSetMask)
        if sys.platform != 'win32':
            combo_mask.SetWindowVariant(wx.WINDOW_VARIANT_SMALL)
        self.combo_mask = combo_mask

        # LINE 3: Surface quality
        label_quality = wx.StaticText(self, -1, _("Surface quality:"))

        choices =  const.SURFACE_QUALITY_LIST
        style = wx.CB_DROPDOWN|wx.CB_READONLY
        combo_quality = wx.ComboBox(self, -1, "",
                                    choices= choices,
                                    style=style)
        combo_quality.SetSelection(3)
        if sys.platform != 'win32':
            combo_quality.SetWindowVariant(wx.WINDOW_VARIANT_SMALL)
        self.combo_quality = combo_quality

        # OVERVIEW
        # Sizer that joins content above
        flag_link = wx.EXPAND|wx.GROW|wx.ALL
        flag_button = wx.ALL | wx.EXPAND| wx.GROW

        fixed_sizer = wx.FlexGridSizer(rows=3, cols=2, hgap=10, vgap=5)
        fixed_sizer.AddGrowableCol(0, 1)
        fixed_sizer.AddMany([ (label_surface, 1, flag_link, 0),
                              (text, 1, flag_button, 0),
                              (label_mask, 1, flag_link, 0),
                              (combo_mask, 0, flag_button, 0),
                              (label_quality, 1, flag_link, 0),
                              (combo_quality, 0, flag_button, 0)])


        # LINES 4, 5 and 6: Checkboxes
        check_box_border_holes = wx.CheckBox(self, -1, _("Fill border holes"))
        check_box_border_holes.SetValue(False)
        self.check_box_border_holes = check_box_border_holes
        check_box_holes = wx.CheckBox(self, -1, _("Fill holes"))
        check_box_holes.SetValue(False)
        self.check_box_holes = check_box_holes
        check_box_largest = wx.CheckBox(self, -1, _("Keep largest region"))
        self.check_box_largest = check_box_largest

        # OVERVIEW
        # Merge all sizers and checkboxes
        sizer = wx.BoxSizer(wx.VERTICAL)
        sizer.Add(fixed_sizer, 0, wx.TOP|wx.RIGHT|wx.LEFT|wx.GROW|wx.EXPAND, 5)
        sizer.Add(check_box_border_holes, 0, wx.RIGHT|wx.LEFT, 5)
        sizer.Add(check_box_holes, 0, wx.RIGHT|wx.LEFT, 5)
        sizer.Add(check_box_largest, 0, wx.RIGHT|wx.LEFT, 5)

        self.SetSizer(sizer)
        sizer.Fit(self)

    def OnSetMask(self, evt):
        new_evt = MaskEvent(myEVT_MASK_SET, -1, self.combo_mask.GetSelection())
        self.GetEventHandler().ProcessEvent(new_evt)

    def GetValue(self):
        mask_index = self.combo_mask.GetSelection()
        surface_name = self.text.GetValue()
        quality = const.SURFACE_QUALITY_LIST[self.combo_quality.GetSelection()]
        fill_border_holes = self.check_box_border_holes.GetValue()
        fill_holes = self.check_box_holes.GetValue()
        keep_largest = self.check_box_largest.GetValue()
        return {"index": mask_index,
                "name": surface_name,
                "quality": quality,
                "fill_border_holes": fill_border_holes,
                "fill": fill_holes,
                "keep_largest": keep_largest,
                "overwrite": False}


class CAOptions(wx.Panel):
    '''
    Options related to Context aware algorithm:
    Angle: The min angle to a vertex to be considered a staircase vertex;
    Max distance: The max distance a normal vertex must be to calculate its
        weighting;
    Min Weighting: The min weight a vertex must have;
    Steps: The number of iterations the smoothing algorithm have to do.
    '''
    def __init__(self, parent):
        wx.Panel.__init__(self, parent, -1)
        self._build_widgets()

    def _build_widgets(self):
        sb = wx.StaticBox(self, -1, _('Options'))
        self.angle = InvFloatSpinCtrl(self, -1, value=0.7, min_value=0.0,
                                      max_value=1.0, increment=0.1,
                                      digits=1)

        self.max_distance = InvFloatSpinCtrl(self, -1, value=3.0, min_value=0.0,
                                         max_value=100.0, increment=0.1,
                                         digits=2)

        self.min_weight = InvFloatSpinCtrl(self, -1, value=0.5, min_value=0.0,
                                         max_value=1.0, increment=0.1,
                                         digits=1)

        self.steps = InvSpinCtrl(self, -1, value=10, min_value=1, max_value=100)

        layout_sizer = wx.FlexGridSizer(rows=4, cols=2, hgap=5, vgap=5)
        layout_sizer.Add(wx.StaticText(self, -1, _(u'Angle:')),  0, wx.EXPAND)
        layout_sizer.Add(self.angle, 0, wx.EXPAND)
        layout_sizer.Add(wx.StaticText(self, -1, _(u'Max. distance:')),  0, wx.EXPAND)
        layout_sizer.Add(self.max_distance, 0, wx.EXPAND)
        layout_sizer.Add(wx.StaticText(self, -1, _(u'Min. weight:')), 0, wx.EXPAND)
        layout_sizer.Add(self.min_weight, 0, wx.EXPAND)
        layout_sizer.Add(wx.StaticText(self, -1, _(u'N. steps:')),  0, wx.EXPAND)
        layout_sizer.Add(self.steps, 0, wx.EXPAND)

        self.main_sizer = wx.StaticBoxSizer(sb, wx.VERTICAL)
        self.main_sizer.Add(layout_sizer, 0, wx.EXPAND | wx.ALL, 5)
        self.SetSizer(self.main_sizer)

class SurfaceMethodPanel(wx.Panel):
    '''
    This dialog is only shown when the mask whose surface will be generate was
    edited. So far, the only options available are the choice of method to
    generate the surface, Binary or `Context aware smoothing', and options from
    `Context aware smoothing'
    '''
    def __init__(self, parent, id, mask_edited=False):
        wx.Panel.__init__(self, parent, id)

        self.mask_edited = mask_edited
        self.alg_types = {_(u'Default'): 'Default',
                          _(u'Context aware smoothing'): 'ca_smoothing',
                          _(u'Binary'): 'Binary'}
        self.edited_imp = [_(u'Default'), ]

        self._build_widgets()
        self._bind_wx()

    def _build_widgets(self):
        self.ca_options = CAOptions(self)

        self.cb_types = wx.ComboBox(self, -1, _(u'Default'),
                                    choices=[i for i in sorted(self.alg_types)
                                            if not (self.mask_edited and i in self.edited_imp)],
                                    style=wx.CB_READONLY)
        w, h = self.cb_types.GetSize()

        icon = wx.ArtProvider.GetBitmap(wx.ART_INFORMATION, wx.ART_MESSAGE_BOX,
                                        (h * 0.8, h * 0.8))
        self.bmp = wx.StaticBitmap(self, -1, icon)
        self.bmp.SetToolTip(_("It is not possible to use the Default method because the mask was edited."))

        self.method_sizer = wx.BoxSizer(wx.HORIZONTAL)
        self.method_sizer.Add(wx.StaticText(self, -1, _(u'Method:')), 0,
                              wx.EXPAND | wx.ALL, 5)
        self.method_sizer.Add(self.cb_types, 1, wx.EXPAND)
        self.method_sizer.Add(self.bmp, 0, wx.EXPAND|wx.ALL, 5)

        self.main_sizer = wx.BoxSizer(wx.VERTICAL)
        self.main_sizer.Add(self.method_sizer, 0, wx.EXPAND | wx.ALL, 5)
        self.main_sizer.Add(self.ca_options, 0, wx.EXPAND | wx.ALL, 5)

        self.SetSizer(self.main_sizer)
        self.Layout()
        self.Fit()

        if self.mask_edited:
            self.cb_types.SetValue(_(u'Context aware smoothing'))
            self.ca_options.Enable()
            self.method_sizer.Show(self.bmp)
        else:
            self.ca_options.Disable()
            self.method_sizer.Hide(self.bmp)

    def _bind_wx(self):
        self.cb_types.Bind(wx.EVT_COMBOBOX, self._set_cb_types)

    def _set_cb_types(self, evt):
        if self.alg_types[evt.GetString()] == 'ca_smoothing':
            self.ca_options.Enable()
        else:
            self.ca_options.Disable()
        evt.Skip()

    def GetAlgorithmSelected(self):
        try:
            return self.alg_types[self.cb_types.GetValue()]
        except KeyError:
            return self.alg_types[0]

    def GetOptions(self):
        if self.GetAlgorithmSelected() == 'ca_smoothing':
            options = {'angle': self.ca_options.angle.GetValue(),
                       'max distance': self.ca_options.max_distance.GetValue(),
                       'min weight': self.ca_options.min_weight.GetValue(),
                       'steps': self.ca_options.steps.GetValue()}
        else:
            options = {}
        return options

    def GetValue(self):
        algorithm = self.GetAlgorithmSelected()
        options = self.GetOptions()

        return {"algorithm": algorithm,
                "options": options}

    def ReloadMethodsOptions(self):
        self.cb_types.Clear()
        self.cb_types.AppendItems([i for i in sorted(self.alg_types)
                                   if not (self.mask_edited and i in self.edited_imp)])
        if self.mask_edited:
            self.cb_types.SetValue(_(u'Context aware smoothing'))
            self.ca_options.Enable()
            self.method_sizer.Show(self.bmp)
        else:
            self.cb_types.SetValue(_(u'Default'))
            self.ca_options.Disable()
            self.method_sizer.Hide(self.bmp)

        self.method_sizer.Layout()


class ClutImagedataDialog(wx.Dialog):
    def __init__(self, histogram, init, end, nodes=None):
        wx.Dialog.__init__(self, wx.GetApp().GetTopWindow(), -1, style=wx.DEFAULT_DIALOG_STYLE|wx.FRAME_FLOAT_ON_PARENT|wx.STAY_ON_TOP)

        self.histogram = histogram
        self.init = init
        self.end = end
        self.nodes = nodes

        self._init_gui()
        self.bind_events()
        self.bind_events_wx()

    def _init_gui(self):
        self.clut_widget = CLUTImageDataWidget(self, -1, self.histogram,
                                               self.init, self.end, self.nodes)
        sizer = wx.BoxSizer(wx.VERTICAL)
        sizer.Add(self.clut_widget, 1, wx.EXPAND)

        self.SetSizer(sizer)
        self.Fit()

    def bind_events_wx(self):
        self.clut_widget.Bind(EVT_CLUT_NODE_CHANGED, self.OnClutChange)

    def bind_events(self):
        Publisher.subscribe(self._refresh_widget, 'Update clut imagedata widget')

    def OnClutChange(self, evt):
        Publisher.sendMessage('Change colour table from background image from widget',
                              nodes=evt.GetNodes())
        Publisher.sendMessage('Update window level text',
                              window=self.clut_widget.window_width,
                              level=self.clut_widget.window_level)

    def _refresh_widget(self):
        self.clut_widget.Refresh()

    def Show(self, gen_evt=True, show=True):
        super(wx.Dialog, self).Show(show)
        if gen_evt:
            self.clut_widget._generate_event()


class WatershedOptionsPanel(wx.Panel):
    def __init__(self, parent, config):
        wx.Panel.__init__(self, parent)

        self.algorithms = ("Watershed", "Watershed IFT")
        self.con2d_choices = (4, 8)
        self.con3d_choices = (6, 18, 26)

        self.config = config

        self._init_gui()

    def _init_gui(self):
        self.choice_algorithm = wx.RadioBox(self, -1, _(u"Method"),
                                           choices=self.algorithms,
                                           style=wx.NO_BORDER | wx.HORIZONTAL)
        self.choice_algorithm.SetSelection(self.algorithms.index(self.config.algorithm))

        self.choice_2dcon = wx.RadioBox(self, -1, "2D",
                                        choices=[str(i) for i in self.con2d_choices],
                                        style=wx.NO_BORDER | wx.HORIZONTAL)
        self.choice_2dcon.SetSelection(self.con2d_choices.index(self.config.con_2d))

        self.choice_3dcon = wx.RadioBox(self, -1, "3D",
                                        choices=[str(i) for i in self.con3d_choices],
                                        style=wx.NO_BORDER | wx.HORIZONTAL)
        self.choice_3dcon.SetSelection(self.con3d_choices.index(self.config.con_3d))

        self.gaussian_size = InvSpinCtrl(self, -1, value=self.config.mg_size,
                                         min_value=1, max_value=10)

        box_sizer = wx.StaticBoxSizer(wx.StaticBox(self, -1, "Conectivity"), wx.VERTICAL)
        box_sizer.Add(self.choice_2dcon, 0, wx.ALL, 5)
        box_sizer.Add(self.choice_3dcon, 0, wx.ALL, 5)

        g_sizer = wx.BoxSizer(wx.HORIZONTAL)
        g_sizer.Add(wx.StaticText(self, -1, _("Gaussian sigma")), 0, wx.ALIGN_CENTER | wx.ALL, 5)
        g_sizer.Add(self.gaussian_size, 0, wx.ALL, 5)

        sizer = wx.BoxSizer(wx.VERTICAL)
        sizer.Add(self.choice_algorithm, 0, wx.ALL, 5)
        sizer.Add(box_sizer, 1, wx.EXPAND | wx.ALL, 5)
        sizer.Add(g_sizer, 0, wx.ALL, 5)

        self.SetSizer(sizer)
        sizer.Fit(self)
        self.Layout()

    def apply_options(self):
        self.config.algorithm = self.algorithms[self.choice_algorithm.GetSelection()]
        self.config.con_2d = self.con2d_choices[self.choice_2dcon.GetSelection()]
        self.config.con_3d = self.con3d_choices[self.choice_3dcon.GetSelection()]
        self.config.mg_size = self.gaussian_size.GetValue()


class WatershedOptionsDialog(wx.Dialog):
    def __init__(self, config, ID=-1, title=_(u'Watershed'), style=wx.DEFAULT_DIALOG_STYLE|wx.FRAME_FLOAT_ON_PARENT|wx.STAY_ON_TOP):
        wx.Dialog.__init__(self, wx.GetApp().GetTopWindow(), ID, title=title, style=style)

        self.config = config

        self._init_gui()

    def _init_gui(self):
        wop = WatershedOptionsPanel(self, self.config)
        self.wop = wop

        sizer = wx.BoxSizer(wx.VERTICAL)

        btn_ok = wx.Button(self, wx.ID_OK)
        btn_ok.SetDefault()

        btn_cancel = wx.Button(self, wx.ID_CANCEL)

        btnsizer = wx.StdDialogButtonSizer()
        btnsizer.AddButton(btn_ok)
        btnsizer.AddButton(btn_cancel)
        btnsizer.Realize()

        sizer.Add(wop, 0, wx.EXPAND)
        sizer.Add(btnsizer, 0, wx.ALIGN_RIGHT | wx.BOTTOM, 5)

        self.SetSizer(sizer)
        sizer.Fit(self)
        self.Layout()

        btn_ok.Bind(wx.EVT_BUTTON, self.OnOk)
        self.CenterOnScreen()

    def OnOk(self, evt):
        self.wop.apply_options()
        evt.Skip()

class MaskBooleanDialog(wx.Dialog):
    def __init__(self, masks, ID=-1, title=_(u"Boolean operations"), style=wx.DEFAULT_DIALOG_STYLE|wx.FRAME_FLOAT_ON_PARENT|wx.STAY_ON_TOP):
        wx.Dialog.__init__(self, wx.GetApp().GetTopWindow(), ID, title=title, style=style)

        self._init_gui(masks)
        self.CenterOnScreen()

    def _init_gui(self, masks):
        mask_choices = [(masks[i].name, masks[i]) for i in sorted(masks)]
        self.mask1 = wx.ComboBox(self, -1, mask_choices[0][0], choices=[])
        self.mask2 = wx.ComboBox(self, -1, mask_choices[0][0], choices=[])

        for n, m in mask_choices:
            self.mask1.Append(n, m)
            self.mask2.Append(n, m)

        self.mask1.SetSelection(0)

        if len(mask_choices) > 1:
            self.mask2.SetSelection(1)
        else:
            self.mask2.SetSelection(0)

        icon_folder = inv_paths.ICON_DIR
        op_choices = ((_(u"Union"), const.BOOLEAN_UNION, 'bool_union.png'),
                      (_(u"Difference"), const.BOOLEAN_DIFF, 'bool_difference.png'),
                      (_(u"Intersection"), const.BOOLEAN_AND, 'bool_intersection.png'),
                      (_(u"Exclusive disjunction"), const.BOOLEAN_XOR, 'bool_disjunction.png'))
        self.op_boolean = BitmapComboBox(self, -1, op_choices[0][0], choices=[])

        for n, i, f in op_choices:
            bmp = wx.Bitmap(os.path.join(icon_folder, f), wx.BITMAP_TYPE_PNG)
            self.op_boolean.Append(n, bmp, i)

        self.op_boolean.SetSelection(0)

        btn_ok = wx.Button(self, wx.ID_OK)
        btn_ok.SetDefault()

        btn_cancel = wx.Button(self, wx.ID_CANCEL)

        btnsizer = wx.StdDialogButtonSizer()
        btnsizer.AddButton(btn_ok)
        btnsizer.AddButton(btn_cancel)
        btnsizer.Realize()

        gsizer = wx.FlexGridSizer(rows=3, cols=2, hgap=5, vgap=5)

        gsizer.Add(wx.StaticText(self, -1, _(u"Mask 1")), 0, wx.ALIGN_CENTER_VERTICAL)
        gsizer.Add(self.mask1, 1, wx.EXPAND)
        gsizer.Add(wx.StaticText(self, -1, _(u"Operation")), 0, wx.ALIGN_CENTER_VERTICAL)
        gsizer.Add(self.op_boolean, 1, wx.EXPAND)
        gsizer.Add(wx.StaticText(self, -1, _(u"Mask 2")), 0, wx.ALIGN_CENTER_VERTICAL)
        gsizer.Add(self.mask2, 1, wx.EXPAND)

        sizer = wx.BoxSizer(wx.VERTICAL)
        sizer.Add(gsizer, 0, wx.EXPAND | wx.ALL, border=5)
        sizer.Add(btnsizer, 0, wx.EXPAND | wx.ALL, border=5)

        self.SetSizer(sizer)
        sizer.Fit(self)


        btn_ok.Bind(wx.EVT_BUTTON, self.OnOk)

    def OnOk(self, evt):
        op = self.op_boolean.GetClientData(self.op_boolean.GetSelection())
        m1 = self.mask1.GetClientData(self.mask1.GetSelection())
        m2 = self.mask2.GetClientData(self.mask2.GetSelection())

        Publisher.sendMessage('Do boolean operation',
                              operation=op, mask1=m1, mask2=m2)
        Publisher.sendMessage('Reload actual slice')
        Publisher.sendMessage('Refresh viewer')

        self.Close()
        self.Destroy()


class ReorientImageDialog(wx.Dialog):
    def __init__(self, ID=-1, title=_(u'Image reorientation'), style=wx.DEFAULT_DIALOG_STYLE|wx.FRAME_FLOAT_ON_PARENT|wx.STAY_ON_TOP):
        wx.Dialog.__init__(self, wx.GetApp().GetTopWindow(), ID, title=title, style=style)

        self._closed = False

        self._last_ax = "0.0"
        self._last_ay = "0.0"
        self._last_az = "0.0"

        self._init_gui()
        self._bind_events()
        self._bind_events_wx()

    def _init_gui(self):
        interp_methods_choices = ((_(u"Nearest Neighbour"), 0),
                                  (_(u"Trilinear"), 1),
                                  (_(u"Tricubic"), 2),
                                  (_(u"Lanczos (experimental)"), 3))
        self.interp_method = wx.ComboBox(self, -1, choices=[], style=wx.CB_READONLY)
        for txt, im_code in interp_methods_choices:
            self.interp_method.Append(txt, im_code)
        self.interp_method.SetValue(interp_methods_choices[2][0])

        self.anglex = wx.TextCtrl(self, -1, "0.0")
        self.angley = wx.TextCtrl(self, -1, "0.0")
        self.anglez = wx.TextCtrl(self, -1, "0.0")

        self.btnapply = wx.Button(self, -1, _("Apply"))

        sizer = wx.BoxSizer(wx.VERTICAL)

        angles_sizer = wx.FlexGridSizer(3, 2, 5, 5)
        angles_sizer.AddMany([
            (wx.StaticText(self, -1, _("Angle X")), 1, wx.ALIGN_CENTER_VERTICAL | wx.ALL, 5),
            (self.anglex, 0, wx.EXPAND | wx.ALL, 5),

            (wx.StaticText(self, -1, _("Angle Y")), 1, wx.ALIGN_CENTER_VERTICAL | wx.ALL, 5),
            (self.angley, 0, wx.EXPAND | wx.ALL, 5),

            (wx.StaticText(self, -1, _("Angle Z")), 1, wx.ALIGN_CENTER_VERTICAL | wx.ALL, 5),
            (self.anglez, 0, wx.EXPAND | wx.ALL, 5),
        ])

        sizer.Add(wx.StaticText(self, -1, _("Interpolation method:")), 0, wx.EXPAND | wx.TOP | wx.LEFT | wx.RIGHT, 5)
        sizer.Add(self.interp_method, 0, wx.EXPAND | wx.ALL, 5)
        sizer.Add(angles_sizer, 0, wx.EXPAND | wx.ALL, 5)
        sizer.Add(self.btnapply, 0, wx.EXPAND | wx.ALL, 5)
        sizer.AddSpacer(5)

        self.SetSizer(sizer)
        self.Fit()

    def _bind_events(self):
        Publisher.subscribe(self._update_angles, 'Update reorient angles')
        Publisher.subscribe(self._close_dialog, 'Close reorient dialog')

    def _bind_events_wx(self):
        self.interp_method.Bind(wx.EVT_COMBOBOX, self.OnSelect)

        self.anglex.Bind(wx.EVT_KILL_FOCUS, self.OnLostFocus)
        self.angley.Bind(wx.EVT_KILL_FOCUS, self.OnLostFocus)
        self.anglez.Bind(wx.EVT_KILL_FOCUS, self.OnLostFocus)

        self.anglex.Bind(wx.EVT_SET_FOCUS, self.OnSetFocus)
        self.angley.Bind(wx.EVT_SET_FOCUS, self.OnSetFocus)
        self.anglez.Bind(wx.EVT_SET_FOCUS, self.OnSetFocus)

        self.btnapply.Bind(wx.EVT_BUTTON, self.apply_reorientation)
        self.Bind(wx.EVT_CLOSE, self.OnClose)

    def _update_angles(self, angles):
        anglex, angley, anglez = angles
        self.anglex.SetValue("%.3f" % np.rad2deg(anglex))
        self.angley.SetValue("%.3f" % np.rad2deg(angley))
        self.anglez.SetValue("%.3f" % np.rad2deg(anglez))

    def _close_dialog(self):
        self.Destroy()

    def apply_reorientation(self, evt):
        Publisher.sendMessage('Apply reorientation')
        self.Close()

    def OnClose(self, evt):
        self._closed = True
        Publisher.sendMessage('Disable style', style=const.SLICE_STATE_REORIENT)
        Publisher.sendMessage('Enable style', style=const.STATE_DEFAULT)
        self.Destroy()

    def OnSelect(self, evt):
        im_code = self.interp_method.GetClientData(self.interp_method.GetSelection())
        Publisher.sendMessage('Set interpolation method', interp_method=im_code)

    def OnSetFocus(self, evt):
        self._last_ax = self.anglex.GetValue()
        self._last_ay = self.angley.GetValue()
        self._last_az = self.anglez.GetValue()

    def OnLostFocus(self, evt):
        if not self._closed:
            try:
                ax = np.deg2rad(float(self.anglex.GetValue()))
                ay = np.deg2rad(float(self.angley.GetValue()))
                az = np.deg2rad(float(self.anglez.GetValue()))
            except ValueError:
                self.anglex.SetValue(self._last_ax)
                self.angley.SetValue(self._last_ay)
                self.anglez.SetValue(self._last_az)
                return
            Publisher.sendMessage('Set reorientation angles', angles=(ax, ay, az))


class ImportBitmapParameters(wx.Dialog):
    from os import sys

    def __init__(self):
        if sys.platform == 'win32':
            size=wx.Size(380,180)
        else:
            size=wx.Size(380,210)

        wx.Dialog.__init__(self, wx.GetApp().GetTopWindow(), -1,
                           _(u"Create project from bitmap"),
                           size=size,
                           style=wx.DEFAULT_DIALOG_STYLE|wx.FRAME_FLOAT_ON_PARENT|wx.STAY_ON_TOP)

        self.interval = 0

        self._init_gui()
        self.bind_evts()
        self.CenterOnScreen()


    def _init_gui(self):

        import invesalius.project as prj

        p = wx.Panel(self, -1, style = wx.TAB_TRAVERSAL
                     | wx.CLIP_CHILDREN
                     | wx.FULL_REPAINT_ON_RESIZE)

        gbs_principal = self.gbs = wx.GridBagSizer(4,1)

        gbs = self.gbs = wx.GridBagSizer(5, 2)

        flag_labels = wx.ALIGN_RIGHT  | wx.ALIGN_CENTER_VERTICAL

        stx_name = wx.StaticText(p, -1, _(u"Project name:"))
        tx_name = self.tx_name = wx.TextCtrl(p, -1, "InVesalius Bitmap", size=wx.Size(220,-1))

        stx_orientation = wx.StaticText(p, -1, _(u"Slices orientation:"),)
        cb_orientation_options = [_(u'Axial'), _(u'Coronal'), _(u'Sagital')]
        cb_orientation = self.cb_orientation = wx.ComboBox(p, value="Axial", choices=cb_orientation_options,\
                                                size=wx.Size(160,-1), style=wx.CB_DROPDOWN|wx.CB_READONLY)

        stx_spacing = wx.StaticText(p, -1, _(u"Spacing (mm):"))

        gbs.Add(stx_name, (0,0), flag=flag_labels)
        gbs.Add(tx_name, (0,1))
        try:
            gbs.Add(0, 0, (1,0))
        except TypeError:
            gbs.AddStretchSpacer((1,0))

        gbs.Add(stx_orientation, (2,0), flag=flag_labels)
        gbs.Add(cb_orientation, (2,1))

        gbs.Add(stx_spacing, (3,0))
        try:
            gbs.Add(0, 0, (4,0))
        except TypeError:
            gbs.AddStretchSpacer((4,0))

        #--- spacing --------------
        gbs_spacing = wx.GridBagSizer(2, 6)

        stx_spacing_x = stx_spacing_x = wx.StaticText(p, -1, _(u"X:"))
        fsp_spacing_x = self.fsp_spacing_x = InvFloatSpinCtrl(p, -1, min_value=0, max_value=1000000000,
                                            increment=0.25, value=1.0, digits=8)


        stx_spacing_y = stx_spacing_y = wx.StaticText(p, -1, _(u"Y:"))
        fsp_spacing_y = self.fsp_spacing_y = InvFloatSpinCtrl(p, -1, min_value=0, max_value=1000000000,
                                            increment=0.25, value=1.0, digits=8)

        stx_spacing_z = stx_spacing_z = wx.StaticText(p, -1, _(u"Z:"))
        fsp_spacing_z = self.fsp_spacing_z = InvFloatSpinCtrl(p, -1, min_value=0, max_value=1000000000,
                                            increment=0.25, value=1.0, digits=8)


        try:
            proj = prj.Project()

            sx = proj.spacing[0]
            sy = proj.spacing[1]
            sz = proj.spacing[2]

            fsp_spacing_x.SetValue(sx)
            fsp_spacing_y.SetValue(sy)
            fsp_spacing_z.SetValue(sz)

        except(AttributeError):
            pass

        gbs_spacing.Add(stx_spacing_x, (0,0), flag=flag_labels)
        gbs_spacing.Add(fsp_spacing_x, (0,1))

        gbs_spacing.Add(stx_spacing_y, (0,2), flag=flag_labels)
        gbs_spacing.Add(fsp_spacing_y, (0,3))

        gbs_spacing.Add(stx_spacing_z, (0,4), flag=flag_labels)
        gbs_spacing.Add(fsp_spacing_z, (0,5))

        #----- buttons ------------------------
        gbs_button = wx.GridBagSizer(2, 4)

        btn_ok = self.btn_ok= wx.Button(p, wx.ID_OK)
        btn_ok.SetDefault()

        btn_cancel = wx.Button(p, wx.ID_CANCEL)

        try:
            gbs_button.Add(0, 0, (0,2))
        except TypeError:
            gbs_button.AddStretchSpacer((0,2))
        gbs_button.Add(btn_cancel, (1,2))
        gbs_button.Add(btn_ok, (1,3))

        gbs_principal.Add(gbs, (0,0), flag = wx.ALL|wx.EXPAND)
        gbs_principal.Add(gbs_spacing, (1,0),  flag=wx.ALL|wx.EXPAND)
        try:
            gbs_principal.Add(0, 0, (2,0))
        except TypeError:
            gbs_principal.AddStretchSpacer((2,0))
        gbs_principal.Add(gbs_button, (3,0), flag = wx.ALIGN_RIGHT)

        box = wx.BoxSizer()
        box.Add(gbs_principal, 1, wx.ALL|wx.EXPAND, 10)

        p.SetSizer(box)
        box.Fit(self)
        self.Layout()

    def bind_evts(self):
        self.btn_ok.Bind(wx.EVT_BUTTON, self.OnOk)

    def SetInterval(self, v):
        self.interval = v

    def OnOk(self, evt):
        orient_selection = self.cb_orientation.GetSelection()

        if(orient_selection == 1):
            orientation = u"CORONAL"
        elif(orient_selection == 2):
            orientation = u"SAGITTAL"
        else:
            orientation = u"AXIAL"

        values = [self.tx_name.GetValue(), orientation,\
                  self.fsp_spacing_x.GetValue(), self.fsp_spacing_y.GetValue(),\
                  self.fsp_spacing_z.GetValue(), self.interval]
        Publisher.sendMessage('Open bitmap files', rec_data=values)

        self.Close()
        self.Destroy()


def BitmapNotSameSize():

    dlg = wx.MessageDialog(None,_("All bitmaps files must be the same \n width and height size."), 'Error',\
                                wx.OK | wx.ICON_ERROR)

    dlg.ShowModal()
    dlg.Destroy()


class PanelTargeFFill(wx.Panel):
    def __init__(self, parent, ID=-1, style=wx.TAB_TRAVERSAL|wx.NO_BORDER):
        wx.Panel.__init__(self, parent, ID, style=style)
        self._init_gui()

    def _init_gui(self):
        self.target_2d = wx.RadioButton(self, -1, _(u"2D - Actual slice"), style=wx.RB_GROUP)
        self.target_3d = wx.RadioButton(self, -1, _(u"3D - All slices"))

        sizer = wx.GridBagSizer(5, 5)

        try:
            sizer.Add(0, 0, (0, 0))
        except TypeError:
            sizer.AddStretchSpacer((0, 0))
        sizer.Add(self.target_2d, (1, 0), (1, 6), flag=wx.LEFT, border=5)
        sizer.Add(self.target_3d, (2, 0), (1, 6), flag=wx.LEFT, border=5)
        try:
            sizer.Add(0, 0, (3, 0))
        except TypeError:
            sizer.AddStretchSpacer((3, 0))

        self.SetSizer(sizer)
        sizer.Fit(self)
        self.Layout()

class Panel2DConnectivity(wx.Panel):
    def __init__(self, parent, ID=-1, show_orientation=False, style=wx.TAB_TRAVERSAL|wx.NO_BORDER):
        wx.Panel.__init__(self, parent, ID, style=style)
        self._init_gui(show_orientation)

    def _init_gui(self, show_orientation):
        self.conect2D_4 = wx.RadioButton(self, -1, "4", style=wx.RB_GROUP)
        self.conect2D_8 = wx.RadioButton(self, -1, "8")

        sizer = wx.GridBagSizer(5, 5)

        try:
            sizer.Add(0, 0, (0, 0))
        except TypeError:
            sizer.AddStretchSpacer((0, 0))
        sizer.Add(wx.StaticText(self, -1, _(u"2D Connectivity")), (1, 0), (1, 6), flag=wx.LEFT, border=5)
        sizer.Add(self.conect2D_4, (2, 0), flag=wx.LEFT, border=7)
        sizer.Add(self.conect2D_8, (2, 1), flag=wx.LEFT, border=7)
        try:
            sizer.Add(0, 0, (3, 0))
        except TypeError:
            sizer.AddStretchSpacer((3, 0))

        if show_orientation:
            self.cmb_orientation = wx.ComboBox(self, -1, choices=(_(u"Axial"), _(u"Coronal"), _(u"Sagital")), style=wx.CB_READONLY)
            self.cmb_orientation.SetSelection(0)

            sizer.Add(wx.StaticText(self, -1, _(u"Orientation")), (4, 0), (1, 6), flag=wx.LEFT|wx.RIGHT|wx.ALIGN_CENTER_VERTICAL, border=5)
            sizer.Add(self.cmb_orientation, (5, 0), (1, 10), flag=wx.LEFT|wx.RIGHT|wx.EXPAND, border=7)
            try:
                sizer.Add(0, 0, (6, 0))
            except TypeError:
                sizer.AddStretchSpacer((6, 0))

        self.SetSizer(sizer)
        sizer.Fit(self)
        self.Layout()

    def GetConnSelected(self):
        if self.conect2D_4.GetValue():
            return 4
        else:
            return 8

    def GetOrientation(self):
        dic_ori = {
            _(u"Axial"): 'AXIAL',
            _(u"Coronal"): 'CORONAL',
            _(u"Sagital"): 'SAGITAL'
        }

        return dic_ori[self.cmb_orientation.GetStringSelection()]


class Panel3DConnectivity(wx.Panel):
    def __init__(self, parent, ID=-1, style=wx.TAB_TRAVERSAL|wx.NO_BORDER):
        wx.Panel.__init__(self, parent, ID, style=style)
        self._init_gui()

    def _init_gui(self):
        self.conect3D_6 = wx.RadioButton(self, -1, "6", style=wx.RB_GROUP)
        self.conect3D_18 = wx.RadioButton(self, -1, "18")
        self.conect3D_26 = wx.RadioButton(self, -1, "26")

        sizer = wx.GridBagSizer(5, 5)

        try:
            sizer.Add(0, 0, (0, 0))
        except TypeError:
            sizer.AddStretchSpacer((0, 0))
        sizer.Add(wx.StaticText(self, -1, _(u"3D Connectivity")), (1, 0), (1, 6), flag=wx.LEFT, border=5)
        sizer.Add(self.conect3D_6, (2, 0), flag=wx.LEFT, border=9)
        sizer.Add(self.conect3D_18, (2, 1), flag=wx.LEFT, border=9)
        sizer.Add(self.conect3D_26, (2, 2), flag=wx.LEFT, border=9)
        try:
            sizer.Add(0, 0, (3, 0))
        except TypeError:
            sizer.AddStretchSpacer((3, 0))

        self.SetSizer(sizer)
        sizer.Fit(self)
        self.Layout()

    def GetConnSelected(self):
        if self.conect3D_6.GetValue():
            return 6
        elif self.conect3D_18.GetValue():
            return 18
        else:
            return 26


class PanelFFillThreshold(wx.Panel):
    def __init__(self, parent, config, ID=-1, style=wx.TAB_TRAVERSAL|wx.NO_BORDER):
        wx.Panel.__init__(self, parent, ID, style=style)

        self.config = config

        self._init_gui()

    def _init_gui(self):
        import invesalius.project as prj

        project = prj.Project()
        bound_min, bound_max = project.threshold_range
        colour = [i*255 for i in const.MASK_COLOUR[0]]
        colour.append(100)

        self.threshold = grad.GradientCtrl(self, -1, int(bound_min),
                                             int(bound_max), self.config.t0,
                                             self.config.t1, colour)

        # sizer
        sizer = wx.BoxSizer(wx.VERTICAL)
        sizer.AddSpacer(5)
        sizer.Add(self.threshold, 0, wx.EXPAND|wx.LEFT|wx.RIGHT, 5)
        sizer.AddSpacer(5)

        self.SetSizer(sizer)
        sizer.Fit(self)
        self.Layout()

        self.Bind(grad.EVT_THRESHOLD_CHANGING, self.OnSlideChanged, self.threshold)
        self.Bind(grad.EVT_THRESHOLD_CHANGED, self.OnSlideChanged, self.threshold)

    def OnSlideChanged(self, evt):
        self.config.t0 = int(self.threshold.GetMinValue())
        self.config.t1 = int(self.threshold.GetMaxValue())
        print(self.config.t0, self.config.t1)


class PanelFFillDynamic(wx.Panel):
    def __init__(self, parent, config, ID=-1, style=wx.TAB_TRAVERSAL|wx.NO_BORDER):
        wx.Panel.__init__(self, parent, ID, style=style)

        self.config = config

        self._init_gui()

    def _init_gui(self):
        self.use_ww_wl = wx.CheckBox(self, -1,  _(u"Use WW&WL"))
        self.use_ww_wl.SetValue(self.config.use_ww_wl)

        self.deviation_min = InvSpinCtrl(self, -1, value=self.config.dev_min, min_value=0, max_value=10000)
        self.deviation_min.CalcSizeFromTextSize()

        self.deviation_max = InvSpinCtrl(self, -1, value=self.config.dev_max, min_value=0, max_value=10000)
        self.deviation_max.CalcSizeFromTextSize()

        sizer = wx.GridBagSizer(5, 5)

        try:
            sizer.Add(0, 0, (0, 0))
        except TypeError:
            sizer.AddStretchSpacer((0, 0))

        sizer.Add(self.use_ww_wl, (1, 0), (1, 6), flag=wx.LEFT, border=5)

        try:
            sizer.Add(0, 0, (2, 0))
        except TypeError:
            sizer.AddStretchSpacer((2, 0))

        sizer.Add(wx.StaticText(self, -1, _(u"Deviation")), (3, 0), (1, 6), flag=wx.LEFT, border=5)

        sizer.Add(wx.StaticText(self, -1, _(u"Min:")), (4, 0), flag=wx.ALIGN_CENTER_VERTICAL|wx.LEFT, border=9)
        sizer.Add(self.deviation_min, (4, 1))

        sizer.Add(wx.StaticText(self, -1, _(u"Max:")), (4, 2), flag=wx.ALIGN_CENTER_VERTICAL|wx.LEFT, border=9)
        sizer.Add(self.deviation_max, (4, 3))

        try:
            sizer.Add(0, 0, (5, 0))
        except TypeError:
            sizer.AddStretchSpacer((5, 0))

        self.SetSizer(sizer)
        sizer.Fit(self)
        self.Layout()

        self.use_ww_wl.Bind(wx.EVT_CHECKBOX, self.OnSetUseWWWL)
        self.deviation_min.Bind(wx.EVT_SPINCTRL, self.OnSetDeviation)
        self.deviation_max.Bind(wx.EVT_SPINCTRL, self.OnSetDeviation)

    def OnSetUseWWWL(self, evt):
        self.config.use_ww_wl = self.use_ww_wl.GetValue()

    def OnSetDeviation(self, evt):
        self.config.dev_max = self.deviation_max.GetValue()
        self.config.dev_min = self.deviation_min.GetValue()


class PanelFFillConfidence(wx.Panel):
    def __init__(self, parent, config, ID=-1, style=wx.TAB_TRAVERSAL|wx.NO_BORDER):
        wx.Panel.__init__(self, parent, ID, style=style)

        self.config = config

        self._init_gui()

    def _init_gui(self):
        self.use_ww_wl = wx.CheckBox(self, -1,  _(u"Use WW&WL"))
        self.use_ww_wl.SetValue(self.config.use_ww_wl)

        self.spin_mult = InvFloatSpinCtrl(self, -1,
                                          value=self.config.confid_mult,
                                          min_value=1.0, max_value=10.0,
                                          increment=0.1, digits=1)
                                          #  style=wx.TE_PROCESS_TAB|wx.TE_PROCESS_ENTER,
                                          #  agwStyle=floatspin.FS_RIGHT)
        self.spin_mult.CalcSizeFromTextSize()

        self.spin_iters = InvSpinCtrl(self, -1, value=self.config.confid_iters, min_value=0, max_value=100)
        self.spin_iters.CalcSizeFromTextSize()

        sizer = wx.GridBagSizer(5, 5)

        try:
            sizer.Add(0, 0, (0, 0))
        except TypeError:
            sizer.AddStretchSpacer((0, 0))

        sizer.Add(self.use_ww_wl, (1, 0), (1, 6), flag=wx.LEFT, border=5)

        try:
            sizer.Add(0, 0, (2, 0))
        except TypeError:
            sizer.AddStretchSpacer((2, 0))

        sizer.Add(wx.StaticText(self, -1, _(u"Multiplier")), (3, 0), (1, 3), flag=wx.ALIGN_CENTER_VERTICAL|wx.LEFT, border=5)
        sizer.Add(self.spin_mult, (3, 3), (1, 3))

        sizer.Add(wx.StaticText(self, -1, _(u"Iterations")), (4, 0), (1, 3), flag=wx.ALIGN_CENTER_VERTICAL|wx.LEFT, border=5)
        sizer.Add(self.spin_iters, (4, 3), (1, 2))

        try:
            sizer.Add(0, 0, (5, 0))
        except TypeError:
            sizer.AddStretchSpacer((5, 0))

        self.SetSizer(sizer)
        sizer.Fit(self)
        self.Layout()

        self.use_ww_wl.Bind(wx.EVT_CHECKBOX, self.OnSetUseWWWL)
        self.spin_mult.Bind(wx.EVT_SPINCTRL, self.OnSetMult)
        self.spin_iters.Bind(wx.EVT_SPINCTRL, self.OnSetIters)

    def OnSetUseWWWL(self, evt):
        self.config.use_ww_wl = self.use_ww_wl.GetValue()

    def OnSetMult(self, evt):
        self.config.confid_mult = self.spin_mult.GetValue()

    def OnSetIters(self, evt):
        self.config.confid_iters = self.spin_iters.GetValue()


class FFillOptionsDialog(wx.Dialog):
    def __init__(self, title, config):
        wx.Dialog.__init__(self, wx.GetApp().GetTopWindow(), -1, title, style=wx.DEFAULT_DIALOG_STYLE|wx.FRAME_FLOAT_ON_PARENT|wx.STAY_ON_TOP)

        self.config = config

        self._init_gui()

    def _init_gui(self):
        """
        Create the widgets.
        """

        # Target
        if sys.platform == "win32":
            border_style = wx.SIMPLE_BORDER
        else:
            border_style = wx.SUNKEN_BORDER

        self.panel_target = PanelTargeFFill(self, style=border_style|wx.TAB_TRAVERSAL)
        self.panel2dcon = Panel2DConnectivity(self, style=border_style|wx.TAB_TRAVERSAL)
        self.panel3dcon = Panel3DConnectivity(self, style=border_style|wx.TAB_TRAVERSAL)

        if self.config.target == "2D":
            self.panel_target.target_2d.SetValue(1)
            self.panel2dcon.Enable(1)
            self.panel3dcon.Enable(0)
        else:
            self.panel_target.target_3d.SetValue(1)
            self.panel3dcon.Enable(1)
            self.panel2dcon.Enable(0)

        # Connectivity 2D
        if self.config.con_2d == 8:
            self.panel2dcon.conect2D_8.SetValue(1)
        else:
            self.panel2dcon.conect2D_4.SetValue(1)
            self.config.con_2d = 4

        # Connectivity 3D
        if self.config.con_3d == 18:
            self.panel3dcon.conect3D_18.SetValue(1)
        elif self.config.con_3d == 26:
            self.panel3dcon.conect3D_26.SetValue(1)
        else:
            self.panel3dcon.conect3D_6.SetValue(1)

        self.close_btn = wx.Button(self, wx.ID_CLOSE)

        # Sizer
        sizer = wx.BoxSizer(wx.VERTICAL)

        sizer.AddSpacer(5)
        sizer.Add(wx.StaticText(self, -1, _(u"Parameters")), flag=wx.LEFT, border=5)
        sizer.AddSpacer(5)
        sizer.Add(self.panel_target, flag=wx.LEFT|wx.RIGHT|wx.EXPAND, border=7)
        sizer.AddSpacer(5)
        sizer.Add(self.panel2dcon, flag=wx.LEFT|wx.RIGHT|wx.EXPAND, border=7)
        sizer.AddSpacer(5)
        sizer.Add(self.panel3dcon, flag=wx.LEFT|wx.RIGHT|wx.EXPAND, border=7)
        sizer.AddSpacer(5)
        sizer.Add(self.close_btn, 0, flag=wx.ALIGN_RIGHT|wx.RIGHT, border=7)
        sizer.AddSpacer(5)

        self.SetSizer(sizer)
        sizer.Fit(self)
        self.Layout()

        self.close_btn.Bind(wx.EVT_BUTTON, self.OnBtnClose)
        self.Bind(wx.EVT_RADIOBUTTON, self.OnSetRadio)
        self.Bind(wx.EVT_CLOSE, self.OnClose)

    def OnBtnClose(self, evt):
        self.Close()

    def OnSetRadio(self, evt):
        # Target
        if self.panel_target.target_2d.GetValue():
            self.config.target = "2D"
            self.panel2dcon.Enable(1)
            self.panel3dcon.Enable(0)
        else:
            self.config.target = "3D"
            self.panel3dcon.Enable(1)
            self.panel2dcon.Enable(0)

        # 2D
        if self.panel2dcon.conect2D_4.GetValue():
            self.config.con_2d = 4
        elif self.panel2dcon.conect2D_8.GetValue():
            self.config.con_2d = 8

        # 3D
        if self.panel3dcon.conect3D_6.GetValue():
            self.config.con_3d = 6
        elif self.panel3dcon.conect3D_18.GetValue():
            self.config.con_3d = 18
        elif self.panel3dcon.conect3D_26.GetValue():
            self.config.con_3d = 26

    def OnClose(self, evt):
        print("ONCLOSE")
        if self.config.dlg_visible:
            Publisher.sendMessage('Disable style', style=const.SLICE_STATE_MASK_FFILL)
        evt.Skip()
        self.Destroy()


class SelectPartsOptionsDialog(wx.Dialog):
    def __init__(self, config):
        wx.Dialog.__init__(self, wx.GetApp().GetTopWindow(), -1, _(u"Select mask parts"), style=wx.DEFAULT_DIALOG_STYLE|wx.FRAME_FLOAT_ON_PARENT|wx.STAY_ON_TOP)

        self.config = config

        self.SetReturnCode(wx.CANCEL)

        self._init_gui()

    def _init_gui(self):
        self.target_name = wx.TextCtrl(self, -1)
        self.target_name.SetValue(self.config.mask_name)

        # Connectivity 3D
        self.panel3dcon = Panel3DConnectivity(self)
        if self.config.con_3d == 18:
            self.panel3dcon.conect3D_18.SetValue(1)
        elif self.config.con_3d == 26:
            self.panel3dcon.conect3D_26.SetValue(1)
        else:
            self.panel3dcon.conect3D_6.SetValue(1)

        self.btn_ok = wx.Button(self, wx.ID_OK)
        self.btn_cancel = wx.Button(self, wx.ID_CANCEL)

        sizer = wx.BoxSizer(wx.VERTICAL)

        sizer.AddSpacer(5)
        sizer.Add(wx.StaticText(self, -1, _(u"Target mask name")), flag=wx.LEFT, border=5)
        sizer.AddSpacer(5)
        sizer.Add(self.target_name, flag=wx.LEFT|wx.EXPAND|wx.RIGHT, border=9)
        sizer.AddSpacer(5)
        sizer.Add(self.panel3dcon, flag=wx.LEFT|wx.RIGHT|wx.EXPAND)
        sizer.AddSpacer(5)

        btn_sizer = wx.BoxSizer(wx.HORIZONTAL)
        btn_sizer.Add(self.btn_ok, 0)# flag=wx.ALIGN_RIGHT, border=5)
        btn_sizer.Add(self.btn_cancel, 0, flag=wx.LEFT, border=5)

        sizer.Add(btn_sizer, 0, flag=wx.ALIGN_RIGHT|wx.LEFT|wx.RIGHT, border=5)
        sizer.AddSpacer(5)

        self.SetSizer(sizer)
        sizer.Fit(self)
        self.Layout()

        self.btn_ok.Bind(wx.EVT_BUTTON, self.OnOk)
        self.btn_cancel.Bind(wx.EVT_BUTTON, self.OnCancel)

        self.target_name.Bind(wx.EVT_CHAR, self.OnChar)
        self.Bind(wx.EVT_RADIOBUTTON, self.OnSetRadio)
        self.Bind(wx.EVT_CLOSE, self.OnClose)

    def OnOk(self, evt):
        self.SetReturnCode(wx.OK)
        self.Close()

    def OnCancel(self, evt):
        self.SetReturnCode(wx.CANCEL)
        self.Close()

    def OnChar(self, evt):
        evt.Skip()
        self.config.mask_name = self.target_name.GetValue()

    def OnSetRadio(self, evt):
        if self.panel3dcon.conect3D_6.GetValue():
            self.config.con_3d = 6
        elif self.panel3dcon.conect3D_18.GetValue():
            self.config.con_3d = 18
        elif self.panel3dcon.conect3D_26.GetValue():
            self.config.con_3d = 26

    def OnClose(self, evt):
        if self.config.dlg_visible:
            Publisher.sendMessage('Disable style', style=const.SLICE_STATE_SELECT_MASK_PARTS)
        evt.Skip()
        self.Destroy()

class FFillSegmentationOptionsDialog(wx.Dialog):
    def __init__(self, config, ID=-1, title=_(u"Region growing"), style=wx.DEFAULT_DIALOG_STYLE|wx.FRAME_FLOAT_ON_PARENT):
        wx.Dialog.__init__(self, wx.GetApp().GetTopWindow(), ID, title=title, style=style)

        self.config = config

        self._init_gui()

    def _init_gui(self):
        """
        Create the widgets.
        """
        import invesalius.project as prj

        # Target
        if sys.platform == "win32":
            border_style = wx.SIMPLE_BORDER
        else:
            border_style = wx.SUNKEN_BORDER

        self.panel_target = PanelTargeFFill(self, style=border_style|wx.TAB_TRAVERSAL)
        self.panel2dcon = Panel2DConnectivity(self, style=border_style|wx.TAB_TRAVERSAL)
        self.panel3dcon = Panel3DConnectivity(self, style=border_style|wx.TAB_TRAVERSAL)

        if self.config.target == "2D":
            self.panel_target.target_2d.SetValue(1)
            self.panel2dcon.Enable(1)
            self.panel3dcon.Enable(0)
        else:
            self.panel_target.target_3d.SetValue(1)
            self.panel3dcon.Enable(1)
            self.panel2dcon.Enable(0)

        # Connectivity 2D
        if self.config.con_2d == 8:
            self.panel2dcon.conect2D_8.SetValue(1)
        else:
            self.panel2dcon.conect2D_4.SetValue(1)
            self.config.con_2d = 4

        # Connectivity 3D
        if self.config.con_3d == 18:
            self.panel3dcon.conect3D_18.SetValue(1)
        elif self.config.con_3d == 26:
            self.panel3dcon.conect3D_26.SetValue(1)
        else:
            self.panel3dcon.conect3D_6.SetValue(1)

        self.cmb_method = wx.ComboBox(self, -1, choices=(_(u"Dynamic"), _(u"Threshold"), _(u"Confidence")), style=wx.CB_READONLY)

        if self.config.method == 'dynamic':
            self.cmb_method.SetSelection(0)
        elif self.config.method == 'threshold':
            self.cmb_method.SetSelection(1)
        elif self.config.method == 'confidence':
            self.cmb_method.SetSelection(2)

        self.panel_ffill_threshold = PanelFFillThreshold(self, self.config, -1, style=border_style|wx.TAB_TRAVERSAL)
        self.panel_ffill_threshold.SetMinSize((250, -1))
        self.panel_ffill_threshold.Hide()

        self.panel_ffill_dynamic = PanelFFillDynamic(self, self.config, -1, style=border_style|wx.TAB_TRAVERSAL)
        self.panel_ffill_dynamic.SetMinSize((250, -1))
        self.panel_ffill_dynamic.Hide()

        self.panel_ffill_confidence = PanelFFillConfidence(self, self.config, -1, style=border_style|wx.TAB_TRAVERSAL)
        self.panel_ffill_confidence.SetMinSize((250, -1))
        self.panel_ffill_confidence.Hide()

        self.close_btn = wx.Button(self, wx.ID_CLOSE)

        # Sizer
        sizer = wx.GridBagSizer(2, 2)

        try:
            sizer.Add(0, 0, (0, 0))
        except TypeError:
            sizer.AddStretchSpacer((0, 0))
        sizer.Add(wx.StaticText(self, -1, _(u"Parameters")), (1, 0), (1, 6), flag=wx.LEFT, border=5)
        try:
            sizer.Add(0, 0, (2, 0))
        except TypeError:
            sizer.AddStretchSpacer((2, 0))
        sizer.Add(self.panel_target, (3, 0), (1, 6), flag=wx.LEFT|wx.RIGHT|wx.EXPAND, border=7)
        try:
            sizer.Add(0, 0, (4, 0))
        except TypeError:
            sizer.AddStretchSpacer((4, 0))
        sizer.Add(self.panel2dcon, (5, 0), (1, 6), flag=wx.LEFT|wx.RIGHT|wx.EXPAND, border=7)
        try:
            sizer.Add(0, 0, (6, 0))
        except TypeError:
            sizer.AddStretchSpacer((6, 0))
        sizer.Add(self.panel3dcon, (7, 0), (1, 6), flag=wx.LEFT|wx.RIGHT|wx.EXPAND, border=7)
        try:
            sizer.Add(0, 0, (8, 0))
        except TypeError:
            sizer.AddStretchSpacer((8, 0))

        sizer.Add(wx.StaticText(self, -1, _(u"Method")), (9, 0), (1, 1), flag=wx.LEFT|wx.ALIGN_CENTER_VERTICAL, border=7)
        sizer.Add(self.cmb_method, (9, 1), (1, 5), flag=wx.LEFT|wx.RIGHT|wx.EXPAND, border=7)

        try:
            sizer.Add(0, 0, (10, 0))
        except TypeError:
            sizer.AddStretchSpacer((10, 0))

        if self.config.method == 'dynamic':
            self.cmb_method.SetSelection(0)
            self.panel_ffill_dynamic.Show()
            sizer.Add(self.panel_ffill_dynamic, (11, 0), (1, 6), flag=wx.LEFT|wx.RIGHT|wx.EXPAND, border=7)
        elif self.config.method == 'confidence':
            self.cmb_method.SetSelection(2)
            self.panel_ffill_confidence.Show()
            sizer.Add(self.panel_ffill_confidence, (11, 0), (1, 6), flag=wx.LEFT|wx.RIGHT|wx.EXPAND, border=7)
        else:
            self.cmb_method.SetSelection(1)
            self.panel_ffill_threshold.Show()
            sizer.Add(self.panel_ffill_threshold, (11, 0), (1, 6), flag=wx.LEFT|wx.RIGHT|wx.EXPAND, border=7)
            self.config.method = 'threshold'

        try:
            sizer.Add(0, 0, (12, 0))
        except TypeError:
            sizer.AddStretchSpacer((12, 0))
        sizer.Add(self.close_btn, (13, 0), (1, 6), flag=wx.ALIGN_RIGHT|wx.RIGHT, border=5)
        try:
            sizer.Add(0, 0, (14, 0))
        except TypeError:
            sizer.AddStretchSpacer((14, 0))

        self.SetSizer(sizer)
        sizer.Fit(self)
        self.Layout()

        self.Bind(wx.EVT_RADIOBUTTON, self.OnSetRadio)
        self.cmb_method.Bind(wx.EVT_COMBOBOX, self.OnSetMethod)
        self.close_btn.Bind(wx.EVT_BUTTON, self.OnBtnClose)
        self.Bind(wx.EVT_CLOSE, self.OnClose)

    def OnSetRadio(self, evt):
        # Target
        if self.panel_target.target_2d.GetValue():
            self.config.target = "2D"
            self.panel2dcon.Enable(1)
            self.panel3dcon.Enable(0)
        else:
            self.config.target = "3D"
            self.panel3dcon.Enable(1)
            self.panel2dcon.Enable(0)

        # 2D
        if self.panel2dcon.conect2D_4.GetValue():
            self.config.con_2d = 4
        elif self.panel2dcon.conect2D_8.GetValue():
            self.config.con_2d = 8

        # 3D
        if self.panel3dcon.conect3D_6.GetValue():
            self.config.con_3d = 6
        elif self.panel3dcon.conect3D_18.GetValue():
            self.config.con_3d = 18
        elif self.panel3dcon.conect3D_26.GetValue():
            self.config.con_3d = 26

    def OnSetMethod(self, evt):
        item_panel = self.GetSizer().FindItemAtPosition((11, 0)).GetWindow()

        if self.cmb_method.GetSelection() == 0:
            self.config.method = 'dynamic'
            item_panel.Hide()
            self.panel_ffill_dynamic.Show()
            self.GetSizer().Replace(item_panel, self.panel_ffill_dynamic)

        elif self.cmb_method.GetSelection() == 2:
            self.config.method = 'confidence'
            item_panel.Hide()
            self.panel_ffill_confidence.Show()
            self.GetSizer().Replace(item_panel, self.panel_ffill_confidence)

        else:
            self.config.method = 'threshold'
            item_panel.Hide()
            self.panel_ffill_threshold.Show()
            self.GetSizer().Replace(item_panel, self.panel_ffill_threshold)

        self.GetSizer().Fit(self)
        self.Layout()

    def OnBtnClose(self, evt):
        self.Close()

    def OnClose(self, evt):
        if self.config.dlg_visible:
            Publisher.sendMessage('Disable style', style=const.SLICE_STATE_MASK_FFILL)
        evt.Skip()
        self.Destroy()


class CropOptionsDialog(wx.Dialog):

    def __init__(self, config, ID=-1, title=_(u"Crop mask"), style=wx.DEFAULT_DIALOG_STYLE|wx.FRAME_FLOAT_ON_PARENT|wx.STAY_ON_TOP):
        self.config = config
        wx.Dialog.__init__(self, wx.GetApp().GetTopWindow(), ID, title=title, style=style)
        self._init_gui()

    def UpdateValues(self, limits):
        xi, xf, yi, yf, zi, zf = limits

        self.tx_axial_i.SetValue(str(zi))
        self.tx_axial_f.SetValue(str(zf))

        self.tx_sagital_i.SetValue(str(xi))
        self.tx_sagital_f.SetValue(str(xf))

        self.tx_coronal_i.SetValue(str(yi))
        self.tx_coronal_f.SetValue(str(yf))

    def _init_gui(self):
        p = wx.Panel(self, -1, style = wx.TAB_TRAVERSAL
                     | wx.CLIP_CHILDREN
                     | wx.FULL_REPAINT_ON_RESIZE)

        gbs_principal = self.gbs = wx.GridBagSizer(4,1)

        gbs = self.gbs = wx.GridBagSizer(3, 4)

        flag_labels = wx.ALIGN_RIGHT  | wx.ALIGN_CENTER_VERTICAL

        txt_style = wx.TE_READONLY

        stx_axial = wx.StaticText(p, -1, _(u"Axial:"))
        self.tx_axial_i = tx_axial_i = wx.TextCtrl(p, -1, "", size=wx.Size(50,-1), style=txt_style)
        stx_axial_t = wx.StaticText(p, -1, _(u" - "))
        self.tx_axial_f = tx_axial_f = wx.TextCtrl(p, -1, "", size=wx.Size(50,-1), style=txt_style)

        gbs.Add(stx_axial, (0,0), flag=flag_labels)
        gbs.Add(tx_axial_i, (0,1))
        gbs.Add(stx_axial_t, (0,2), flag=flag_labels)
        gbs.Add(tx_axial_f, (0,3))

        stx_sagital = wx.StaticText(p, -1, _(u"Sagital:"))
        self.tx_sagital_i = tx_sagital_i = wx.TextCtrl(p, -1, "", size=wx.Size(50,-1), style=txt_style)
        stx_sagital_t = wx.StaticText(p, -1, _(u" - "))
        self.tx_sagital_f = tx_sagital_f = wx.TextCtrl(p, -1, "", size=wx.Size(50,-1), style=txt_style)

        gbs.Add(stx_sagital, (1,0), flag=flag_labels)
        gbs.Add(tx_sagital_i, (1,1))
        gbs.Add(stx_sagital_t, (1,2), flag=flag_labels)
        gbs.Add(tx_sagital_f, (1,3))

        stx_coronal = wx.StaticText(p, -1, _(u"Coronal:"))
        self.tx_coronal_i = tx_coronal_i = wx.TextCtrl(p, -1, "", size=wx.Size(50,-1), style=txt_style)
        stx_coronal_t = wx.StaticText(p, -1, _(u" - "))
        self.tx_coronal_f = tx_coronal_f = wx.TextCtrl(p, -1, "", size=wx.Size(50,-1), style=txt_style)

        gbs.Add(stx_coronal, (2,0), flag=flag_labels)
        gbs.Add(tx_coronal_i, (2,1))
        gbs.Add(stx_coronal_t, (2,2), flag=flag_labels)
        gbs.Add(tx_coronal_f, (2,3))

        gbs_button = wx.GridBagSizer(2, 4)

        btn_ok = self.btn_ok= wx.Button(p, wx.ID_OK)
        btn_ok.SetDefault()

        btn_cancel = wx.Button(p, wx.ID_CANCEL)

        gbs_button.Add(btn_cancel, (0,0))
        gbs_button.Add(btn_ok, (0,1))

        gbs_principal.Add(gbs, (0,0), flag = wx.ALL|wx.EXPAND)
        try:
            gbs_principal.Add(0, 0, (1, 0))
            gbs_principal.Add(0, 0, (2, 0))
        except TypeError:
            gbs_principal.AddStretchSpacer((1, 0))
            gbs_principal.AddStretchSpacer((2, 0))
        gbs_principal.Add(gbs_button, (3,0), flag = wx.ALIGN_RIGHT)

        box = wx.BoxSizer()
        box.Add(gbs_principal, 1, wx.ALL|wx.EXPAND, 10)

        p.SetSizer(box)
        box.Fit(p)
        p.Layout()

        sizer = wx.BoxSizer()
        sizer.Add(p, 1, wx.EXPAND)
        sizer.Fit(self)
        self.Layout()

        Publisher.subscribe(self.UpdateValues, 'Update crop limits into gui')

        btn_ok.Bind(wx.EVT_BUTTON, self.OnOk)
        btn_cancel.Bind(wx.EVT_BUTTON, self.OnClose)
        self.Bind(wx.EVT_CLOSE, self.OnClose)


    def OnOk(self, evt):
        self.config.dlg_visible = False
        Publisher.sendMessage('Crop mask')
        Publisher.sendMessage('Disable style', style=const.SLICE_STATE_CROP_MASK)
        evt.Skip()

    def OnClose(self, evt):
        self.config.dlg_visible = False
        Publisher.sendMessage('Disable style', style=const.SLICE_STATE_CROP_MASK)
        evt.Skip()
        self.Destroy()


class FillHolesAutoDialog(wx.Dialog):
    def __init__(self, title):
        wx.Dialog.__init__(self, wx.GetApp().GetTopWindow(), -1, title, style=wx.DEFAULT_DIALOG_STYLE|wx.FRAME_FLOAT_ON_PARENT|wx.STAY_ON_TOP)
        self._init_gui()

    def _init_gui(self):
        if sys.platform == "win32":
            border_style = wx.SIMPLE_BORDER
        else:
            border_style = wx.SUNKEN_BORDER

        self.spin_size = InvSpinCtrl(self, -1, value=1000, min_value=1, max_value=1000000000)
        self.panel_target = PanelTargeFFill(self, style=border_style|wx.TAB_TRAVERSAL)
        self.panel2dcon = Panel2DConnectivity(self, show_orientation=True, style=border_style|wx.TAB_TRAVERSAL)
        self.panel3dcon = Panel3DConnectivity(self, style=border_style|wx.TAB_TRAVERSAL)

        self.panel2dcon.Enable(1)
        self.panel3dcon.Enable(0)

        self.panel_target.target_2d.SetValue(1)
        self.panel2dcon.conect2D_4.SetValue(1)
        self.panel3dcon.conect3D_6.SetValue(1)

        self.apply_btn = wx.Button(self, wx.ID_APPLY)
        self.close_btn = wx.Button(self, wx.ID_CLOSE)

        # Sizer
        sizer = wx.BoxSizer(wx.VERTICAL)

        sizer.AddSpacer(5)
        sizer.Add(wx.StaticText(self, -1, _(u"Parameters")), flag=wx.LEFT, border=5)
        sizer.AddSpacer(5)

        sizer.Add(self.panel_target, flag=wx.LEFT|wx.RIGHT|wx.EXPAND, border=7)
        sizer.AddSpacer(5)
        sizer.Add(self.panel2dcon, flag=wx.LEFT|wx.RIGHT|wx.EXPAND, border=7)
        sizer.AddSpacer(5)
        sizer.Add(self.panel3dcon, flag=wx.LEFT|wx.RIGHT|wx.EXPAND, border=7)
        sizer.AddSpacer(5)

        spin_sizer = wx.BoxSizer(wx.HORIZONTAL)
        spin_sizer.Add(wx.StaticText(self, -1, _(u"Max hole size")), flag=wx.LEFT|wx.ALIGN_CENTER_VERTICAL, border=5)
        spin_sizer.Add(self.spin_size, 0, flag=wx.LEFT|wx.RIGHT, border=5)
        spin_sizer.Add(wx.StaticText(self, -1, _(u"voxels")), flag=wx.RIGHT|wx.ALIGN_CENTER_VERTICAL, border=5)

        sizer.Add(spin_sizer, 0, flag=wx.LEFT|wx.RIGHT|wx.EXPAND, border=7)
        sizer.AddSpacer(5)

        btn_sizer = wx.BoxSizer(wx.HORIZONTAL)
        btn_sizer.Add(self.apply_btn, 0)# flag=wx.ALIGN_RIGHT, border=5)
        btn_sizer.Add(self.close_btn, 0, flag=wx.LEFT, border=5)

        sizer.Add(btn_sizer, 0, flag=wx.ALIGN_RIGHT|wx.LEFT|wx.RIGHT, border=5)

        sizer.AddSpacer(5)

        self.SetSizer(sizer)
        sizer.Fit(self)
        self.Layout()

        self.apply_btn.Bind(wx.EVT_BUTTON, self.OnApply)
        self.close_btn.Bind(wx.EVT_BUTTON, self.OnBtnClose)
        self.Bind(wx.EVT_RADIOBUTTON, self.OnSetRadio)

    def OnApply(self, evt):
        if self.panel_target.target_2d.GetValue():
            target = "2D"
            conn = self.panel2dcon.GetConnSelected()
            orientation = self.panel2dcon.GetOrientation()
        else:
            target = "3D"
            conn = self.panel3dcon.GetConnSelected()
            orientation = 'VOLUME'

        parameters = {
            'target': target,
            'conn': conn,
            'orientation': orientation,
            'size': self.spin_size.GetValue(),
        }

        Publisher.sendMessage("Fill holes automatically", parameters=parameters)


    def OnBtnClose(self, evt):
        self.Close()
        self.Destroy()

    def OnSetRadio(self, evt):
        # Target
        if self.panel_target.target_2d.GetValue():
            self.panel2dcon.Enable(1)
            self.panel3dcon.Enable(0)
        else:
            self.panel3dcon.Enable(1)
            self.panel2dcon.Enable(0)


class MaskDensityDialog(wx.Dialog):
    def __init__(self, title):
        wx.Dialog.__init__(self, wx.GetApp().GetTopWindow(), -1, _(u"Mask density"),
                           style=wx.DEFAULT_DIALOG_STYLE | wx.FRAME_FLOAT_ON_PARENT)
        self._init_gui()
        self._bind_events()

    def _init_gui(self):
        import invesalius.project as prj
        project = prj.Project()

        self.cmb_mask = wx.ComboBox(self, -1, choices=[], style=wx.CB_READONLY)
        if project.mask_dict.values():
            for mask in project.mask_dict.values():
                self.cmb_mask.Append(mask.name, mask)
            self.cmb_mask.SetValue(list(project.mask_dict.values())[0].name)

        self.calc_button = wx.Button(self, -1, _(u'Calculate'))

        self.mean_density = self._create_selectable_label_text('')
        self.min_density = self._create_selectable_label_text('')
        self.max_density = self._create_selectable_label_text('')
        self.std_density = self._create_selectable_label_text('')


        slt_mask_sizer = wx.FlexGridSizer(rows=1, cols=3, vgap=5, hgap=5)
        slt_mask_sizer.AddMany([
            (wx.StaticText(self, -1, _(u'Mask:'), style=wx.ALIGN_CENTER_VERTICAL),  0, wx.ALIGN_CENTRE),
            (self.cmb_mask, 1, wx.EXPAND),
            (self.calc_button, 0, wx.EXPAND),
        ])

        values_sizer = wx.FlexGridSizer(rows=4, cols=2, vgap=5, hgap=5)
        values_sizer.AddMany([
            (wx.StaticText(self, -1, _(u'Mean:')),  0, wx.ALIGN_CENTER_VERTICAL | wx.ALIGN_RIGHT),
            (self.mean_density, 1, wx.EXPAND),

            (wx.StaticText(self, -1, _(u'Minimun:')),  0, wx.ALIGN_CENTER_VERTICAL | wx.ALIGN_RIGHT),
            (self.min_density, 1, wx.EXPAND),

            (wx.StaticText(self, -1, _(u'Maximun:')),  0, wx.ALIGN_CENTER_VERTICAL | wx.ALIGN_RIGHT),
            (self.max_density, 1, wx.EXPAND),

            (wx.StaticText(self, -1, _(u'Standard deviation:')),  0, wx.ALIGN_CENTER_VERTICAL | wx.ALIGN_RIGHT),
            (self.std_density, 1, wx.EXPAND),
        ])

        sizer = wx.FlexGridSizer(rows=4, cols=1, vgap=5, hgap=5)
        sizer.AddSpacer(5)
        sizer.AddMany([
            (slt_mask_sizer, 1, wx.EXPAND | wx.LEFT | wx.RIGHT | wx.BOTTOM, 5) ,
            (values_sizer, 1, wx.EXPAND | wx.LEFT | wx.RIGHT, 5),
        ])
        sizer.AddSpacer(5)

        self.SetSizer(sizer)
        sizer.Fit(self)
        self.Layout()

        self.CenterOnScreen()

    def _create_selectable_label_text(self, text):
        label = wx.TextCtrl(self, -1, style=wx.TE_READONLY)
        label.SetValue(text)
        #  label.SetBackgroundColour(self.GetBackgroundColour())
        return label

    def _bind_events(self):
        self.calc_button.Bind(wx.EVT_BUTTON, self.OnCalcButton)

    def OnCalcButton(self, evt):
        from invesalius.data.slice_ import Slice
        mask = self.cmb_mask.GetClientData(self.cmb_mask.GetSelection())

        slc = Slice()

        with futures.ThreadPoolExecutor(max_workers=1) as executor:
            future = executor.submit(slc.calc_image_density, mask)
            for c in itertools.cycle(['', '.', '..', '...']):
                s = _(u'Calculating ') + c
                self.mean_density.SetValue(s)
                self.min_density.SetValue(s)
                self.max_density.SetValue(s)
                self.std_density.SetValue(s)
                self.Update()
                self.Refresh()
                if future.done():
                    break
                time.sleep(0.1)

            _min, _max, _mean, _std = future.result()

        self.mean_density.SetValue(str(_mean))
        self.min_density.SetValue(str(_min))
        self.max_density.SetValue(str(_max))
        self.std_density.SetValue(str(_std))

        print(">>>> Area of mask", slc.calc_mask_area(mask))


class ObjectCalibrationDialog(wx.Dialog):

    def __init__(self, nav_prop):

        self.tracker_id = nav_prop[0]
        self.trk_init = nav_prop[1]
        self.obj_ref_id = 2
        self.obj_name = None
        self.polydata = None

        self.obj_fiducials = np.full([5, 3], np.nan)
        self.obj_orients = np.full([5, 3], np.nan)

        wx.Dialog.__init__(self, wx.GetApp().GetTopWindow(), -1, _(u"Object calibration"), size=(450, 440),
                           style=wx.DEFAULT_DIALOG_STYLE | wx.FRAME_FLOAT_ON_PARENT|wx.STAY_ON_TOP)

        self._init_gui()
        self.LoadObject()

    def _init_gui(self):
        self.interactor = wxVTKRenderWindowInteractor(self, -1, size=self.GetSize())
        self.interactor.Enable(1)
        self.ren = vtk.vtkRenderer()
        self.interactor.GetRenderWindow().AddRenderer(self.ren)

        # Initialize list of buttons and txtctrls for wx objects
        self.btns_coord = [None] * 5
        self.text_actors = [None] * 5
        self.ball_actors = [None] * 5
        self.txt_coord = [list(), list(), list(), list(), list()]

        # ComboBox for tracker reference mode
        tooltip = wx.ToolTip(_(u"Choose the object reference mode"))
        choice_ref = wx.ComboBox(self, -1, "", size=wx.Size(90, 23),
                                 choices=const.REF_MODE, style=wx.CB_DROPDOWN | wx.CB_READONLY)
        choice_ref.SetToolTip(tooltip)
        choice_ref.Bind(wx.EVT_COMBOBOX, self.OnChoiceRefMode)
        choice_ref.SetSelection(1)
        choice_ref.Enable(1)
        if self.tracker_id == const.PATRIOT or self.tracker_id == const.ISOTRAKII:
            self.obj_ref_id = 0
            choice_ref.SetSelection(0)
            choice_ref.Enable(0)

        # ComboBox for sensor selection for FASTRAK
        tooltip = wx.ToolTip(_(u"Choose the FASTRAK sensor port"))
        choice_sensor = wx.ComboBox(self, -1, "", size=wx.Size(90, 23),
                                 choices=const.FT_SENSOR_MODE, style=wx.CB_DROPDOWN | wx.CB_READONLY)
        choice_sensor.SetSelection(0)
        choice_sensor.SetToolTip(tooltip)
        choice_sensor.Bind(wx.EVT_COMBOBOX, self.OnChoiceFTSensor)
        if self.tracker_id in [const.FASTRAK, const.DEBUGTRACKRANDOM, const.DEBUGTRACKAPPROACH]:
            choice_sensor.Show(True)
        else:
            choice_sensor.Show(False)
        self.choice_sensor = choice_sensor

        # Buttons to finish or cancel object registration
        tooltip = wx.ToolTip(_(u"Registration done"))
        # btn_ok = wx.Button(self, -1, _(u"Done"), size=wx.Size(90, 30))
        btn_ok = wx.Button(self, wx.ID_OK, _(u"Done"), size=wx.Size(90, 30))
        btn_ok.SetToolTip(tooltip)

        extra_sizer = wx.FlexGridSizer(rows=3, cols=1, hgap=5, vgap=30)
        extra_sizer.AddMany([choice_ref,
                             btn_ok,
                             choice_sensor])

        # Push buttons for object fiducials
        btns_obj = const.BTNS_OBJ
        tips_obj = const.TIPS_OBJ

        for k in btns_obj:
            n = list(btns_obj[k].keys())[0]
            lab = list(btns_obj[k].values())[0]
            self.btns_coord[n] = wx.Button(self, k, label=lab, size=wx.Size(60, 23))
            self.btns_coord[n].SetToolTip(wx.ToolTip(tips_obj[n]))
            self.btns_coord[n].Bind(wx.EVT_BUTTON, self.OnGetObjectFiducials)

        for m in range(0, 5):
            for n in range(0, 3):
                self.txt_coord[m].append(wx.StaticText(self, -1, label='-',
                                                       style=wx.ALIGN_RIGHT, size=wx.Size(40, 23)))

        coord_sizer = wx.GridBagSizer(hgap=20, vgap=5)

        for m in range(0, 5):
            coord_sizer.Add(self.btns_coord[m], pos=wx.GBPosition(m, 0))
            for n in range(0, 3):
                coord_sizer.Add(self.txt_coord[m][n], pos=wx.GBPosition(m, n + 1), flag=wx.TOP, border=5)

        group_sizer = wx.FlexGridSizer(rows=1, cols=2, hgap=50, vgap=5)
        group_sizer.AddMany([(coord_sizer, 0, wx.LEFT, 20),
                             (extra_sizer, 0, wx.LEFT, 10)])

        main_sizer = wx.BoxSizer(wx.VERTICAL)
        main_sizer.Add(self.interactor, 0, wx.EXPAND)
        main_sizer.Add(group_sizer, 0,
                       wx.EXPAND|wx.GROW|wx.LEFT|wx.TOP|wx.RIGHT|wx.BOTTOM, 10)

        self.SetSizer(main_sizer)
        main_sizer.Fit(self)

    def ObjectImportDialog(self):
        msg = _("Would like to use InVesalius default object?")
        if sys.platform == 'darwin':
            dlg = wx.MessageDialog(None, "", msg,
                                   wx.ICON_QUESTION | wx.YES_NO)
        else:
            dlg = wx.MessageDialog(None, msg,
                                   "InVesalius 3",
                                   wx.ICON_QUESTION | wx.YES_NO)
        answer = dlg.ShowModal()
        dlg.Destroy()

        if answer == wx.ID_YES:
            return 1
        else:  # answer == wx.ID_NO:
            return 0

    def LoadObject(self):
        default = self.ObjectImportDialog()
        if not default:
            filename = ShowImportMeshFilesDialog()

            if filename:
                if filename.lower().endswith('.stl'):
                    reader = vtk.vtkSTLReader()
                elif filename.lower().endswith('.ply'):
                    reader = vtk.vtkPLYReader()
                elif filename.lower().endswith('.obj'):
                    reader = vtk.vtkOBJReader()
                elif filename.lower().endswith('.vtp'):
                    reader = vtk.vtkXMLPolyDataReader()
                else:
                    wx.MessageBox(_("File format not reconized by InVesalius"), _("Import surface error"))
                    return
            else:
                filename = os.path.join(inv_paths.OBJ_DIR, "magstim_fig8_coil.stl")
                reader = vtk.vtkSTLReader()
        else:
            filename = os.path.join(inv_paths.OBJ_DIR, "magstim_fig8_coil.stl")
            reader = vtk.vtkSTLReader()

        if _has_win32api:
            self.obj_name = win32api.GetShortPathName(filename).encode(const.FS_ENCODE)
        else:
            self.obj_name = filename.encode(const.FS_ENCODE)

        reader.SetFileName(self.obj_name)
        reader.Update()
        polydata = reader.GetOutput()
        self.polydata = polydata

        if polydata.GetNumberOfPoints() == 0:
            wx.MessageBox(_("InVesalius was not able to import this surface"), _("Import surface error"))

        transform = vtk.vtkTransform()
        transform.RotateZ(90)

        transform_filt = vtk.vtkTransformPolyDataFilter()
        transform_filt.SetTransform(transform)
        transform_filt.SetInputData(polydata)
        transform_filt.Update()

        normals = vtk.vtkPolyDataNormals()
        normals.SetInputData(transform_filt.GetOutput())
        normals.SetFeatureAngle(80)
        normals.AutoOrientNormalsOn()
        normals.Update()

        mapper = vtk.vtkPolyDataMapper()
        mapper.SetInputData(normals.GetOutput())
        mapper.ScalarVisibilityOff()
        #mapper.ImmediateModeRenderingOn()

        obj_actor = vtk.vtkActor()
        obj_actor.SetMapper(mapper)

        self.ball_actors[0], self.text_actors[0] = self.OnCreateObjectText('Left', (0,55,0))
        self.ball_actors[1], self.text_actors[1] = self.OnCreateObjectText('Right', (0,-55,0))
        self.ball_actors[2], self.text_actors[2] = self.OnCreateObjectText('Anterior', (23,0,0))

        self.ren.AddActor(obj_actor)
        self.ren.ResetCamera()

        self.interactor.Render()

    def OnCreateObjectText(self, name, coord):
        ball_source = vtk.vtkSphereSource()
        ball_source.SetRadius(3)
        mapper = vtk.vtkPolyDataMapper()
        mapper.SetInputConnection(ball_source.GetOutputPort())
        ball_actor = vtk.vtkActor()
        ball_actor.SetMapper(mapper)
        ball_actor.SetPosition(coord)
        ball_actor.GetProperty().SetColor(1, 0, 0)

        textSource = vtk.vtkVectorText()
        textSource.SetText(name)

        mapper = vtk.vtkPolyDataMapper()
        mapper.SetInputConnection(textSource.GetOutputPort())
        tactor = vtk.vtkFollower()
        tactor.SetMapper(mapper)
        tactor.GetProperty().SetColor(1.0, 0.0, 0.0)
        tactor.SetScale(5)
        ball_position = ball_actor.GetPosition()
        tactor.SetPosition(ball_position[0]+5, ball_position[1]+5, ball_position[2]+10)
        self.ren.AddActor(tactor)
        tactor.SetCamera(self.ren.GetActiveCamera())
        self.ren.AddActor(ball_actor)
        return ball_actor, tactor

    def OnGetObjectFiducials(self, evt):
        btn_id = list(const.BTNS_OBJ[evt.GetId()].keys())[0]
        if self.trk_init and self.tracker_id:
            coord_raw, markers_flag = dco.GetCoordinates(self.trk_init, self.tracker_id, self.obj_ref_id)
            if self.obj_ref_id and btn_id == 4:
                if self.tracker_id == const.HYBRID:
                    trck_init_robot = self.trk_init[1][0]
                    coord = trck_init_robot.Run()
                else:
                    coord = coord_raw[self.obj_ref_id, :]
            else:
                coord = coord_raw[0, :]
        else:
            ShowNavigationTrackerWarning(0, 'choose')

        if btn_id == 3:
            coord = np.zeros([6,])

        # Update text controls with tracker coordinates
        if coord is not None or np.sum(coord) != 0.0:
            self.obj_fiducials[btn_id, :] = coord[:3]
            self.obj_orients[btn_id, :] = coord[3:]
            for n in [0, 1, 2]:
                self.txt_coord[btn_id][n].SetLabel(str(round(coord[n], 1)))
                if self.text_actors[btn_id]:
                    self.text_actors[btn_id].GetProperty().SetColor(0.0, 1.0, 0.0)
                    self.ball_actors[btn_id].GetProperty().SetColor(0.0, 1.0, 0.0)
            self.Refresh()
        else:
            ShowNavigationTrackerWarning(0, 'choose')

    def OnChoiceRefMode(self, evt):
        # When ref mode is changed the tracker coordinates are set to nan
        # This is for Polhemus FASTRAK wrapper, where the sensor attached to the object can be the stylus (Static
        # reference - Selection 0 - index 0 for coordinates) or can be a 3rd sensor (Dynamic reference - Selection 1 -
        # index 2 for coordinates)
        # I use the index 2 directly here to send to the coregistration module where it is possible to access without
        # any conditional statement the correct index of coordinates.

        if evt.GetSelection():
            self.obj_ref_id = 2
            if self.tracker_id in [const.FASTRAK, const.DEBUGTRACKRANDOM, const.DEBUGTRACKAPPROACH]:
                self.choice_sensor.Show(self.obj_ref_id)
        else:
            self.obj_ref_id = 0
            self.choice_sensor.Show(self.obj_ref_id)
        for m in range(0, 5):
            self.obj_fiducials[m, :] = np.full([1, 3], np.nan)
            self.obj_orients[m, :] = np.full([1, 3], np.nan)
            for n in range(0, 3):
                self.txt_coord[m][n].SetLabel('-')

        # Used to update choice sensor controls
        self.Layout()

    def OnChoiceFTSensor(self, evt):
        if evt.GetSelection():
            self.obj_ref_id = 3
        else:
            self.obj_ref_id = 0

    def GetValue(self):
        return self.obj_fiducials, self.obj_orients, self.obj_ref_id, self.obj_name, self.polydata

class ICPCorregistrationDialog(wx.Dialog):

    def __init__(self, nav_prop):
        import invesalius.project as prj

        self.m_change = nav_prop[0]
        self.tracker_id = nav_prop[1]
        self.trk_init = nav_prop[2]
        self.obj_ref_id = 2
        self.obj_name = None
        self.obj_actor = None
        self.polydata = None
        self.m_icp = None
        self.initial_focus = None
        self.prev_error = None
        self.final_error = None
        self.icp_mode = 0
        self.staticballs = []
        self.point_coord = []
        self.transformed_points = []

        self.obj_fiducials = np.full([5, 3], np.nan)
        self.obj_orients = np.full([5, 3], np.nan)

        wx.Dialog.__init__(self, wx.GetApp().GetTopWindow(), -1, _(u"Refine Corregistration"), size=(380, 440),
                           style=wx.DEFAULT_DIALOG_STYLE | wx.FRAME_FLOAT_ON_PARENT|wx.STAY_ON_TOP)

        self.proj = prj.Project()

        self._init_gui()

    def _init_gui(self):
        self.interactor = wxVTKRenderWindowInteractor(self, -1, size=self.GetSize())
        self.interactor.Enable(1)
        self.ren = vtk.vtkRenderer()
        self.interactor.GetRenderWindow().AddRenderer(self.ren)

        self.timer = wx.Timer(self)
        self.Bind(wx.EVT_TIMER, self.OnUpdate, self.timer)

        txt_surface = wx.StaticText(self, -1, _('Select the surface:'))
        txt_mode = wx.StaticText(self, -1, _('Registration mode:'))

        combo_surface_name = wx.ComboBox(self, -1, size=(210, 23),
                                         style=wx.CB_DROPDOWN | wx.CB_READONLY)
        # combo_surface_name.SetSelection(0)
        if sys.platform != 'win32':
            combo_surface_name.SetWindowVariant(wx.WINDOW_VARIANT_SMALL)
        combo_surface_name.Bind(wx.EVT_COMBOBOX, self.OnComboName)
        for n in range(len(self.proj.surface_dict)):
            combo_surface_name.Insert(str(self.proj.surface_dict[n].name), n)

        self.combo_surface_name = combo_surface_name

        init_surface = 0
        combo_surface_name.SetSelection(init_surface)
        self.surface = self.proj.surface_dict[init_surface].polydata
        self.LoadActor()

        tooltip = wx.ToolTip(_("Choose the registration mode:"))
        choice_icp_method = wx.ComboBox(self, -1, "", size=(100, 23),
                                        choices=([_("Affine"), _("Similarity"), _("RigidBody")]),
                                        style=wx.CB_DROPDOWN|wx.CB_READONLY)
        choice_icp_method.SetSelection(0)
        choice_icp_method.SetToolTip(tooltip)
        choice_icp_method.Bind(wx.EVT_COMBOBOX, self.OnChoiceICPMethod)

        # Buttons to acquire and remove points
        create_point = wx.Button(self, -1, label=_('Create point'))
        create_point.Bind(wx.EVT_BUTTON, self.OnCreatePoint)

        cont_point = wx.ToggleButton(self, -1, label=_('Continuous acquisition'))
        cont_point.Bind(wx.EVT_TOGGLEBUTTON, partial(self.OnContinuousAcquisition, btn=cont_point))
        self.cont_point = cont_point

        btn_reset = wx.Button(self, -1, label=_('Remove points'))
        btn_reset.Bind(wx.EVT_BUTTON, self.OnReset)

        btn_apply_icp = wx.Button(self, -1, label=_('Apply registration'))
        btn_apply_icp.Bind(wx.EVT_BUTTON, self.OnICP)
        btn_apply_icp.Enable(False)
        self.btn_apply_icp = btn_apply_icp

        tooltip = wx.ToolTip(_(u"Refine done"))
        btn_ok = wx.Button(self, wx.ID_OK, _(u"Done"))
        btn_ok.SetToolTip(tooltip)
        btn_ok.Enable(False)
        self.btn_ok = btn_ok

        btn_cancel = wx.Button(self, wx.ID_CANCEL)
        btn_cancel.SetHelpText("")

        top_sizer = wx.FlexGridSizer(rows=2, cols=2, hgap=50, vgap=5)
        top_sizer.AddMany([txt_surface, txt_mode,
                           combo_surface_name, choice_icp_method])

        btn_acqui_sizer = wx.FlexGridSizer(rows=1, cols=3, hgap=15, vgap=15)
        btn_acqui_sizer.AddMany([create_point, cont_point, btn_reset])

        btn_ok_sizer = wx.FlexGridSizer(rows=1, cols=3, hgap=20, vgap=20)
        btn_ok_sizer.AddMany([btn_apply_icp, btn_ok, btn_cancel])

        btn_sizer = wx.FlexGridSizer(rows=2, cols=1, hgap=50, vgap=20)
        btn_sizer.AddMany([(btn_acqui_sizer, 1, wx.ALIGN_CENTER_HORIZONTAL),
                            (btn_ok_sizer, 1, wx.ALIGN_RIGHT)])

        self.progress = wx.Gauge(self, -1)

        main_sizer = wx.BoxSizer(wx.VERTICAL)
        main_sizer.Add(top_sizer, 0, wx.LEFT|wx.TOP|wx.BOTTOM, 10)
        main_sizer.Add(self.interactor, 0, wx.EXPAND)
        main_sizer.Add(btn_sizer, 0,
                       wx.EXPAND|wx.GROW|wx.LEFT|wx.TOP|wx.BOTTOM, 10)
        main_sizer.Add(self.progress, 0, wx.EXPAND | wx.ALL, 5)

        self.SetSizer(main_sizer)
        main_sizer.Fit(self)

    def LoadActor(self):
        '''
        Load the selected actor from the project (self.surface) into the scene
        :return:
        '''
        mapper = vtk.vtkPolyDataMapper()
        mapper.SetInputData(self.surface)
        mapper.ScalarVisibilityOff()
        #mapper.ImmediateModeRenderingOn()

        obj_actor = vtk.vtkActor()
        obj_actor.SetMapper(mapper)
        self.obj_actor = obj_actor

        poses_recorded = vtku.Text()
        poses_recorded.SetSize(const.TEXT_SIZE_LARGE)
        poses_recorded.SetPosition((const.X, const.Y))
        poses_recorded.ShadowOff()
        poses_recorded.SetValue("Poses recorded: ")

        collect_points = vtku.Text()
        collect_points.SetSize(const.TEXT_SIZE_LARGE)
        collect_points.SetPosition((const.X+0.35, const.Y))
        collect_points.ShadowOff()
        collect_points.SetValue("0")
        self.collect_points = collect_points

        self.ren.AddActor(obj_actor)
        self.ren.AddActor(poses_recorded.actor)
        self.ren.AddActor(collect_points.actor)
        self.ren.ResetCamera()
        self.interactor.Render()

    def RemoveActor(self):
        self.ren.RemoveAllViewProps()
        self.point_coord = []
        self.transformed_points = []
        self.m_icp = None
        self.SetProgress(0)
        self.btn_apply_icp.Enable(False)
        self.btn_ok.Enable(False)
        self.ren.ResetCamera()
        self.interactor.Render()

    def GetCurrentCoord(self):
        coord_raw = dco.GetCoordinates(self.trk_init, self.tracker_id, const.DYNAMIC_REF)
        coord, _ = dcr.corregistrate_dynamic((self.m_change, 0), coord_raw, const.DEFAULT_REF_MODE, [None, None])
        return coord[:3]

    def AddMarker(self, size, colour, coord):
        """
        Points are rendered into the scene. These points give visual information about the registration.
        :param size: value of the marker size
        :type size: int
        :param colour: RGB Color Code for the marker
        :type colour: tuple (int(R),int(G),int(B))
        :param coord: x, y, z of the marker
        :type coord: np.ndarray
        """

        x, y, z = coord[0], -coord[1], coord[2]

        ball_ref = vtk.vtkSphereSource()
        ball_ref.SetRadius(size)
        ball_ref.SetCenter(x, y, z)

        mapper = vtk.vtkPolyDataMapper()
        mapper.SetInputConnection(ball_ref.GetOutputPort())

        prop = vtk.vtkProperty()
        prop.SetColor(colour[0:3])

        #adding a new actor for the present ball
        sphere_actor = vtk.vtkActor()

        sphere_actor.SetMapper(mapper)
        sphere_actor.SetProperty(prop)

        self.ren.AddActor(sphere_actor)
        self.point_coord.append([x, y, z])

        self.collect_points.SetValue(str(int(self.collect_points.GetValue()) + 1))

        self.interactor.Render()

        if len(self.point_coord) >= 5 and self.btn_apply_icp.IsEnabled() is False:
            self.btn_apply_icp.Enable(True)

        if self.progress.GetValue() != 0:
            self.SetProgress(0)

    def SetProgress(self, progress):
        self.progress.SetValue(progress * 100)
        self.interactor.Render()

    def vtkmatrix_to_numpy(self, matrix):
        """
        Copies the elements of a vtkMatrix4x4 into a numpy array.

        :param matrix: The matrix to be copied into an array.
        :type matrix: vtk.vtkMatrix4x4
        :rtype: numpy.ndarray
        """
        m = np.ones((4, 4))
        for i in range(4):
            for j in range(4):
                m[i, j] = matrix.GetElement(i, j)
        return m

    def SetCameraVolume(self, position):
        """
        Positioning of the camera based on the acquired point
        :param position: x, y, z of the last acquired point
        :return:
        """
        cam_focus = np.array([position[0], -position[1], position[2]])
        cam = self.ren.GetActiveCamera()

        if self.initial_focus is None:
            self.initial_focus = np.array(cam.GetFocalPoint())

        cam_pos0 = np.array(cam.GetPosition())
        cam_focus0 = np.array(cam.GetFocalPoint())
        v0 = cam_pos0 - cam_focus0
        v0n = np.sqrt(inner1d(v0, v0))

        v1 = (cam_focus - self.initial_focus)

        v1n = np.sqrt(inner1d(v1, v1))
        if not v1n:
            v1n = 1.0
        cam_pos = (v1/v1n)*v0n + cam_focus

        cam.SetFocalPoint(cam_focus)
        cam.SetPosition(cam_pos)

        self.interactor.Render()

    def ErrorEstimation(self, surface, points):
        """
        Estimation of the average squared distance between the cloud of points to the closest mesh
        :param surface: Surface polydata of the scene
        :type surface: vtk.polydata
        :param points: Cloud of points
        :type points: np.ndarray
        :return: mean distance
        """
        cell_locator = vtk.vtkCellLocator()
        cell_locator.SetDataSet(surface)
        cell_locator.BuildLocator()

        cellId = vtk.mutable(0)
        c = [0.0, 0.0, 0.0]
        subId = vtk.mutable(0)
        d = vtk.mutable(0.0)
        error = []
        for i in range(len(points)):
            cell_locator.FindClosestPoint(points[i], c, cellId, subId, d)
            error.append(np.sqrt(float(d)))

        return np.mean(error)

    def OnComboName(self, evt):
        surface_name = evt.GetString()
        surface_index = evt.GetSelection()
        self.surface = self.proj.surface_dict[surface_index].polydata
        if self.obj_actor:
            self.RemoveActor()
        self.LoadActor()

    def OnChoiceICPMethod(self, evt):
        self.icp_mode = evt.GetSelection()

    def OnContinuousAcquisition(self, evt=None, btn=None):
        value = btn.GetValue()
        if value:
            self.timer.Start(500)
        else:
            self.timer.Stop()

    def OnUpdate(self, evt):
        current_coord = self.GetCurrentCoord()
        self.AddMarker(3, (1, 0, 0), current_coord)
        self.SetCameraVolume(current_coord)

    def OnCreatePoint(self, evt):
        current_coord = self.GetCurrentCoord()
        self.AddMarker(3, (1, 0, 0), current_coord)
        self.SetCameraVolume(current_coord)

    def OnReset(self, evt):
        if self.cont_point:
            self.cont_point.SetValue(False)
            self.OnContinuousAcquisition(evt=None, btn=self.cont_point)

        self.RemoveActor()
        self.LoadActor()

    def OnICP(self, evt):
        if self.cont_point:
            self.cont_point.SetValue(False)
            self.OnContinuousAcquisition(evt=None, btn=self.cont_point)

        self.SetProgress(0.3)
        time.sleep(1)

        sourcePoints = np.array(self.point_coord)
        sourcePoints_vtk = vtk.vtkPoints()

        for i in range(len(sourcePoints)):
            id0 = sourcePoints_vtk.InsertNextPoint(sourcePoints[i])

        source = vtk.vtkPolyData()
        source.SetPoints(sourcePoints_vtk)

        icp = vtk.vtkIterativeClosestPointTransform()
        icp.SetSource(source)
        icp.SetTarget(self.surface)

        self.SetProgress(0.5)

        if self.icp_mode == 0:
            print("Affine mode")
            icp.GetLandmarkTransform().SetModeToAffine()
        elif self.icp_mode == 1:
            print("Similarity mode")
            icp.GetLandmarkTransform().SetModeToSimilarity()
        elif self.icp_mode == 2:
            print("Rigid mode")
            icp.GetLandmarkTransform().SetModeToRigidBody()

        #icp.DebugOn()
        icp.SetMaximumNumberOfIterations(1000)

        icp.Modified()

        icp.Update()

        self.m_icp = self.vtkmatrix_to_numpy(icp.GetMatrix())

        icpTransformFilter = vtk.vtkTransformPolyDataFilter()
        icpTransformFilter.SetInputData(source)

        icpTransformFilter.SetTransform(icp)
        icpTransformFilter.Update()

        transformedSource = icpTransformFilter.GetOutput()


        for i in range(transformedSource.GetNumberOfPoints()):
            p = [0, 0, 0]
            transformedSource.GetPoint(i, p)
            self.transformed_points.append(p)
            point = vtk.vtkSphereSource()
            point.SetCenter(p)
            point.SetRadius(3)
            point.SetPhiResolution(3)
            point.SetThetaResolution(3)

            mapper = vtk.vtkPolyDataMapper()
            mapper.SetInputConnection(point.GetOutputPort())

            actor = vtk.vtkActor()
            actor.SetMapper(mapper)
            actor.GetProperty().SetColor((0,1,0))

            self.ren.AddActor(actor)

        self.prev_error = self.ErrorEstimation(self.surface, sourcePoints)
        self.final_error = self.ErrorEstimation(self.surface, self.transformed_points)

        self.interactor.Render()

        self.SetProgress(1)

        self.btn_ok.Enable(True)

    def GetValue(self):
        return self.m_icp, self.point_coord, self.transformed_points, self.prev_error, self.final_error

class SurfaceProgressWindow(object):
    def __init__(self):
        self.title = "InVesalius 3"
        self.msg = _("Creating 3D surface ...")
        self.style = wx.PD_APP_MODAL | wx.PD_APP_MODAL | wx.PD_CAN_ABORT | wx.PD_ELAPSED_TIME
        self.dlg = wx.ProgressDialog(self.title,
                                     self.msg,
                                     parent=None,
                                     style=self.style)
        self.running = True
        self.error = None
        self.dlg.Show()

    def WasCancelled(self):
        #  print("Cancelled?", self.dlg.WasCancelled())
        return self.dlg.WasCancelled()

    def Update(self, msg=None, value=None):
        if msg is None:
            self.dlg.Pulse()
        else:
            self.dlg.Pulse(msg)

    def Close(self):
        self.dlg.Destroy()


class GoToDialog(wx.Dialog):
    def __init__(self, title=_("Go to slice ..."), init_orientation=const.AXIAL_STR):
        wx.Dialog.__init__(self, wx.GetApp().GetTopWindow(), -1, title, style=wx.DEFAULT_DIALOG_STYLE|wx.FRAME_FLOAT_ON_PARENT|wx.STAY_ON_TOP)
        self._init_gui(init_orientation)

    def _init_gui(self, init_orientation):
        orientations = (
            (_("Axial"), const.AXIAL_STR),
            (_("Coronal"), const.CORONAL_STR),
            (_("Sagital"), const.SAGITAL_STR),
        )
        self.goto_slice = wx.TextCtrl(self, -1, "")
        self.goto_orientation = wx.ComboBox(self, -1, style=wx.CB_DROPDOWN|wx.CB_READONLY)
        cb_init = 0
        for n, orientation in enumerate(orientations):
            self.goto_orientation.Append(*orientation)
            if orientation[1] == init_orientation:
                cb_init = n
        self.goto_orientation.SetSelection(cb_init)

        btn_ok = wx.Button(self, wx.ID_OK)
        btn_ok.SetHelpText("")
        btn_ok.SetDefault()

        btn_cancel = wx.Button(self, wx.ID_CANCEL)
        btn_cancel.SetHelpText("")

        btnsizer = wx.StdDialogButtonSizer()
        btnsizer.AddButton(btn_ok)
        btnsizer.AddButton(btn_cancel)
        btnsizer.Realize()

        main_sizer = wx.BoxSizer(wx.VERTICAL)

        slice_sizer = wx.BoxSizer(wx.HORIZONTAL)
        slice_sizer.Add(wx.StaticText(self, -1, _("Slice number"), style=wx.ALIGN_CENTER), 0, wx.ALIGN_CENTER|wx.RIGHT, 5)
        slice_sizer.Add(self.goto_slice, 1, wx.EXPAND)

        main_sizer.Add((5, 5))
        main_sizer.Add(slice_sizer, 1, wx.EXPAND|wx.LEFT|wx.RIGHT, 5)
        main_sizer.Add((5, 5))
        main_sizer.Add(self.goto_orientation, 1, wx.EXPAND|wx.LEFT|wx.RIGHT, 5)
        main_sizer.Add((5, 5))
        main_sizer.Add(btnsizer, 0, wx.EXPAND)
        main_sizer.Add((5, 5))

        self.SetSizer(main_sizer)
        main_sizer.Fit(self)

        self.orientation = None

        self.__bind_events()

        btn_ok.Bind(wx.EVT_BUTTON, self.OnOk)

    def __bind_events(self):
        Publisher.subscribe(self.SetNewFocalPoint,'Cross focal point')

    def OnOk(self, evt):
        try:
            slice_number = int(self.goto_slice.GetValue())
            orientation = self.orientation = self.goto_orientation.GetClientData(self.goto_orientation.GetSelection())

            Publisher.sendMessage(("Set scroll position", orientation), index=slice_number)
            Publisher.sendMessage('Set Update cross pos')

        except ValueError:
            pass
        self.Close()

    def SetNewFocalPoint(self, coord, spacing):
        newCoord = list(coord)
        if self.orientation=='AXIAL':
            newCoord[2] = int(self.goto_slice.GetValue())*spacing[2]
        if self.orientation == 'CORONAL':
            newCoord[1] = int(self.goto_slice.GetValue())*spacing[1]
        if self.orientation == 'SAGITAL':
            newCoord[0] = int(self.goto_slice.GetValue())*spacing[0]

        Publisher.sendMessage('Update cross pos', coord = newCoord)

    def Close(self):
        wx.Dialog.Close(self)
        self.Destroy()


class GoToDialogScannerCoord(wx.Dialog):
    def __init__(self, title=_("Go to scanner coord...")):
        wx.Dialog.__init__(self, wx.GetApp().GetTopWindow(), -1, title, style=wx.DEFAULT_DIALOG_STYLE|wx.FRAME_FLOAT_ON_PARENT|wx.STAY_ON_TOP)
        self._init_gui()

    def _init_gui(self):
        self.goto_sagital = wx.TextCtrl(self, size=(50,-1))
        self.goto_coronal = wx.TextCtrl(self, size=(50,-1))
        self.goto_axial = wx.TextCtrl(self, size=(50,-1))

        btn_ok = wx.Button(self, wx.ID_OK)
        btn_ok.SetHelpText("")
        btn_ok.SetDefault()

        btn_cancel = wx.Button(self, wx.ID_CANCEL)
        btn_cancel.SetHelpText("")

        btnsizer = wx.StdDialogButtonSizer()
        btnsizer.AddButton(btn_ok)
        btnsizer.AddButton(btn_cancel)
        btnsizer.Realize()

        sizer_create = wx.FlexGridSizer(3, 2, 10, 10)
        sizer_create.AddMany([(wx.StaticText(self, 1, _("Sagital coordinate:")), 1, wx.LEFT, 10), (self.goto_sagital, 1, wx.RIGHT, 10),
                              (wx.StaticText(self, 1, _("Coronal coordinate:")), 1, wx.LEFT, 10), (self.goto_coronal, 1, wx.RIGHT, 10),
                              (wx.StaticText(self, 1, _("Axial coordinate:")), 1, wx.LEFT, 10), (self.goto_axial, 1, wx.RIGHT, 10)])

        main_sizer = wx.BoxSizer(wx.VERTICAL)

        main_sizer.Add((5, 5))
        main_sizer.Add(sizer_create, proportion=3, flag=wx.CENTER, border=20)
        main_sizer.Add(btnsizer, proportion=1, flag=wx.CENTER|wx.TOP, border=5)
        main_sizer.Add((5, 5))

        self.SetSizer(main_sizer)
        main_sizer.Fit(self)

        self.orientation = None
        self.affine = None

        self.__bind_events()

        btn_ok.Bind(wx.EVT_BUTTON, self.OnOk)
        Publisher.sendMessage('Get affine matrix')

    def __bind_events(self):
        Publisher.subscribe(self.SetNewFocalPoint, 'Cross focal point')
        Publisher.subscribe(self.UpdateAffineMatrix, 'Update affine matrix')

    def UpdateAffineMatrix(self, affine, status):
        self.affine = affine

    def SetNewFocalPoint(self, coord, spacing):
        Publisher.sendMessage('Update cross pos', coord=self.result*spacing)

    def OnOk(self, evt):
        from numpy.linalg import inv
        import invesalius.data.slice_ as slc
        try:
            #get affine from image import
            if self.affine is not None:
                affine = self.affine
            #get affine from project
            else:
                from invesalius.project import Project
                affine = Project().affine

            point = [float(self.goto_sagital.GetValue()),
                     float(self.goto_coronal.GetValue()),
                     float(self.goto_axial.GetValue())]

            # transformation from scanner coordinates to inv coord system
            affine = inv(affine)
            self.result = np.dot(affine[:3, :3], np.transpose(point[0:3])) + affine[:3, 3]
            self.result[1] = slc.Slice().GetMaxSliceNumber(const.CORONAL_STR) - self.result[1]

            Publisher.sendMessage('Update status text in GUI', label=_("Calculating the transformation ..."))

            Publisher.sendMessage('Set Update cross pos')
            Publisher.sendMessage("Toggle Cross", id=const.SLICE_STATE_CROSS)

            Publisher.sendMessage('Update status text in GUI', label=_("Ready"))
        except ValueError:
            pass
        self.Close()

    def Close(self):
        wx.Dialog.Close(self)
        self.Destroy()

class SetTrackerDevice2Robot(wx.Dialog):
    def __init__(self, title=_("Setting tracker device:")):
        wx.Dialog.__init__(self, wx.GetApp().GetTopWindow(), -1, title, size=wx.Size(1000, 200),
                           style=wx.DEFAULT_DIALOG_STYLE|wx.FRAME_FLOAT_ON_PARENT|wx.STAY_ON_TOP|wx.RESIZE_BORDER)
        self.tracker_id = None
        self._init_gui()

    def _init_gui(self):
        # ComboBox for spatial tracker device selection
        tooltip = wx.ToolTip(_("Choose the tracking device"))
        choice_trck = wx.ComboBox(self, -1, "",
                                  choices=const.TRACKER[:-4], style=wx.CB_DROPDOWN | wx.CB_READONLY)
        choice_trck.SetToolTip(tooltip)
        choice_trck.SetSelection(const.DEFAULT_TRACKER)
        choice_trck.Bind(wx.EVT_COMBOBOX, partial(self.OnChoiceTracker, ctrl=choice_trck))
        #self.choice_trck = choice_trck

        btn_ok = wx.Button(self, wx.ID_OK)
        btn_ok.SetHelpText("")
        btn_ok.SetDefault()

        btn_cancel = wx.Button(self, wx.ID_CANCEL)
        btn_cancel.SetHelpText("")

        btnsizer = wx.StdDialogButtonSizer()
        btnsizer.AddButton(btn_ok)
        btnsizer.AddButton(btn_cancel)
        btnsizer.Realize()

        main_sizer = wx.BoxSizer(wx.VERTICAL)

        main_sizer.Add((5, 5))
        main_sizer.Add(choice_trck, 1, wx.EXPAND|wx.LEFT|wx.RIGHT, 5)
        main_sizer.Add((15, 15))
        main_sizer.Add(btnsizer, 0, wx.EXPAND)
        main_sizer.Add((5, 5))

        self.SetSizer(main_sizer)
        main_sizer.Fit(self)

        self.CenterOnParent()

    def OnChoiceTracker(self, evt, ctrl):
        choice = evt.GetSelection()
        self.tracker_id = choice

    def GetValue(self):
        return self.tracker_id

class SetRobotIP(wx.Dialog):
    def __init__(self, title=_("Setting Robot IP")):
        wx.Dialog.__init__(self, wx.GetApp().GetTopWindow(), -1, title, size=wx.Size(1000, 200),
                           style=wx.DEFAULT_DIALOG_STYLE|wx.FRAME_FLOAT_ON_PARENT|wx.STAY_ON_TOP|wx.RESIZE_BORDER)
        self.robot_ip = None
        self._init_gui()

    def _init_gui(self):
        # ComboBox for spatial tracker device selection
        tooltip = wx.ToolTip(_("Choose or type the robot IP"))
        choice_IP = wx.ComboBox(self, -1, "",
                                  choices=const.ROBOT_ElFIN_IP, style=wx.CB_DROPDOWN | wx.TE_PROCESS_ENTER)
        choice_IP.SetToolTip(tooltip)
        choice_IP.SetSelection(const.DEFAULT_TRACKER)
        choice_IP.Bind(wx.EVT_COMBOBOX, partial(self.OnChoiceIP, ctrl=choice_IP))
        choice_IP.Bind(wx.EVT_TEXT, partial(self.OnTxt_Ent, ctrl=choice_IP))

        btn_ok = wx.Button(self, wx.ID_OK)
        btn_ok.SetHelpText("")
        btn_ok.SetDefault()

        btn_cancel = wx.Button(self, wx.ID_CANCEL)
        btn_cancel.SetHelpText("")

        btnsizer = wx.StdDialogButtonSizer()
        btnsizer.AddButton(btn_ok)
        btnsizer.AddButton(btn_cancel)
        btnsizer.Realize()

        main_sizer = wx.BoxSizer(wx.VERTICAL)

        main_sizer.Add((5, 5))
        main_sizer.Add(choice_IP, 1, wx.EXPAND|wx.LEFT|wx.RIGHT, 5)
        main_sizer.Add((15, 15))
        main_sizer.Add(btnsizer, 0, wx.EXPAND)
        main_sizer.Add((5, 5))

        self.SetSizer(main_sizer)
        main_sizer.Fit(self)

        self.CenterOnParent()

    def OnTxt_Ent(self, evt, ctrl):
        self.robot_ip = str(ctrl.GetValue())

    def OnChoiceIP(self, evt, ctrl):
        self.robot_ip = ctrl.GetStringSelection()

    def GetValue(self):
        return self.robot_ip

class CreateTransformationMatrixRobot(wx.Dialog):
    def __init__(self, nav_prop, title=_("Create transformation matrix to robot space")):
        wx.Dialog.__init__(self, wx.GetApp().GetTopWindow(), -1, title, #size=wx.Size(1000, 200),
                           style=wx.DEFAULT_DIALOG_STYLE|wx.FRAME_FLOAT_ON_PARENT|wx.STAY_ON_TOP|wx.RESIZE_BORDER)
        '''
        M_robot_2_tracker is created by an affine transformation. Robot TCP should be calibrated to the center of the tracker marker
        '''
        #TODO: make aboutbox
        self.tracker_coord = []
        self.tracker_angles = []
        self.robot_coord = []
        self.robot_angles = []

        self.trk_init = nav_prop

        self.timer = wx.Timer(self)
        self.Bind(wx.EVT_TIMER, self.OnUpdate, self.timer)

        self._init_gui()

    def _init_gui(self):
        # Buttons to acquire and remove points
        txt_acquisition = wx.StaticText(self, -1, _('Poses acquisition for robot registration:'))

        btn_create_point = wx.Button(self, -1, label=_('Single'))
        btn_create_point.Bind(wx.EVT_BUTTON, self.OnCreatePoint)

        btn_cont_point = wx.ToggleButton(self, -1, label=_('Continuous'))
        btn_cont_point.Bind(wx.EVT_TOGGLEBUTTON, partial(self.OnContinuousAcquisition, btn=btn_cont_point))
        self.btn_cont_point = btn_cont_point

        txt_number = wx.StaticText(self, -1, _('0'))
        txt_recorded = wx.StaticText(self, -1, _('Poses recorded'))
        self.txt_number = txt_number

        btn_reset = wx.Button(self, -1, label=_('Reset'))
        btn_reset.Bind(wx.EVT_BUTTON, self.OnReset)

        btn_apply_reg = wx.Button(self, -1, label=_('Apply'))
        btn_apply_reg.Bind(wx.EVT_BUTTON, self.OnApply)
        btn_apply_reg.Enable(False)
        self.btn_apply_reg = btn_apply_reg

        # Buttons to save and load
        txt_file = wx.StaticText(self, -1, _('Registration file'))

        btn_save = wx.Button(self, -1, label=_('Save'), size=wx.Size(65, 23))
        btn_save.Bind(wx.EVT_BUTTON, self.OnSaveReg)
        btn_save.Enable(False)
        self.btn_save = btn_save

        btn_load = wx.Button(self, -1, label=_('Load'), size=wx.Size(65, 23))
        btn_load.Bind(wx.EVT_BUTTON, self.OnLoadReg)

        # Create a horizontal sizers
        border = 1
        acquisition = wx.BoxSizer(wx.HORIZONTAL)
        acquisition.AddMany([(btn_create_point, 1, wx.EXPAND | wx.GROW | wx.TOP | wx.RIGHT | wx.LEFT, border),
                             (btn_cont_point, 1, wx.ALL | wx.EXPAND | wx.GROW, border)])

        txt_pose = wx.BoxSizer(wx.HORIZONTAL)
        txt_pose.AddMany([(txt_number, 1,  wx.LEFT, 50),
                          (txt_recorded, 1, wx.LEFT, border)])

        apply_reset = wx.BoxSizer(wx.HORIZONTAL)
        apply_reset.AddMany([(btn_reset, 1, wx.EXPAND | wx.GROW | wx.TOP | wx.RIGHT | wx.LEFT, border),
                             (btn_apply_reg, 1, wx.ALL | wx.EXPAND | wx.GROW, border)])

        save_load = wx.BoxSizer(wx.HORIZONTAL)
        save_load.AddMany([(btn_save, 1, wx.EXPAND | wx.GROW | wx.TOP | wx.RIGHT | wx.LEFT, border),
                           (btn_load, 1, wx.ALL | wx.EXPAND | wx.GROW, border)])

        btn_ok = wx.Button(self, wx.ID_OK)
        btn_ok.SetHelpText("")
        btn_ok.SetDefault()
        btn_ok.Enable(False)
        self.btn_ok = btn_ok

        btn_cancel = wx.Button(self, wx.ID_CANCEL)
        btn_cancel.SetHelpText("")

        btnsizer = wx.StdDialogButtonSizer()
        btnsizer.AddButton(btn_ok)
        btnsizer.AddButton(btn_cancel)
        btnsizer.Realize()

        # Add line sizers into main sizer
        border = 10
        border_last = 10
        main_sizer = wx.BoxSizer(wx.VERTICAL)
        main_sizer.Add(wx.StaticLine(self, -1), 0, wx.EXPAND | wx.TOP | wx.BOTTOM, border)
        main_sizer.Add(txt_acquisition, 0, wx.BOTTOM |  wx.LEFT | wx.RIGHT | wx.ALIGN_CENTER_HORIZONTAL , border)
        main_sizer.Add(acquisition, 0, wx.GROW | wx.EXPAND | wx.LEFT | wx.RIGHT | wx.BOTTOM, border)
        main_sizer.Add(txt_pose, 0,  wx.ALIGN_CENTER_HORIZONTAL | wx.TOP | wx.BOTTOM, border)
        main_sizer.Add(apply_reset, 0, wx.GROW | wx.EXPAND | wx.LEFT | wx.RIGHT , border_last)
        main_sizer.Add(wx.StaticLine(self, -1), 0, wx.EXPAND | wx.TOP | wx.BOTTOM, border)
        main_sizer.Add(txt_file, 0, wx.GROW | wx.EXPAND | wx.LEFT | wx.RIGHT | wx.BOTTOM, border/2)
        main_sizer.Add(save_load, 0, wx.GROW | wx.EXPAND | wx.LEFT | wx.RIGHT | wx.BOTTOM, border)
        main_sizer.Add(wx.StaticLine(self, -1), 0, wx.EXPAND | wx.TOP | wx.BOTTOM, border)
        main_sizer.Add(btnsizer, 0, wx.GROW | wx.EXPAND | wx.LEFT | wx.RIGHT | wx.BOTTOM, border)
        main_sizer.Fit(self)

        self.SetSizer(main_sizer)
        self.Update()
        main_sizer.Fit(self)

        self.CenterOnParent()

    def affine_correg(self, tracker, robot):
        m_change = tr.affine_matrix_from_points(robot[:].T, tracker[:].T,
                                                shear=False, scale=False, usesvd=False)
        return m_change

    def OnContinuousAcquisition(self, evt=None, btn=None):
        value = btn.GetValue()
        if value:
            self.timer.Start(500)
        else:
            self.timer.Stop()

    def OnUpdate(self, evt):
        self.OnCreatePoint(evt=None)

    def OnCreatePoint(self, evt):
        coord_raw_tracker, markers_flag = dco.GetCoordinates(self.trk_init[0], self.trk_init[2], const.DYNAMIC_REF)
        trck_init_robot = self.trk_init[1][0]
        coord_raw_robot = trck_init_robot.Run()
        if markers_flag[2]:
            self.tracker_coord.append(coord_raw_tracker[2][:3])
            self.tracker_angles.append(coord_raw_tracker[2][3:])
            self.robot_coord.append(coord_raw_robot[:3])
            self.robot_angles.append(coord_raw_robot[3:])
            self.txt_number.SetLabel(str(int(self.txt_number.GetLabel())+1))
        else:
            print('Cannot detect the coil markers, pls try again')

        if len(self.tracker_coord) >= 3:
            self.btn_apply_reg.Enable(True)

    def OnReset(self, evt):
        if self.btn_cont_point:
            self.btn_cont_point.SetValue(False)
            self.OnContinuousAcquisition(evt=None, btn=self.btn_cont_point)

        self.tracker_coord = []
        self.tracker_angles = []
        self.robot_coord = []
        self.robot_angles = []
        self.M_tracker_2_robot = []
        self.txt_number.SetLabel('0')

        self.btn_apply_reg.Enable(False)
        self.btn_save.Enable(False)
        self.btn_ok.Enable(False)

    def OnApply(self, evt):
        if self.btn_cont_point:
            self.btn_cont_point.SetValue(False)
            self.OnContinuousAcquisition(evt=None, btn=self.btn_cont_point)

        tracker_coord = np.array(self.tracker_coord)
        robot_coord = np.array(self.robot_coord)

        M_robot_2_tracker = self.affine_correg(tracker_coord, robot_coord)
        M_tracker_2_robot = tr.inverse_matrix(M_robot_2_tracker)
        #db.transform_tracker_2_robot.M_tracker_2_robot = M_tracker_2_robot
        self.M_tracker_2_robot = M_tracker_2_robot
        self.btn_save.Enable(True)
        self.btn_ok.Enable(True)

        #TODO: make a colored circle to sinalize that the transformation was made (green) (red if not)

    def OnSaveReg(self, evt):
        filename = ShowLoadSaveDialog(message=_(u"Save robot transformation file as..."),
                                          wildcard=_("Robot transformation files (*.rbtf)|*.rbtf"),
                                          style=wx.FD_SAVE | wx.FD_OVERWRITE_PROMPT,
                                          default_filename="robottransform.rbtf", save_ext="rbtf")

        if filename:
            if self.M_tracker_2_robot is not None:
                with open(filename, 'w', newline='') as file:
                    writer = csv.writer(file, delimiter='\t')
                    writer.writerows(self.M_tracker_2_robot)

    def OnLoadReg(self, evt):
        filename = ShowLoadSaveDialog(message=_(u"Load robot transformation"),
                                          wildcard=_("Robot transformation files (*.rbtf)|*.rbtf"))
        if filename:
            with open(filename, 'r') as file:
                reader = csv.reader(file, delimiter='\t')
                content = [row for row in reader]

            self.M_tracker_2_robot = np.vstack(list(np.float_(content)))
            print("M_tracker_2_robot", self.M_tracker_2_robot)
            self.btn_ok.Enable(True)

    def GetValue(self):
        return self.M_tracker_2_robot

class SetNDIconfigs(wx.Dialog):
    def __init__(self, title=_("Setting NDI polaris configs:")):
        wx.Dialog.__init__(self, wx.GetApp().GetTopWindow(), -1, title, size=wx.Size(1000, 200),
                           style=wx.DEFAULT_DIALOG_STYLE|wx.FRAME_FLOAT_ON_PARENT|wx.STAY_ON_TOP|wx.RESIZE_BORDER)
        self._init_gui()

    def serial_ports(self):
        """ Lists serial port names and pre-select the description containing NDI
        """
        import serial.tools.list_ports

        ports = serial.tools.list_ports.comports()
        if sys.platform.startswith('win'):
            port_list = []
            desc_list = []
            for port, desc, hwid in sorted(ports):
                port_list.append(port)
                desc_list.append(desc)
            port_selec = [i for i, e in enumerate(desc_list) if 'NDI' in e]
        else:
            raise EnvironmentError('Unsupported platform')

        #print("Here is the chosen port: {} with id {}".format(port_selec[0], port_selec[1]))

        return port_list, port_selec

    def _init_gui(self):
        self.com_ports = wx.ComboBox(self, -1, style=wx.CB_DROPDOWN|wx.CB_READONLY)
        row_com = wx.BoxSizer(wx.VERTICAL)
        row_com.Add(wx.StaticText(self, wx.ID_ANY, "Select the COM port"), 0, wx.TOP|wx.RIGHT,5)
        row_com.Add(self.com_ports, 0, wx.EXPAND)

        port_list, port_selec = self.serial_ports()

        self.com_ports.Append(port_list)
        if port_selec:
            self.com_ports.SetSelection(port_selec[0])

        session = ses.Session()
        last_ndi_probe_marker = session.get('paths', 'last_ndi_probe_marker', '')
        last_ndi_ref_marker = session.get('paths', 'last_ndi_ref_marker', '')
        last_ndi_obj_marker = session.get('paths', 'last_ndi_obj_marker', '')

        if not last_ndi_probe_marker:
            last_ndi_probe_marker = inv_paths.NDI_MAR_DIR_PROBE
        if not last_ndi_ref_marker:
            last_ndi_ref_marker = inv_paths.NDI_MAR_DIR_REF
        if not last_ndi_obj_marker:
            last_ndi_obj_marker = inv_paths.NDI_MAR_DIR_OBJ

        self.dir_probe = wx.FilePickerCtrl(self, path=last_ndi_probe_marker, style=wx.FLP_USE_TEXTCTRL|wx.FLP_SMALL,
                                           wildcard="Rom files (*.rom)|*.rom", message="Select probe's rom file")
        row_probe = wx.BoxSizer(wx.VERTICAL)
        row_probe.Add(wx.StaticText(self, wx.ID_ANY, "Set probe's rom file"), 0, wx.TOP|wx.RIGHT, 5)
        row_probe.Add(self.dir_probe, 0, wx.ALL | wx.CENTER | wx.EXPAND)

        self.dir_ref = wx.FilePickerCtrl(self, path=last_ndi_ref_marker, style=wx.FLP_USE_TEXTCTRL|wx.FLP_SMALL,
                                         wildcard="Rom files (*.rom)|*.rom", message="Select reference's rom file")
        row_ref = wx.BoxSizer(wx.VERTICAL)
        row_ref.Add(wx.StaticText(self, wx.ID_ANY, "Set reference's rom file"), 0, wx.TOP | wx.RIGHT, 5)
        row_ref.Add(self.dir_ref, 0, wx.ALL | wx.CENTER | wx.EXPAND)

        self.dir_obj = wx.FilePickerCtrl(self, path=last_ndi_obj_marker, style=wx.FLP_USE_TEXTCTRL|wx.FLP_SMALL,
                                         wildcard="Rom files (*.rom)|*.rom", message="Select object's rom file")
        #self.dir_probe.Bind(wx.EVT_FILEPICKER_CHANGED, self.Selected)
        row_obj = wx.BoxSizer(wx.VERTICAL)
        row_obj.Add(wx.StaticText(self, wx.ID_ANY, "Set object's rom file"), 0, wx.TOP|wx.RIGHT, 5)
        row_obj.Add(self.dir_obj, 0, wx.ALL | wx.CENTER | wx.EXPAND)

        btn_ok = wx.Button(self, wx.ID_OK)
        btn_ok.SetHelpText("")
        btn_ok.SetDefault()

        btn_cancel = wx.Button(self, wx.ID_CANCEL)
        btn_cancel.SetHelpText("")

        btnsizer = wx.StdDialogButtonSizer()
        btnsizer.AddButton(btn_ok)
        btnsizer.AddButton(btn_cancel)
        btnsizer.Realize()

        main_sizer = wx.BoxSizer(wx.VERTICAL)

        main_sizer.Add((5, 5))
        main_sizer.Add(row_com, 1, wx.EXPAND|wx.LEFT|wx.RIGHT, 5)
        main_sizer.Add((5, 5))
        main_sizer.Add(row_probe, 1, wx.EXPAND|wx.LEFT|wx.RIGHT, 5)
        main_sizer.Add((5, 5))
        main_sizer.Add(row_ref, 1, wx.EXPAND|wx.LEFT|wx.RIGHT, 5)
        main_sizer.Add((5, 5))
        main_sizer.Add(row_obj, 1, wx.EXPAND|wx.LEFT|wx.RIGHT, 5)
        main_sizer.Add((15, 15))
        main_sizer.Add(btnsizer, 0, wx.EXPAND)
        main_sizer.Add((5, 5))

        self.SetSizer(main_sizer)
        main_sizer.Fit(self)

        self.CenterOnParent()

    def GetValue(self):
        fn_probe = self.dir_probe.GetPath().encode(const.FS_ENCODE)
        fn_ref = self.dir_ref.GetPath().encode(const.FS_ENCODE)
        fn_obj = self.dir_obj.GetPath().encode(const.FS_ENCODE)

        if fn_probe and fn_ref and fn_obj:
            session = ses.Session()
            session['paths']['last_ndi_probe_marker'] = self.dir_probe.GetPath()
            session['paths']['last_ndi_ref_marker'] = self.dir_ref.GetPath()
            session['paths']['last_ndi_obj_marker'] = self.dir_obj.GetPath()
            session.WriteSessionFile()

        return self.com_ports.GetString(self.com_ports.GetSelection()).encode(const.FS_ENCODE), fn_probe, fn_ref, fn_obj


class SetCOMport(wx.Dialog):
    def __init__(self, title=_("Select COM port")):
        wx.Dialog.__init__(self, wx.GetApp().GetTopWindow(), -1, title, style=wx.DEFAULT_DIALOG_STYLE|wx.FRAME_FLOAT_ON_PARENT|wx.STAY_ON_TOP)
        self._init_gui()

    def serial_ports(self):
        """ Lists serial port names
        """
        import serial.tools.list_ports
        if sys.platform.startswith('win'):
            ports = ([comport.device for comport in serial.tools.list_ports.comports()])
        else:
            raise EnvironmentError('Unsupported platform')
        return ports

    def _init_gui(self):
        self.com_ports = wx.ComboBox(self, -1, style=wx.CB_DROPDOWN|wx.CB_READONLY)
        ports = self.serial_ports()
        self.com_ports.Append(ports)

       # self.goto_orientation.SetSelection(cb_init)

        btn_ok = wx.Button(self, wx.ID_OK)
        btn_ok.SetHelpText("")
        btn_ok.SetDefault()

        btn_cancel = wx.Button(self, wx.ID_CANCEL)
        btn_cancel.SetHelpText("")

        btnsizer = wx.StdDialogButtonSizer()
        btnsizer.AddButton(btn_ok)
        btnsizer.AddButton(btn_cancel)
        btnsizer.Realize()

        main_sizer = wx.BoxSizer(wx.VERTICAL)

        main_sizer.Add((5, 5))
        main_sizer.Add(self.com_ports, 1, wx.EXPAND|wx.LEFT|wx.RIGHT, 5)
        main_sizer.Add((5, 5))
        main_sizer.Add(btnsizer, 0, wx.EXPAND)
        main_sizer.Add((5, 5))

        self.SetSizer(main_sizer)
        main_sizer.Fit(self)

        self.CenterOnParent()

    def GetValue(self):
        return self.com_ports.GetString(self.com_ports.GetSelection())


class ManualWWWLDialog(wx.Dialog):
    def __init__(self, parent):
        wx.Dialog.__init__(self, parent, -1, _("Set WW&WL manually"))
        self._init_gui()

    def _init_gui(self):
        import invesalius.data.slice_ as slc
        ww = slc.Slice().window_width
        wl = slc.Slice().window_level

        self.txt_wl = wx.TextCtrl(self, -1, str(int(wl)))
        wl_sizer = wx.BoxSizer(wx.HORIZONTAL)
        wl_sizer.Add(wx.StaticText(self, -1, _("Window Level")), 0, wx.ALIGN_CENTER_VERTICAL)
        wl_sizer.Add(self.txt_wl, 1, wx.ALL | wx.EXPAND, 5)
        wl_sizer.Add(wx.StaticText(self, -1, _("WL")), 0, wx.ALIGN_CENTER_VERTICAL)

        self.txt_ww = wx.TextCtrl(self, -1, str(int(ww)))
        ww_sizer = wx.BoxSizer(wx.HORIZONTAL)
        ww_sizer.Add(wx.StaticText(self, -1, _("Window Width")), 0, wx.ALIGN_CENTER_VERTICAL)
        ww_sizer.Add(self.txt_ww, 1, wx.ALL | wx.EXPAND, 5)
        ww_sizer.Add(wx.StaticText(self, -1, _("WW")), 0, wx.ALIGN_CENTER_VERTICAL)

        btn_ok = wx.Button(self, wx.ID_OK)
        btn_cancel = wx.Button(self, wx.ID_CANCEL)
        btnsizer = wx.StdDialogButtonSizer()
        btnsizer.AddButton(btn_ok)
        btnsizer.AddButton(btn_cancel)
        btnsizer.Realize()

        main_sizer = wx.BoxSizer(wx.VERTICAL)
        main_sizer.Add(wl_sizer, 1, wx.ALL | wx.EXPAND, 5)
        main_sizer.Add(ww_sizer, 1, wx.ALL | wx.EXPAND, 5)
        main_sizer.Add(btnsizer, 1, wx.ALL | wx.EXPAND, 5)

        btn_ok.Bind(wx.EVT_BUTTON, self.OnOK)
        btn_cancel.Bind(wx.EVT_BUTTON, self.OnCancel)
        self.Bind(wx.EVT_CLOSE, self.OnClose)

        self.SetSizer(main_sizer)
        main_sizer.Fit(self)
        main_sizer.SetSizeHints(self)

        self.Layout()
        self.Center()

    def OnOK(self, evt):
        try:
            ww = int(self.txt_ww.GetValue())
            wl = int(self.txt_wl.GetValue())
        except ValueError:
            self.Close()
            return

        Publisher.sendMessage('Bright and contrast adjustment image', window=ww, level=wl)
        const.WINDOW_LEVEL['Manual'] = (ww, wl)
        Publisher.sendMessage('Check window and level other')
        Publisher.sendMessage('Update window level value', window=ww, level=wl)
        #Necessary update the slice plane in the volume case exists
        Publisher.sendMessage('Update slice viewer')
        Publisher.sendMessage('Render volume viewer')

        self.Close()

    def OnCancel(self, evt):
        self.Close()

    def OnClose(self, evt):
        self.Destroy()<|MERGE_RESOLUTION|>--- conflicted
+++ resolved
@@ -47,12 +47,8 @@
 from wx.lib import masked
 from wx.lib.agw import floatspin
 from wx.lib.wordwrap import wordwrap
-<<<<<<< HEAD
-from pubsub import pub as Publisher
+from invesalius.pubsub import pub as Publisher
 import csv
-=======
-from invesalius.pubsub import pub as Publisher
->>>>>>> bc5f5b37
 
 try:
     from wx.adv import AboutDialogInfo, AboutBox
@@ -3481,6 +3477,7 @@
 
     def OnGetObjectFiducials(self, evt):
         btn_id = list(const.BTNS_OBJ[evt.GetId()].keys())[0]
+
         if self.trk_init and self.tracker_id:
             coord_raw, markers_flag = dco.GetCoordinates(self.trk_init, self.tracker_id, self.obj_ref_id)
             if self.obj_ref_id and btn_id == 4:
