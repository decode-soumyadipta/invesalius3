import numpy as np
import cv2
from time import time, sleep
import threading
import csv

import invesalius.data.elfin as elfin
import invesalius.data.transformations as tr
import invesalius.data.coregistration as dcr



class elfin_server():
    def __init__(self, server_ip, port_number):
        self.server_ip = server_ip
        self.port_number = port_number
        #print(cobot.ReadPcsActualPos())

    def Initialize(self):
        SIZE = 1024
        rbtID = 0
        self.cobot = elfin.elfin()
        self.cobot.connect(self.server_ip, self.port_number, SIZE, rbtID)
        print("conected!")

    def Run(self):
        #target = [540.0, -30.0, 850.0, 140.0, -81.0, -150.0]
        #print("starting move")
        return self.cobot.ReadPcsActualPos()

    def SendCoordinates(self, target):
        status = self.cobot.ReadMoveState()
        if status != 1009:
            self.cobot.MoveL(target)

    def SendCoordinatesArc(self, target_linear, target_arc):
        status = self.cobot.ReadMoveState()

        print(self.cobot.MoveL(target_linear))
        status = self.cobot.ReadMoveState()
        while status == 1009:
            sleep(0.5)
            print("moving...")
            print(self.cobot.ReadPcsActualPos())
            status = self.cobot.ReadMoveState()
        print("end move")

        print(self.cobot.MoveC(target_arc))
        status = self.cobot.ReadMoveState()
        while status == 1009:
            sleep(0.5)
            print("moving...")
            print(self.cobot.ReadPcsActualPos())
            status = self.cobot.ReadMoveState()
        print("end move")

    def StopRobot(self):
        self.cobot.GrpStop()
        sleep(0.1)

    def Close(self):
        self.cobot.close()

class KalmanTracker:

    def __init__(self,
                 state_num=2,
                 cov_process=0.001,
                 cov_measure=0.1):

        self.state_num = state_num
        measure_num = 1

        # The filter itself.
        self.filter = cv2.KalmanFilter(state_num, measure_num, 0)

        self.state = np.zeros((state_num, 1), dtype=np.float32)
        self.measurement = np.array((measure_num, 1), np.float32)
        self.prediction = np.zeros((state_num, 1), np.float32)


        self.filter.transitionMatrix = np.array([[1, 1],
                                                 [0, 1]], np.float32)
        self.filter.measurementMatrix = np.array([[1, 1]], np.float32)
        self.filter.processNoiseCov = np.array([[1, 0],
                                                [0, 1]], np.float32) * cov_process
        self.filter.measurementNoiseCov = np.array( [[1]], np.float32) * cov_measure

    def update_kalman(self, measurement):
        self.prediction = self.filter.predict()
        self.measurement = np.array([[np.float32(measurement[0])]])

        self.filter.correct(self.measurement)
        self.state = self.filter.statePost

class TrackerProcessing:
    def __init__(self):
        self.coord_vel = []
        self.timestamp = []
        self.velocity_vector = []
        self.kalman_coord_vector = []
        self.velocity_std = 0

        self.tracker_stabilizers = [KalmanTracker(
            state_num=2,
            cov_process=0.001,
            cov_measure=0.1) for _ in range(6)]


    def kalman_filter(self, coord_tracker):
        kalman_array = []
        pose_np = np.array((coord_tracker[:3], coord_tracker[3:])).flatten()
        for value, ps_stb in zip(pose_np, self.tracker_stabilizers):
            ps_stb.update_kalman([value])
            kalman_array.append(ps_stb.state[0])
        coord_kalman = np.hstack(kalman_array)

        self.kalman_coord_vector.append(coord_kalman[:3])
        if len(self.kalman_coord_vector) < 20: #avoid initial fluctuations
            coord_kalman = coord_tracker
            print('initializing filter')
        else:
            del self.kalman_coord_vector[0]

        return coord_kalman


    def estimate_head_velocity(self, coord_vel, timestamp):
        coord_vel = np.vstack(np.array(coord_vel))
        coord_init = coord_vel[:int(len(coord_vel)/2)].mean(axis=0)
        coord_final = coord_vel[int(len(coord_vel)/2):].mean(axis=0)
        velocity = (coord_final - coord_init)/(timestamp[-1]-timestamp[0])
        distance = (coord_final - coord_init)

        return velocity, distance

    def Versores(self,init_point, final_point):
        init_point = np.array(init_point)
        final_point = np.array(final_point)
        norm = (sum((final_point-init_point)**2))**0.5
        versorfator = (((final_point-init_point)/norm)*70).tolist()

        return versorfator

    def arcmotion(self, actual_point, pc,coord_inv):

        p1 = coord_inv

        versorfator1_calculado = self.Versores(pc,actual_point)
        init_ext_point = actual_point[0]+versorfator1_calculado[0],\
                         actual_point[1]+versorfator1_calculado[1],\
                         actual_point[2]+versorfator1_calculado[2], \
                         actual_point[3], actual_point[4], actual_point[5]

        pm = ((p1[0]+actual_point[0])/2, (p1[1]+actual_point[1])/2,(p1[2]+actual_point[2])/2,0,0,0 ) #ponto médio da trajetória

        newarr = (np.array(self.Versores(pc,pm)))*2
        pontointermediario = pm[0]+newarr[0],pm[1]+newarr[1],pm[2]+newarr[2]

        versorfator3 = self.Versores(pc,p1)
        final_ext_point = p1[0]+versorfator3[0],p1[1]+versorfator3[1],p1[2]+versorfator3[2], coord_inv[3], coord_inv[4], coord_inv[5]
        final_ext_point_arc = final_ext_point = p1[0]+versorfator3[0],p1[1]+versorfator3[1],p1[2]+versorfator3[2], coord_inv[3], coord_inv[4], coord_inv[5],0
        #type_arc = 0
        target_arc = pontointermediario+final_ext_point_arc

        return init_ext_point, target_arc

    def head_move_threshold(self, current_ref):
        self.coord_vel.append(current_ref)
        self.timestamp.append(time())
        if len(self.coord_vel) >= 10:
            head_velocity, head_distance = self.estimate_head_velocity(self.coord_vel, self.timestamp)
            self.velocity_vector.append(head_velocity)

            del self.coord_vel[0]
            del self.timestamp[0]

            if len(self.velocity_vector) >= 30:
                self.velocity_std = np.std(self.velocity_vector)
                del self.velocity_vector[0]

            if self.velocity_std > 5:
                print('Velocity threshold activated')
                return False
            else:
                return True

        return False


    def head_move_compensation(self, current_ref, m_change_robot2ref):
        trans = tr.translation_matrix(current_ref[:3])
        a, b, g = np.radians(current_ref[3:6])
        rot = tr.euler_matrix(a, b, g, 'rzyx')
        M_current_ref = tr.concatenate_matrices(trans, rot)

        m_robot_new = M_current_ref @ m_change_robot2ref
        _, _, angles, translate, _ = tr.decompose_matrix(m_robot_new)
        angles = np.degrees(angles)

        return m_robot_new[0, -1], m_robot_new[1, -1], m_robot_new[2, -1], angles[0], angles[1], \
                    angles[2]

    def estimate_head_center(self, tracker, current_ref):
        m_probe_ref_left, m_probe_ref_right, m_probe_ref_nasion = tracker.GetMatrixTrackerFiducials()
        m_current_ref = dcr.compute_marker_transformation(np.array([current_ref]), 0)

        m_ear_left_new = m_current_ref @ m_probe_ref_left
        m_ear_right_new = m_current_ref @ m_probe_ref_right

        return (m_ear_left_new[:3, -1] + m_ear_right_new[:3, -1])/2

    def correction_distance_calculation_target(self, coord_inv,actual_point):
        #a posição atual do robo está embaixo disso
        sum = (coord_inv[0]-actual_point[0])**2\
              +(coord_inv[1]-actual_point[1])**2\
              +(coord_inv[2]-actual_point[2])**2
        correction_distance_compensation = pow(sum,0.5)

        return correction_distance_compensation


class RobotCoordinates():
    def __init__(self):
        self.coord = None

    def GetRobotCoordinates(self):
        return self.coord

class ControlRobot(threading.Thread):
    def __init__(self, trck_init, tracker, robotcoordinates, queues, process_tracker, event):
        threading.Thread.__init__(self, name='ControlRobot')

        self.trck_init_robot = trck_init[1][0]
        self.trck_init_tracker = trck_init[0]
        self.trk_id = trck_init[2]
        self.tracker = tracker
        self.robotcoordinates = robotcoordinates
        self.robot_tracker_flag = False
        self.objattarget_flag = False
        self.target_flag = False
        self.m_change_robot2ref = None
        self.coord_inv_old = None
        self.coord_queue = queues[0]
        self.robottarget_queue = queues[1]
        self.objattarget_queue = queues[2]
        self.process_tracker = process_tracker
        self.event = event
        self.time_start = time()
        self.fieldnames = ["time",
                           "x_robot", "y_robot", "z_robot", "a_robot", "b_robot", "c_robot",
                           "x_tracker_obj", "y_tracker_obj", "z_tracker_obj", "a_tracker_obj", "b_tracker_obj", "c_tracker_obj",
                           "velocity_std", "target"]
        with open('data_robot_and_tracker.csv', 'w', newline='') as csv_file:
            csv_writer = csv.DictWriter(csv_file, fieldnames=self.fieldnames)
            csv_writer.writeheader()

    def getcoordsfromdevices(self):
        coord_robot_raw = self.trck_init_robot.Run()
        coord_robot = np.array(coord_robot_raw)
        coord_robot[3], coord_robot[5] = coord_robot[5], coord_robot[3]
        self.robotcoordinates.coord = coord_robot

        coord_raw, markers_flag = self.tracker.TrackerCoordinates.GetCoordinates()

        return coord_raw, coord_robot_raw, markers_flag

    def control(self, coords_tracker_in_robot, coord_robot_raw, markers_flag):
        coord_ref_tracker_in_robot = coords_tracker_in_robot[1]
        coord_obj_tracker_in_robot = coords_tracker_in_robot[2]

        if self.robot_tracker_flag:
            current_ref = coord_ref_tracker_in_robot
            if current_ref is not None and markers_flag[1]:
                current_ref_filtered = self.process_tracker.kalman_filter(current_ref)
                if self.process_tracker.head_move_threshold(current_ref_filtered):
                    coord_inv = self.process_tracker.head_move_compensation(current_ref_filtered,
                                                                            self.m_change_robot2ref)
                    if self.coord_inv_old is None:
                        self.coord_inv_old = coord_inv

<<<<<<< HEAD
                    if np.allclose(np.array(coord_inv), np.array(coord_robot_raw), 0, 0.01):
                        # print("At target within range 5")
=======
                    if np.allclose(np.array(coord_inv), np.array(coord_robot_raw), 0, 5):
                        # print("At target within range 5").
>>>>>>> 8f6bd842
                        pass
                    elif not np.allclose(np.array(coord_inv), np.array(self.coord_inv_old), 0, 5):
                        # print("stop")
                        self.trck_init_robot.StopRobot()
                        self.coord_inv_old = coord_inv
                    else:
                        if self.process_tracker.correction_distance_calculation_target(coord_inv,coord_robot_raw) < 100:
                            self.trck_init_robot.SendCoordinates(coord_inv)

                        elif self.process_tracker.correction_distance_calculation_target(coord_inv,coord_robot_raw) >= 100:
                            actual_point = coord_robot_raw

                            coord_head = self.process_tracker.estimate_head_center(self.tracker, current_ref_filtered).tolist()
                            pc = coord_head[0],coord_head[1],coord_head[2], coord_inv[3], coord_inv[4], coord_inv[5]

                            self.trck_init_robot.StopRobot()
                            target_linear, target_arc = self.process_tracker.arcmotion(coord_robot_raw, pc, coord_inv)
                            self.trck_init_robot.SendCoordinatesArc(target_linear, target_arc)
                            self.trck_init_robot.StopRobot()
                            self.trck_init_robot.SendCoordinates(coord_inv)
                            sleep(10)
                        self.coord_inv_old = coord_inv
            else:
                self.trck_init_robot.StopRobot()

    def run(self):

        while not self.event.is_set():
            coords_tracker_in_robot, coord_robot_raw, markers_flag = self.getcoordsfromdevices()

            if self.robottarget_queue.empty():
                None
            else:
                self.robot_tracker_flag, self.m_change_robot2ref = self.robottarget_queue.get_nowait()
                self.robottarget_queue.task_done()

            if self.objattarget_queue.empty():
                None
            else:
                self.target_flag = self.objattarget_queue.get_nowait()
                self.objattarget_queue.task_done()

            self.control(coords_tracker_in_robot, coord_robot_raw, markers_flag)

            # if not self.robottarget_queue.empty():
            #     self.robottarget_queue.task_done()
            # if not self.objattarget_queue.empty():
            #     self.objattarget_queue.task_done()


            with open('data_robot_and_tracker.csv', 'a', newline='') as csv_file:
                csv_writer = csv.DictWriter(csv_file, fieldnames=self.fieldnames)

                info = {
                    "time": time() - self.time_start,
                    "x_robot": coord_robot_raw[0],
                    "y_robot": coord_robot_raw[1],
                    "z_robot": coord_robot_raw[2],
                    "a_robot": coord_robot_raw[3],
                    "b_robot": coord_robot_raw[4],
                    "c_robot": coord_robot_raw[5],
                    "x_tracker_obj": coords_tracker_in_robot[2][0],
                    "y_tracker_obj": coords_tracker_in_robot[2][1],
                    "z_tracker_obj": coords_tracker_in_robot[2][2],
                    "a_tracker_obj": coords_tracker_in_robot[2][3],
                    "b_tracker_obj": coords_tracker_in_robot[2][4],
                    "c_tracker_obj": coords_tracker_in_robot[2][5],
                    "velocity_std": self.process_tracker.velocity_std,
                    "target": self.target_flag
                }

                csv_writer.writerow(info)

            sleep(0.01)<|MERGE_RESOLUTION|>--- conflicted
+++ resolved
@@ -279,13 +279,8 @@
                     if self.coord_inv_old is None:
                         self.coord_inv_old = coord_inv
 
-<<<<<<< HEAD
                     if np.allclose(np.array(coord_inv), np.array(coord_robot_raw), 0, 0.01):
                         # print("At target within range 5")
-=======
-                    if np.allclose(np.array(coord_inv), np.array(coord_robot_raw), 0, 5):
-                        # print("At target within range 5").
->>>>>>> 8f6bd842
                         pass
                     elif not np.allclose(np.array(coord_inv), np.array(self.coord_inv_old), 0, 5):
                         # print("stop")
@@ -299,14 +294,14 @@
                             actual_point = coord_robot_raw
 
                             coord_head = self.process_tracker.estimate_head_center(self.tracker, current_ref_filtered).tolist()
-                            pc = coord_head[0],coord_head[1],coord_head[2], coord_inv[3], coord_inv[4], coord_inv[5]
+                            pc = coord_head[0], coord_head[1], coord_head[2], coord_inv[3], coord_inv[4], coord_inv[5]
 
                             self.trck_init_robot.StopRobot()
                             target_linear, target_arc = self.process_tracker.arcmotion(coord_robot_raw, pc, coord_inv)
                             self.trck_init_robot.SendCoordinatesArc(target_linear, target_arc)
                             self.trck_init_robot.StopRobot()
                             self.trck_init_robot.SendCoordinates(coord_inv)
-                            sleep(10)
+                            #sleep(10)
                         self.coord_inv_old = coord_inv
             else:
                 self.trck_init_robot.StopRobot()
