--- conflicted
+++ resolved
@@ -1379,15 +1379,11 @@
 
     def OnMenuSetColor(self, evt):
         index = self.lc.GetFocusedItem()
-<<<<<<< HEAD
         if index == -1:
             wx.MessageBox(_("No data selected."), _("InVesalius 3"))
             return
 
         color_current = [ch * 255 for ch in self.markers[index].colour]
-=======
-        color_current = [self.list_coord[index][n] * 255 for n in range(12, 15)]
->>>>>>> 574c9620
 
         color_new = dlg.ShowColorDialog(color_current=color_current)
 
@@ -1397,11 +1393,7 @@
             # XXX: Seems like a slightly too early point for rounding; better to round only when the value
             #      is printed to the screen or file.
             #
-<<<<<<< HEAD
             self.markers[index].colour = [round(s/255.0, 3) for s in color_new]
-=======
-            self.list_coord[index][12:15] = [round(s/255.0, 3) for s in color_new]
->>>>>>> 574c9620
 
             Publisher.sendMessage('Set new color', index=index, color=color_new)
 
@@ -1475,7 +1467,6 @@
                 
                 reader = csv.reader(file, dialect='markers_dialect')
                 next(reader) # skip the header line
-<<<<<<< HEAD
 
                 # Read the data lines and create markers
                 for line in reader:
@@ -1490,38 +1481,7 @@
                     # a marker with is_target=0 (False), and then call __set_marker_as_target
                     if marker.is_target:
                         self.__set_marker_as_target(len(self.markers)-1)
-=======
-                content = [row for row in reader]
-                
-                # parse the lines and update the markers list
-                for line in content:
-                    target = None
-    
-                    coord = [float(s) for s in line[:6]]
-                    colour = [float(s) for s in line[12:15]]
-                    size = float(line[15])
-                    label = line[16]
-
-                    seed = [float(s) for s in line[17:20]]
-
-                    for i in const.BTNS_IMG_MARKERS:
-                        if label in list(const.BTNS_IMG_MARKERS[i].values())[0]:
-                            Publisher.sendMessage('Load image fiducials', label=label, coord=coord)
-                        elif label == 'TARGET':
-                            target = count_line
-
-                    target_id = line[20]
-
-                    self.CreateMarker(coord=coord, colour=colour, size=size,
-                                      label=label, target_id=target_id, seed=seed)
-
-                    # if there are multiple TARGETS will set the last one
-                    if target:
-                        self.OnMenuSetTarget(target)
-
-                    count_line += 1
-          
->>>>>>> 574c9620
+
         except:
             wx.MessageBox(_("Invalid markers file."), _("InVesalius 3"))     
 
@@ -1562,12 +1522,8 @@
             wx.MessageBox(_("Error writing markers file."), _("InVesalius 3"))  
 
     def OnSelectColour(self, evt, ctrl):
-<<<<<<< HEAD
         #TODO: Make sure GetValue returns 3 numbers (without alpha)
         self.marker_colour = [colour/255.0 for colour in ctrl.GetValue()][:3]
-=======
-        self.marker_colour = [colour/255.0 for colour in ctrl.GetValue()[:3]]
->>>>>>> 574c9620
 
     def OnSelectSize(self, evt, ctrl):
         self.marker_size = ctrl.GetValue()
